--- conflicted
+++ resolved
@@ -2,14 +2,8 @@
 name: pyroscope
 description: 🔥 horizontally-scalable, highly-available, multi-tenant continuous profiling aggregation system
 home: https://grafana.com/oss/pyroscope/
-type: application
-<<<<<<< HEAD
-version: 1.14.1-1
-appVersion: 1.14.0
-=======
 version: 1.15.0
 appVersion: 1.14.1
->>>>>>> ddd5ca6d
 dependencies:
   - name: grafana-agent
     alias: agent
