--- conflicted
+++ resolved
@@ -2,14 +2,9 @@
 name: pyroscope
 description: 🔥 horizontally-scalable, highly-available, multi-tenant continuous profiling aggregation system
 type: application
-<<<<<<< HEAD
-version: 0.5.4
-appVersion: 0.5.1
 kubeVersion: ">=1.22"
-=======
 version: 1.0.0-rc.0
 appVersion: 1.0.0-rc.0
->>>>>>> 06be6849
 dependencies:
   - name: grafana-agent
     alias: agent
