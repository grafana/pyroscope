apiVersion: v2
name: pyroscope
description: 🔥 horizontally-scalable, highly-available, multi-tenant continuous profiling aggregation system
type: application
<<<<<<< HEAD
kubeVersion: ">=1.22"
version: 1.0.0-rc.0
=======
version: 0.9.0
>>>>>>> e40d9df8
appVersion: 1.0.0-rc.0
dependencies:
  - name: grafana-agent
    alias: agent
    version: ">=0.21.0"
    repository: https://grafana.github.io/helm-charts
    condition: agent.enabled
  - name: minio
    alias: minio
    version: 4.0.12
    repository: https://charts.min.io/
    condition: minio.enabled<|MERGE_RESOLUTION|>--- conflicted
+++ resolved
@@ -2,12 +2,8 @@
 name: pyroscope
 description: 🔥 horizontally-scalable, highly-available, multi-tenant continuous profiling aggregation system
 type: application
-<<<<<<< HEAD
 kubeVersion: ">=1.22"
-version: 1.0.0-rc.0
-=======
 version: 0.9.0
->>>>>>> e40d9df8
 appVersion: 1.0.0-rc.0
 dependencies:
   - name: grafana-agent
