---
title: "Grafana Agent"
menuTitle: "Grafana Agent"
description: "Send data from your application via the Grafana Agent"
weight: 10
aliases:
  - /docs/phlare/latest/configure-client/grafana-agent/
---

# Grafana Agent

<<<<<<< HEAD
{{< docs/shared lookup="agent-deprecation.md" source="alloy" version="next" >}}

Grafana Agent is a powerful tool for collecting and forwarding profiling data.
With the introduction of support for eBPF and continuing support for Golang in pull mode, Grafana Agent has become even more versatile in its capabilities.
This document provides an overview of these two modes of profiling and guides users on setting them up.

{{< admonition type="note" >}}
Refer to [Available profiling types](../../view-and-analyze-profile-data/profiling-types/#available-profile-types) for a list of profile types supported.
{{< /admonition >}}
=======
Grafana Agent is a powerful tool for collecting and forwarding profiling data.
With the introduction of support for eBPF and continuing support for Golang in pull mode, Grafana Agent has become even more versatile in its capabilities.
This document provides an overview of these two modes of profiling and guides users on setting them up.
>>>>>>> 677729d8

{{< docs/shared lookup="agent-deprecation.md" source="alloy" version="next" >}}

## eBPF profiling with Grafana Agent

eBPF (Extended Berkeley Packet Filter) is a modern Linux kernel technology that allows for safe, efficient, and customizable tracing of system and application behaviors without modifying the source code or restarting processes.

Benefits of eBPF profiling:

- Low overhead: eBPF collects data with minimal impact on performance.
- Versatile: eBPF can trace system calls, network packets, and even user-space application logic.
- Dynamic: No need to recompile or restart applications. eBPF allows for live tracing.

<<<<<<< HEAD
### Set Up eBPF profiling with Grafana Agent:

1. Ensure your system runs a Linux kernel version 4.9 or newer.
1. Install Grafana Agent on the target machine or container.
1. Configure the Agent to use eBPF for profiling. Refer to the [eBPF documentation](/docs/pyroscope/latest/configure-client/grafana-agent/ebpf) for detailed steps.
1. The Agent collects eBPF profiles and sends them to the Pyroscope server.
=======
### Set up eBPF profiling with Grafana Agent

1. Ensure your system runs a Linux kernel version 4.9 or newer.
1. Install Grafana Agent or Grafana Alloy on the target machine or container.
1. Configure the agent to use eBPF for profiling. Refer to the [eBPF documentation](/docs/pyroscope/latest/configure-client/grafana-agent/ebpf) for detailed steps.
1. After it's configured, the agent starts collecting eBPF profiles and sends them to the Pyroscope server.
>>>>>>> 677729d8

## Golang profiling in pull mode with Grafana Agent

In pull mode, Grafana Agent periodically retrieves profiles from Golang applications, specifically targeting the pprof endpoints.

<<<<<<< HEAD
Benefits of Golang profiling in pull mode:
=======
### Benefits of Golang profiling in pull mode
>>>>>>> 677729d8

- Non-intrusive: No need to modify your application’s source code.
- Centralized profiling: Suitable for environments with multiple Golang applications or microservices.
- Automatic: The agent handles the pulling and sending of profiles, requiring minimal configuration.

<<<<<<< HEAD
### Set Up Golang profiling in pull mode

1. Ensure your Golang application exposes pprof endpoints.
1. Install and configure the Grafana Agent on the same machine or container where your application runs.
1. Ensure the agent is set to pull mode and targeting the correct pprof endpoints. For step-by-step instructions, visit the [Go (Pull Mode)](/docs/pyroscope/latest/configure-client/grafana-agent/go_pull) docs.
1. The Agent queries the pprof endpoints of your Golang application, collects the profiles, and forwards them to the Pyroscope server.

## Next steps

Whether using eBPF for versatile system and application profiling or relying on Golang's built-in pprof endpoints in pull mode, Grafana Agent offers a streamlined process to gather essential profiling data.
Choose the method that best fits your application and infrastructure needs.
=======
### Set up Golang profiling in pull mode

1. Ensure your Golang application exposes pprof endpoints.
2. Install and configure Grafana Agent on the same machine or container where your application runs.
3. Ensure the agent is set to pull mode and targeting the correct pprof endpoints. For step-by-step instructions, visit the [Go (Pull Mode)](/docs/pyroscope/latest/configure-client/grafana-agent/go_pull) docs.
4. The agent starta querying the pprof endpoints of your Golang application, collecting the profiles, and forwarding them to the Pyroscope server.

## Next steps

Whether using eBPF for versatile system and application profiling or relying on Golang's built-in pprof endpoints in pull mode, Grafana Agent and Grafana Alloy offer a streamlined process to gather essential profiling data. Choose the method that best fits your application and infrastructure needs.
>>>>>>> 677729d8
<|MERGE_RESOLUTION|>--- conflicted
+++ resolved
@@ -9,7 +9,7 @@
 
 # Grafana Agent
 
-<<<<<<< HEAD
+ 
 {{< docs/shared lookup="agent-deprecation.md" source="alloy" version="next" >}}
 
 Grafana Agent is a powerful tool for collecting and forwarding profiling data.
@@ -19,13 +19,7 @@
 {{< admonition type="note" >}}
 Refer to [Available profiling types](../../view-and-analyze-profile-data/profiling-types/#available-profile-types) for a list of profile types supported.
 {{< /admonition >}}
-=======
-Grafana Agent is a powerful tool for collecting and forwarding profiling data.
-With the introduction of support for eBPF and continuing support for Golang in pull mode, Grafana Agent has become even more versatile in its capabilities.
-This document provides an overview of these two modes of profiling and guides users on setting them up.
->>>>>>> 677729d8
 
-{{< docs/shared lookup="agent-deprecation.md" source="alloy" version="next" >}}
 
 ## eBPF profiling with Grafana Agent
 
@@ -37,37 +31,23 @@
 - Versatile: eBPF can trace system calls, network packets, and even user-space application logic.
 - Dynamic: No need to recompile or restart applications. eBPF allows for live tracing.
 
-<<<<<<< HEAD
-### Set Up eBPF profiling with Grafana Agent:
+ ### Set Up eBPF profiling with Grafana Agent:
 
 1. Ensure your system runs a Linux kernel version 4.9 or newer.
 1. Install Grafana Agent on the target machine or container.
 1. Configure the Agent to use eBPF for profiling. Refer to the [eBPF documentation](/docs/pyroscope/latest/configure-client/grafana-agent/ebpf) for detailed steps.
 1. The Agent collects eBPF profiles and sends them to the Pyroscope server.
-=======
-### Set up eBPF profiling with Grafana Agent
-
-1. Ensure your system runs a Linux kernel version 4.9 or newer.
-1. Install Grafana Agent or Grafana Alloy on the target machine or container.
-1. Configure the agent to use eBPF for profiling. Refer to the [eBPF documentation](/docs/pyroscope/latest/configure-client/grafana-agent/ebpf) for detailed steps.
-1. After it's configured, the agent starts collecting eBPF profiles and sends them to the Pyroscope server.
->>>>>>> 677729d8
 
 ## Golang profiling in pull mode with Grafana Agent
 
 In pull mode, Grafana Agent periodically retrieves profiles from Golang applications, specifically targeting the pprof endpoints.
 
-<<<<<<< HEAD
-Benefits of Golang profiling in pull mode:
-=======
 ### Benefits of Golang profiling in pull mode
->>>>>>> 677729d8
 
 - Non-intrusive: No need to modify your application’s source code.
 - Centralized profiling: Suitable for environments with multiple Golang applications or microservices.
 - Automatic: The agent handles the pulling and sending of profiles, requiring minimal configuration.
 
-<<<<<<< HEAD
 ### Set Up Golang profiling in pull mode
 
 1. Ensure your Golang application exposes pprof endpoints.
@@ -78,16 +58,4 @@
 ## Next steps
 
 Whether using eBPF for versatile system and application profiling or relying on Golang's built-in pprof endpoints in pull mode, Grafana Agent offers a streamlined process to gather essential profiling data.
-Choose the method that best fits your application and infrastructure needs.
-=======
-### Set up Golang profiling in pull mode
-
-1. Ensure your Golang application exposes pprof endpoints.
-2. Install and configure Grafana Agent on the same machine or container where your application runs.
-3. Ensure the agent is set to pull mode and targeting the correct pprof endpoints. For step-by-step instructions, visit the [Go (Pull Mode)](/docs/pyroscope/latest/configure-client/grafana-agent/go_pull) docs.
-4. The agent starta querying the pprof endpoints of your Golang application, collecting the profiles, and forwarding them to the Pyroscope server.
-
-## Next steps
-
-Whether using eBPF for versatile system and application profiling or relying on Golang's built-in pprof endpoints in pull mode, Grafana Agent and Grafana Alloy offer a streamlined process to gather essential profiling data. Choose the method that best fits your application and infrastructure needs.
->>>>>>> 677729d8
+Choose the method that best fits your application and infrastructure needs.