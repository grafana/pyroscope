--- conflicted
+++ resolved
@@ -28,12 +28,7 @@
 
 Pyroscope.configure do |config|
   config.application_name = "my.ruby.app" # replace this with some name for your application
-<<<<<<< HEAD
-  config.server_address   = "http://my-pyroscope-server:4040" # replace this with the address of your pyroscope server
-=======
   config.server_address   = "http://my-pyroscope-server:4040" # replace this with the address of your Pyroscope server
-  # config.auth_token     = "{YOUR_API_KEY}" # optionally, if authentication is enabled, specify the API key
->>>>>>> 6ea723b9
 end
 ```
 
