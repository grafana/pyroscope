--- conflicted
+++ resolved
@@ -44,12 +44,6 @@
     // you can disable logging by setting this to nil
     Logger:          pyroscope.StandardLogger,
 
-<<<<<<< HEAD
-=======
-    // optionally, if authentication is enabled, specify the API key:
-    // AuthToken:    os.Getenv("PYROSCOPE_AUTH_TOKEN"),
-
->>>>>>> 6ea723b9
     // you can provide static tags via a map:
     Tags:            map[string]string{"hostname": os.Getenv("HOSTNAME")},
 
