--- conflicted
+++ resolved
@@ -35,14 +35,6 @@
     .build()?;
 ```
 
-<<<<<<< HEAD
-Important for users of a secured backend: You need to provide authentication details. For **Grafana Cloud** use basic authentication. Your username is a numeric value which you can get from the Details Page for Pyroscope from your stack on grafana.com. Use the the token you can create on the same page as password. The configuration then would look similar to:
-```rust
-let agent = PyroscopeAgent::builder("<URL>", "rust.application.name")
-  .basic_auth("<User>", "<Password>")
-  .backend(pprof_backend(PprofConfig::new().sample_rate(100)))
-  .build()?;
-=======
 Users of a secured backend will need to provide authentication details. **Grafana Cloud** uses Basic authentication. Your username is a numeric value which you can get from the "Details Page" for Pyroscope from your stack on grafana.com. On this same page, create a token and use it as the Basic authentication password. The configuration then would look similar to:
 
 ```rust
@@ -59,7 +51,6 @@
     .basic_auth(user, password).backend(pprof_backend(PprofConfig::new().sample_rate(samplerate)))
     .tags([("app", "Rust"), ("TagB", "ValueB")].to_vec())
     .build()?;
->>>>>>> 6ea723b9
 ```
 
 You can start profiling by invoking the following code:
