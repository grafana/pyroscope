---
title: "eBPF"
menuTitle: "eBPF"
description: "Instrumenting eBPF applications for continuous profiling"
weight: 20
aliases:
  - /docs/phlare/latest/configure-client/language-sdks/ebpf/
---

# eBPF

## How to profiling your application using eBPF

eBPF is an emerging Linux kernel technology that allows for user-supplied programs to run inside of the kernel. This enables a bunch of interesting use cases, particularly efficient CPU profiling of the whole Linux system.


## Benefits and Tradeoffs of using eBPF for continuous profiling

We added a blog post "[The pros and cons of eBPF profiling](https://pyroscope.io/blog/ebpf-profiling-pros-cons)" which more deeply
explores this topic and provides some examples of eBPF profiles. If you're interested in some of the more granular details you can find them there!

## Getting Started with eBPF Profiling

For the reasons mentioned above, we recommend an hybrid approach for better results: eBPF to profile the node and specific language instrumentation per application. The following steps will explain how to get started:

### Prerequisites for profiling with eBPF
For the eBPF integration to work you'll need:
* A Pyroscope server where the agent will send profiling data
* A Linux machine with the kernel version >= 4.9 (due to [BPF_PROG_TYPE_PERF_EVENT](https://lkml.org/lkml/2016/9/1/831))

## Running eBPF profiler on Kubernetes
### Step 1: Add the helm repo

```shell
helm repo add grafana https://grafana.github.io/helm-charts
helm repo update
```

### Step 2: Install pyroscope agent

```yaml
agent:
  mode: 'flow'
  configMap:
    create: true
    content: |
      discovery.kubernetes "local_pods" {
        selectors {
          field = "spec.nodeName=" + env("HOSTNAME")
          role = "pod"
        }
        role = "pod"
      }
      pyroscope.ebpf "instance" {
        forward_to = [pyroscope.write.endpoint.receiver]
        targets = discovery.kubernetes.local_pods.targets
      }
      pyroscope.write "endpoint" {
        endpoint {
          basic_auth {
            password = "<PASSWORD>"
            username = "<USERNAME>"
          }
          url = "<URL>"
        }
      }

  securityContext:
    privileged: true
    runAsGroup: 0
    runAsUser: 0

controller:
  hostPID: true
```
Replace the `<URL>` placeholder with the appropriate server URL. This could be the Grafana Cloud URL or your own custom Phlare server URL.

If you need to send data to Grafana Cloud, you'll have to configure HTTP Basic authentication. Replace `<User>` with your Grafana Cloud stack user and `<Password>` with your Grafana Cloud API key.

```shell
helm install pyroscope-ebpf grafana/grafana-agent -f values.yaml
```

It will install pyroscope eBPF agent on all of your nodes and start profiling applications across your cluster.

## Configuration

The component configures and starts a new ebpf profiling job to collect performance profiles from the current host.

You can use the following arguments to configure a `pyroscope.ebpf`. Only the
`forward_to` and `targets` fields are required. Omitted fields take their default
values.

| Name                      | Type                     | Description                                                  | Default | Required |
|---------------------------|--------------------------|--------------------------------------------------------------|---------|----------|
| `targets`                 | `list(map(string))`      | List of targets to group profiles by container id            |         | yes      |
| `forward_to`              | `list(ProfilesReceiver)` | List of receivers to send collected profiles to.             |         | yes      |
| `collect_interval`        | `duration`               | How frequently to collect profiles                           | `15s`   | no       |
| `sample_rate`             | `int`                    | How many times per second to collect profile samples         | 97      | no       |
| `pid_cache_size`          | `int`                    | The size of the pid -> proc symbols table LRU cache          | 32      | no       |
| `build_id_cache_size`     | `int`                    | The size of the elf file build id -> symbols table LRU cache | 64      | no       |
| `same_file_cache_size`    | `int`                    | The size of the elf file -> symbols table LRU cache          | 8       | no       |
| `container_id_cache_size` | `int`                    | The size of the pid -> container ID table LRU cache          | 1024    | no       |
| `collect_user_profile`    | `bool`                   | A flag to enable/disable collection of userspace profiles    | true    | no       |
| `collect_kernel_profile`  | `bool`                   | A flag to enable/disable collection of kernelspace profiles  | true    | no       |

## Exported fields

`pyroscope.ebpf` does not export any fields that can be referenced by other
components.

## Component health

`pyroscope.ebpf` is only reported as unhealthy if given an invalid
configuration.

## Debug information

* `targets` currently tracked active targets.
* `pid_cache` per process elf symbol tables and their sizes in symbols count.
* `elf_cache` per build id and per same file symbol tables and their sizes in symbols count.

## Debug metrics

* `pyroscope_fanout_latency` (histogram): Write latency for sending to direct and indirect components.
* `pyroscope_ebpf_active_targets` (gauge): Number of active targets the component tracks.
* `pyroscope_ebpf_profiling_sessions_total` (counter): Number of profiling sessions completed.
* `pyroscope_ebpf_profiling_sessions_failing_total` (counter): Number of profiling sessions failed.
* `pyroscope_ebpf_pprofs_total` (counter): Number of pprof profiles collected by the ebpf component.

## Profile collecting behavior

The `pyroscope.ebpf` component collects stack traces associated with a process running on the current host.
You can use the `sample_rate` argument to define the number of stack traces collected per second. The default is 97.

The following labels are automatically injected into the collected profiles if you have not defined them. These labels
can help you pin down a profiling target.

| Label              | Description                                                                                                                      |
|--------------------|----------------------------------------------------------------------------------------------------------------------------------|
| `service_name`     | Pyroscope service name. It's automatically selected from discovery meta labels if possible. Otherwise defaults to `unspecified`. |
| `__name__`         | pyroscope metric name. Defaults to `process_cpu`.                                                                                |
| `__container_id__` | The container ID derived from target.                                                                                            |

### Privileges

You are required to run the agent as root and inside host pid namespace in order to `pyroscope.ebpf` component to work.
See helm example below how to do it with helm.

### Container ID

Each collected stack trace is then associated with a specified target from the targets list, determined by a
container ID. This association process involves checking the `__container_id__`, `__meta_docker_container_id`,
and `__meta_kubernetes_pod_container_id` labels of a target against the `/proc/{pid}/cgroup` of a process.

If a corresponding container ID is found, the stack traces are aggregated per target based on the container ID.
If a container ID is not found, the stack trace is associated with a `default_target`.

Any stack traces not associated with a listed target are ignored.

### Service name

<<<<<<< HEAD
## Sending data to Pyroscope OSS or Grafana Cloud Profiles with eBPF integration

```bash
./pyroscope ebpf \
  --application-name=example.ebpf.app  \
  --server-address=<URL>              \
  --basic-auth-user="<User>"          \
  --basic-auth-password="<Password>"  \
  # tenant-id only needed if multi-tenancy enabled
  # --tenant-id=<TenantID>              \
```

To configure eBPF integration to send data to Pyroscope, replace the `<URL>` placeholder with the appropriate server URL. This could be the Grafana Cloud URL or your own custom Pyroscope server URL.
=======
The special label `service_name` is required and must always be present. If it's not specified, it is
attempted to be inferred from multiple sources:

- `__meta_kubernetes_pod_annotation_pyroscope_io_service_name` which is a `pyroscope.io/service_name` pod annotation.
- `__meta_kubernetes_namespace` and `__meta_kubernetes_pod_container_name`
- `__meta_docker_container_name`

If `service_name` is not specified and could not be inferred, it is set to `unspecified`.

## Troubleshooting unknown symbols

Symbols are extracted from various sources, including:

- The `.symtab` and `.dynsym` sections in the ELF file.
- The `.symtab` and `.dynsym` sections in the debug ELF file.
- The `.gopclntab` section in Go language ELF files.

The search for debug files follows [gdb algorithm](https://sourceware.org/gdb/onlinedocs/gdb/Separate-Debug-Files.html).
For example, if the profiler wants to find the debug file
for `/lib/x86_64-linux-gnu/libc.so.6`
with a `.gnu_debuglink` set to `libc.so.6.debug` and a build ID `0123456789abcdef`. The following paths are examined:

- `/usr/lib/debug/.build-id/01/0123456789abcdef.debug`
- `/lib/x86_64-linux-gnu/libc.so.6.debug`
- `/lib/x86_64-linux-gnu/.debug/libc.so.6.debug`
- `/usr/lib/debug/lib/x86_64-linux-gnu/libc.so.6.debug`

### Dealing with unknown symbols

Unknown symbols in the profiles you’ve collected indicate that the profiler couldn't access an ELF file ￼associated with a given address in the trace.

This can occur for several reasons:

- The process has terminated, making the ELF file inaccessible.
- The ELF file is either corrupted or not recognized as an ELF file.
- There is no corresponding ELF file entry in `/proc/pid/maps` for the address in the stack trace.

### Addressing unresolved symbols

If you only see module names (e.g., `/lib/x86_64-linux-gnu/libc.so.6`) without corresponding function names, this
indicates that the symbols couldn't be mapped to their respective function names.

This can occur for several reasons:

- The binary has been stripped, leaving no .symtab, .dynsym, or .gopclntab sections in the ELF file.
- The debug file is missing or could not be located.

To fix this for your binaries, ensure that they are either not stripped or that you have separate
debug files available. You can achieve this by running:

```bash
objcopy --only-keep-debug elf elf.debug
strip elf -o elf.stripped
objcopy --add-gnu-debuglink=elf.debug elf.stripped elf.debuglink
```

For system libraries, ensure that debug symbols are installed. On Ubuntu, for example, you can install debug symbols
for `libc` by executing:
>>>>>>> 58fc024d

```bash
apt install libc6-dbg
```

### Understanding flat stack traces

If your profiles show many shallow stack traces, typically 1-2 frames deep, your binary might have been compiled without frame pointers.

To compile your code with frame pointers, include the `-fno-omit-frame-pointer` flag in your compiler options.

### Profiling interpreted languages

Profiling interpreted languages like Python, Ruby, JavaScript, etc., is not ideal using this implementation.
The JIT-compiled methods in these languages are typically not in ELF file format, demanding additional steps for
profiling. For instance, using perf-map-agent and enabling frame pointers for Java.

<<<<<<< HEAD
If your Pyroscope server has multi-tenancy enabled, you'll need to configure a tenant ID. Replace `<TenantID>` with your Pyroscope tenant ID.
=======
Interpreted methods will display the interpreter function’s name rather than the actual function.
>>>>>>> 58fc024d

## Examples

Check out the following resources to learn more about eBPF profiling:
- [The pros and cons of eBPF profiling](https://pyroscope.io/blog/ebpf-profiling-pros-cons) blog post (for more context on flamegraphs below)
- [Demo](https://demo.pyroscope.io/?query=rideshare-cluster-ebpf.cpu%7B%7D) showing breakdown of our examples cluster
- Grafana agent documnetation for [pyroscope.ebpf](/docs/agent/next/flow/reference/components/pyroscope.ebpf/), [pyroscope.write](/docs/agent/next/flow/reference/components/pyroscope.write/), [discovery.kubernetes](/docs/agent/next/flow/reference/components/discovery.kubernetes/), [discovery.relabel](/docs/agent/next/flow/reference/components/discovery.relabel/) components<|MERGE_RESOLUTION|>--- conflicted
+++ resolved
@@ -160,21 +160,6 @@
 
 ### Service name
 
-<<<<<<< HEAD
-## Sending data to Pyroscope OSS or Grafana Cloud Profiles with eBPF integration
-
-```bash
-./pyroscope ebpf \
-  --application-name=example.ebpf.app  \
-  --server-address=<URL>              \
-  --basic-auth-user="<User>"          \
-  --basic-auth-password="<Password>"  \
-  # tenant-id only needed if multi-tenancy enabled
-  # --tenant-id=<TenantID>              \
-```
-
-To configure eBPF integration to send data to Pyroscope, replace the `<URL>` placeholder with the appropriate server URL. This could be the Grafana Cloud URL or your own custom Pyroscope server URL.
-=======
 The special label `service_name` is required and must always be present. If it's not specified, it is
 attempted to be inferred from multiple sources:
 
@@ -233,7 +218,6 @@
 
 For system libraries, ensure that debug symbols are installed. On Ubuntu, for example, you can install debug symbols
 for `libc` by executing:
->>>>>>> 58fc024d
 
 ```bash
 apt install libc6-dbg
@@ -251,11 +235,7 @@
 The JIT-compiled methods in these languages are typically not in ELF file format, demanding additional steps for
 profiling. For instance, using perf-map-agent and enabling frame pointers for Java.
 
-<<<<<<< HEAD
-If your Pyroscope server has multi-tenancy enabled, you'll need to configure a tenant ID. Replace `<TenantID>` with your Pyroscope tenant ID.
-=======
 Interpreted methods will display the interpreter function’s name rather than the actual function.
->>>>>>> 58fc024d
 
 ## Examples
 
