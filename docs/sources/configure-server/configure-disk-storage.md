--- conflicted
+++ resolved
@@ -15,11 +15,7 @@
 `-pyroscopedb.max-block-duration` (by default 3 hours), it will write the block to
 the local persistent disk (see [block format] for more detail about the block's
 layout). Each of those blocks are identified by an [ULID] and stored within
-<<<<<<< HEAD
-Pyroscope's data path `-pyroscopedb.data-path=` (by default
-=======
-Grafana Phlare's data path `-pyroscopedb.data-path=` (by default
->>>>>>> 9fc5a4b1
+Grafana Pyroscope's data path `-pyroscopedb.data-path=` (by default
 `./data`) is organized the following:
 
 * `./<tenant-id>`: Each tenant has its own subdirectory with the following subdirectories:
