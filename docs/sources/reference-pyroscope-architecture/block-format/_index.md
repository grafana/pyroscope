---
title: "Pyroscope Block format"
menuTitle: "Block format"
description: "Describe how Pyroscope's stores profiles on the durable object storage"
weight: 50
aliases:
  - /docs/phlare/latest/reference-phlare-architecture/block-format/
---

# Pyroscope Block format

This document describes how Pyroscope stores the data in its blocks. Each
block belongs to a single tenant and is identified by a unique [ULID]. Within
the block there are multiple files:

[ULID]: https://github.com/ulid/spec

* A metadata file `meta.json`, which contains information about what the block
  contains, like the time range of the profiling data.

* A [TSDB index] `index.tsdb` mapping the external labels to the profiles
  stored in the profiles table.

* `profiles.parquet` [parquet] table that contains profiles.

* `symbols` sub-directory contains profiling symbols that provide a link between 
  the compiled or interpreted binary code and the original source code:
   - A `index.symdb` file with meta information, which helps to find symbols for a specific profile.
   - A `stacktraces.symdb` file contains stack traces compacted in the [parent pointer tree].
   - Parquet tables for models referenced by stack traces:
     `locations.parquet`, `functions.parquet`, `mappings.parquet`, `strings.parquet`.

## Data model

The data model within the block is fairly aligned to Google's [proto
<<<<<<< HEAD
definition][pprof] for the pprof wire format.
=======
definition][pprof] for the pprof wire format.  In general, strings within the
block are referenced by their position in a string table.

Pyroscope's profiles have two types of labels:

* External Labels: Contain additional information gathered at ingestion time
  and can be used to select certain profiles. They are comparable to
  Prometeus'/Loki's label and typical labels are `namespace` and `pod` to
  describe which workload the profiles are coming form.
>>>>>>> 4d90dcc8

Profile series labels contain additional information gathered at ingestion time and can
be used to select certain profiles. They are comparable to Prometeus'/Loki's labels
and typical label names are `namespace` and `pod` to describe which workload the profiles
are coming from.

Each profile ingested will be added into a new row in the profile table. If
there are entries missing in the tables for the different models they are also
inserted.

[//source]:<> (https://https://mermaid.live/edit#pako:eNptU11P4zAQ_CuWn4HSlgvUjyicVImTTgTdC-ZhsTeJdYkdOfYJVOW_n_PhJFR9W8_Ozs6OkhMVRiJlVFTQtqmCwkLNNSFSWRROGU1eH_v30CeZs0oXy_sXNE0AyKmHCDmmhBGvtEvueqBbiM9GwKA2MafBY7rmE_KsNLaMvL33xblEgKbpn14P3i6NM3Jpf5xYnwLir7MgMHqKHo_pYOHiHb-tyVU1j2RoFbYvmH_3kUHdVOMhY3mmMoKzyOzk_J4_UPmzg7iOmXO65ZRcX5upivbZnC3XfSChrQfiwhhinrrEhM6oEENiS75cr3IamXq9a5UZ1zGcmRaPj41F4DVLH49a4mdYMIYx4ouZZS9bB8Q1vaI12hqUDJ_tECGnrsQaOWWhlJiDrxynXHeB6hsJDp-kcsZSlkPV4hUF70z2pQVlznqMpOnrn1mVAYlh6ETdV9P_I4VqXZAURueq6HFvqwCXzjUt22z69k2hXOk_boSpN62SJVhX_jskm2SXPMBuj8n9Hn7s91J8bA8P-e5um8v72-0OaNd1_wF4hit7)
![Data model of Pyroscope blocks](model.svg)

[ULID]: https://github.com/ulid/spec
[TSDB index]: https://ganeshvernekar.com/blog/prometheus-tsdb-persistent-block-and-its-index/
[Parquet]: https://parquet.apache.org/docs/
[parent pointer tree]: https://en.wikipedia.org/wiki/Parent_pointer_tree
[pprof]: https://github.com/google/pprof/blob/main/proto/profile.proto<|MERGE_RESOLUTION|>--- conflicted
+++ resolved
@@ -32,20 +32,8 @@
 
 ## Data model
 
-The data model within the block is fairly aligned to Google's [proto
-<<<<<<< HEAD
-definition][pprof] for the pprof wire format.
-=======
-definition][pprof] for the pprof wire format.  In general, strings within the
-block are referenced by their position in a string table.
+The data model within the block is fairly aligned to Google's [proto definition][pprof] for the pprof wire format.
 
-Pyroscope's profiles have two types of labels:
-
-* External Labels: Contain additional information gathered at ingestion time
-  and can be used to select certain profiles. They are comparable to
-  Prometeus'/Loki's label and typical labels are `namespace` and `pod` to
-  describe which workload the profiles are coming form.
->>>>>>> 4d90dcc8
 
 Profile series labels contain additional information gathered at ingestion time and can
 be used to select certain profiles. They are comparable to Prometeus'/Loki's labels
