--- conflicted
+++ resolved
@@ -11,13 +11,7 @@
       - name: Checkout
         uses: actions/checkout@v2
       - name: Install Webapp dependencies
-<<<<<<< HEAD
-        run: yarn install
-=======
         run: yarn install --frozen-lockfile
-      - name: build
-        run: yarn build
->>>>>>> abe06478
       - uses: andresz1/size-limit-action@v1
         with:
           github_token: ${{ secrets.GITHUB_TOKEN }}
