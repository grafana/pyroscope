--- conflicted
+++ resolved
@@ -76,15 +76,9 @@
       - name: Install Webapp dependencies
         run: yarn install --frozen-lockfile
       - name: Run tests and upload
-<<<<<<< HEAD
-        run: pyroscope-ci exec --apiKey=${{ secrets.PYROSCOPE_CLOUD_TOKEN }} yarn test --no-cache --max-workers=1
-        env:
-          DEBUG: 'pyroscope*'
-=======
         run: pyroscope-ci exec --apiKey=${{ secrets.PYROSCOPE_CLOUD_TOKEN }} --export yarn test --no-cache --max-workers=1
       - uses: pyroscope-io/flamegraph.com-github-action@main
         with:
           file: pyroscope-ci-output/*
           postInPR: true
-          token: ${{ github.token }}
->>>>>>> 3add0fc7
+          token: ${{ github.token }}