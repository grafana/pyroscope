name: publish-technical-documentation-release

on:
  push:
    branches:
    - "release/v[0-9]+.[0-9]+"
    tags:
    - "v[0-9]+.[0-9]+.[0-9]+"
    paths:
    - "docs/sources/**"
  workflow_dispatch:
jobs:
<<<<<<< HEAD
=======
  test:
    runs-on: "ubuntu-latest"
    steps:
    - name: "Check out code"
      uses: "actions/checkout@v3"
    - name: "Build website"
      run: |
        docker run -v ${PWD}/docs/sources:/hugo/content/docs/pyroscope/latest -e HUGO_REFLINKSERRORLEVEL=ERROR --rm grafana/docs-base:latest /bin/bash -c 'make hugo'

>>>>>>> 32621d52
  sync:
    if: github.repository == 'grafana/pyroscope'
    permissions:
      contents: read
      id-token: write
    runs-on: ubuntu-latest
    steps:
      - uses: actions/checkout@v4
        with:
          fetch-depth: 0
      - uses: grafana/writers-toolkit/publish-technical-documentation-release@publish-technical-documentation-release/v1
        with:
          release_tag_regexp: "^v(0|[1-9]\\d*)\\.(0|[1-9]\\d*)\\.(0|[1-9]\\d*)$"
          release_branch_regexp: "^release/v(0|[1-9]\\d*)\\.(0|[1-9]\\d*)$"
          release_branch_with_patch_regexp: "^release/v(0|[1-9]\\d*)\\.(0|[1-9]\\d*)\\.(0|[1-9]\\d*)$"
          website_directory: content/docs/pyroscope<|MERGE_RESOLUTION|>--- conflicted
+++ resolved
@@ -10,18 +10,6 @@
     - "docs/sources/**"
   workflow_dispatch:
 jobs:
-<<<<<<< HEAD
-=======
-  test:
-    runs-on: "ubuntu-latest"
-    steps:
-    - name: "Check out code"
-      uses: "actions/checkout@v3"
-    - name: "Build website"
-      run: |
-        docker run -v ${PWD}/docs/sources:/hugo/content/docs/pyroscope/latest -e HUGO_REFLINKSERRORLEVEL=ERROR --rm grafana/docs-base:latest /bin/bash -c 'make hugo'
-
->>>>>>> 32621d52
   sync:
     if: github.repository == 'grafana/pyroscope'
     permissions:
