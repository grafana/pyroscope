import React, { useEffect } from 'react';

import { createTheme } from '@grafana/data';
import { FlameGraph } from '@grafana/flamegraph';
import { Button, Tooltip } from '@grafana/ui';

import { useAppDispatch, useAppSelector } from '@pyroscope/redux/hooks';
import {
  fetchDiffView,
  selectContinuousState,
  actions,
  fetchTagValues,
  selectQueries,
  selectTimelineSides,
  selectAnnotationsOrDefault,
  DiffView,
} from '@pyroscope/redux/reducers/continuous';
import { FlamegraphRenderer } from '@pyroscope/legacy/flamegraph/FlamegraphRenderer';
import usePopulateLeftRightQuery from '@pyroscope/hooks/populateLeftRightQuery.hook';
import useTimelines, {
  leftColor,
  rightColor,
  selectionColor,
} from '@pyroscope/hooks/timeline.hook';
import useTimeZone from '@pyroscope/hooks/timeZone.hook';
import useColorMode from '@pyroscope/hooks/colorMode.hook';
import useTags from '@pyroscope/hooks/tags.hook';
import Toolbar from '@pyroscope/components/Toolbar';
import TagsBar from '@pyroscope/components/TagsBar';
import TimelineChartWrapper from '@pyroscope/components/TimelineChart/TimelineChartWrapper';
import SyncTimelines from '@pyroscope/components/TimelineChart/SyncTimelines';
import useExportToFlamegraphDotCom from '@pyroscope/components/exportToFlamegraphDotCom.hook';
import ExportData from '@pyroscope/components/ExportData';
import ChartTitle from '@pyroscope/components/ChartTitle';
import {
  isExportToFlamegraphDotComEnabled,
  isGrafanaFlamegraphEnabled,
} from '@pyroscope/util/features';
import PageTitle from '@pyroscope/components/PageTitle';
import { formatTitle } from './formatTitle';
import { isLoadingOrReloading } from './loading';
<<<<<<< HEAD
import { PageContentWrapper } from './layout';
import { flamebearerToDataFrameDTO } from '@pyroscope/util/flamebearer';
=======
import { Panel } from '@pyroscope/components/Panel';
import { PageContentWrapper } from '@pyroscope/pages/PageContentWrapper';
>>>>>>> 5237bec8

function ComparisonDiffApp() {
  const dispatch = useAppDispatch();
  const {
    diffView,
    refreshToken,
    maxNodes,
    leftFrom,
    rightFrom,
    leftUntil,
    rightUntil,
  } = useAppSelector(selectContinuousState);
  const { leftQuery, rightQuery } = useAppSelector(selectQueries);
  const annotations = useAppSelector(selectAnnotationsOrDefault('diffView'));

  usePopulateLeftRightQuery();
  const { leftTags, rightTags } = useTags();
  const { leftTimeline, rightTimeline } = useTimelines();

  const timelines = useAppSelector(selectTimelineSides);
  const { offset } = useTimeZone();
  const timezone = offset === 0 ? 'utc' : 'browser';

  const isLoading = isLoadingOrReloading([
    diffView.type,
    timelines.left.type,
    timelines.right.type,
  ]);

  useEffect(() => {
    if (rightQuery && leftQuery) {
      const fetchData = dispatch(
        fetchDiffView({
          leftQuery,
          leftFrom,
          leftUntil,

          rightQuery,
          rightFrom,
          rightUntil,
        })
      );
      return fetchData.abort;
    }
    return undefined;
  }, [
    dispatch,
    leftFrom,
    leftUntil,
    leftQuery,
    rightFrom,
    rightUntil,
    rightQuery,
    refreshToken,
    maxNodes,
  ]);

  return (
    <div>
      <PageTitle title={formatTitle('Diff', leftQuery, rightQuery)} />
      <PageContentWrapper>
        <Toolbar
          onSelectedApp={(query) => {
            dispatch(actions.setQuery(query));
          }}
        />
        <Panel
          isLoading={isLoading}
          title={<ChartTitle titleKey={diffView.profile?.metadata.units} />}
        >
          <TimelineChartWrapper
            data-testid="timeline-main"
            id="timeline-chart-diff"
            format="lines"
            height="125px"
            annotations={annotations}
            timelineA={leftTimeline}
            timelineB={rightTimeline}
            onSelect={(from, until) => {
              dispatch(actions.setFromAndUntil({ from, until }));
            }}
            syncCrosshairsWith={['timeline-chart-left', 'timeline-chart-right']}
            selection={{
              left: {
                from: leftFrom,
                to: leftUntil,
                color: leftColor,
                overlayColor: leftColor.alpha(0.3),
              },
              right: {
                from: rightFrom,
                to: rightUntil,
                color: rightColor,
                overlayColor: rightColor.alpha(0.3),
              },
            }}
            selectionType="double"
            timezone={timezone}
          />
          <SyncTimelines
            isDataLoading={isLoading}
            timeline={leftTimeline}
            leftSelection={{ from: leftFrom, to: leftUntil }}
            rightSelection={{ from: rightFrom, to: rightUntil }}
            onSync={(from, until) => {
              dispatch(actions.setFromAndUntil({ from, until }));
            }}
          />
        </Panel>
        <div className="diff-instructions-wrapper">
          <Panel
            isLoading={isLoading}
            className="diff-instructions-wrapper-side"
            title={<ChartTitle titleKey="baseline" color={leftColor} />}
          >
            <TagsBar
              query={leftQuery}
              tags={leftTags}
              onRefresh={() => dispatch(actions.refresh())}
              onSetQuery={(q) => dispatch(actions.setLeftQuery(q))}
              onSelectedLabel={(label, query) => {
                dispatch(fetchTagValues({ query, label }));
              }}
            />
            <TimelineChartWrapper
              data-testid="timeline-left"
              key="timeline-chart-left"
              id="timeline-chart-left"
              timelineA={leftTimeline}
              syncCrosshairsWith={[
                'timeline-chart-diff',
                'timeline-chart-right',
              ]}
              selectionWithHandler
              onSelect={(from, until) => {
                dispatch(actions.setLeft({ from, until }));
              }}
              selection={{
                left: {
                  from: leftFrom,
                  to: leftUntil,
                  color: selectionColor,
                  overlayColor: selectionColor.alpha(0.3),
                },
              }}
              selectionType="single"
              timezone={timezone}
            />
          </Panel>
          <Panel
            isLoading={isLoading}
            className="diff-instructions-wrapper-side"
            title={<ChartTitle titleKey="comparison" color={rightColor} />}
          >
            <TagsBar
              query={rightQuery}
              tags={rightTags}
              onRefresh={() => dispatch(actions.refresh())}
              onSetQuery={(q) => dispatch(actions.setRightQuery(q))}
              onSelectedLabel={(label, query) => {
                dispatch(fetchTagValues({ query, label }));
              }}
            />
            <TimelineChartWrapper
              data-testid="timeline-right"
              key="timeline-chart-right"
              id="timeline-chart-right"
              selectionWithHandler
              timelineA={rightTimeline}
              syncCrosshairsWith={[
                'timeline-chart-diff',
                'timeline-chart-left',
              ]}
              onSelect={(from, until) => {
                dispatch(actions.setRight({ from, until }));
              }}
              selection={{
                right: {
                  from: rightFrom,
                  to: rightUntil,
                  color: selectionColor,
                  overlayColor: selectionColor.alpha(0.3),
                },
              }}
              selectionType="single"
              timezone={timezone}
            />
          </Panel>
        </div>
<<<<<<< HEAD
        <Box>
          <LoadingOverlay active={isLoading} spinnerPosition="baseline">
            <ChartTitle titleKey="diff" />
            <FlamegraphContainer diffView={diffView} />
          </LoadingOverlay>
        </Box>
=======
        <Panel isLoading={isLoading} title={<ChartTitle titleKey="diff" />}>
          <FlamegraphRenderer
            showCredit={false}
            profile={diffView.profile}
            ExportData={exportData}
            colorMode={colorMode}
          />
        </Panel>
>>>>>>> 5237bec8
      </PageContentWrapper>
    </div>
  );
}

function FlamegraphContainer({ diffView }: { diffView: DiffView }) {
  const { colorMode } = useColorMode();
  const exportToFlamegraphDotComFn = useExportToFlamegraphDotCom(
    diffView.profile
  );

  if (isGrafanaFlamegraphEnabled) {
    const dataFrame = diffView.profile
      ? flamebearerToDataFrameDTO(
          diffView.profile.flamebearer.levels,
          diffView.profile.flamebearer.names,
          true
        )
      : undefined;

    const exportData = diffView.profile && (
      <ExportData
        flamebearer={diffView.profile}
        exportJSON
        exportPNG
        // disable this until we fix it
        //      exportHTML
        exportFlamegraphDotCom={isExportToFlamegraphDotComEnabled}
        exportFlamegraphDotComFn={exportToFlamegraphDotComFn}
        buttonEl={({ onClick }) => {
          return (
            <Tooltip content={'Export Data'}>
              <Button
                // Ugly hack to go around globally defined line height messing up sizing of the button.
                // Not sure why it happens even if everything is display: Block. To override it would
                // need changes in Flamegraph which would be weird so this seems relatively sensible.
                style={{ marginTop: -7 }}
                icon={'download-alt'}
                size={'sm'}
                variant={'secondary'}
                fill={'outline'}
                onClick={onClick}
              />
            </Tooltip>
          );
        }}
      />
    );

    return (
      <FlameGraph
        getTheme={() => createTheme({ colors: { mode: colorMode } })}
        data={dataFrame}
        extraHeaderElements={exportData}
      />
    );
  } else {
    const exportData = diffView.profile && (
      <ExportData
        flamebearer={diffView.profile}
        exportJSON
        exportPNG
        // disable this until we fix it
        //      exportHTML
        exportFlamegraphDotCom={isExportToFlamegraphDotComEnabled}
        exportFlamegraphDotComFn={exportToFlamegraphDotComFn}
      />
    );

    return (
      <FlamegraphRenderer
        showCredit={false}
        profile={diffView.profile}
        ExportData={exportData}
        colorMode={colorMode}
      />
    );
  }
}

export default ComparisonDiffApp;<|MERGE_RESOLUTION|>--- conflicted
+++ resolved
@@ -39,13 +39,9 @@
 import PageTitle from '@pyroscope/components/PageTitle';
 import { formatTitle } from './formatTitle';
 import { isLoadingOrReloading } from './loading';
-<<<<<<< HEAD
-import { PageContentWrapper } from './layout';
-import { flamebearerToDataFrameDTO } from '@pyroscope/util/flamebearer';
-=======
 import { Panel } from '@pyroscope/components/Panel';
 import { PageContentWrapper } from '@pyroscope/pages/PageContentWrapper';
->>>>>>> 5237bec8
+import { flamebearerToDataFrameDTO } from '@pyroscope/util/flamebearer';
 
 function ComparisonDiffApp() {
   const dispatch = useAppDispatch();
@@ -235,23 +231,9 @@
             />
           </Panel>
         </div>
-<<<<<<< HEAD
-        <Box>
-          <LoadingOverlay active={isLoading} spinnerPosition="baseline">
-            <ChartTitle titleKey="diff" />
-            <FlamegraphContainer diffView={diffView} />
-          </LoadingOverlay>
-        </Box>
-=======
         <Panel isLoading={isLoading} title={<ChartTitle titleKey="diff" />}>
-          <FlamegraphRenderer
-            showCredit={false}
-            profile={diffView.profile}
-            ExportData={exportData}
-            colorMode={colorMode}
-          />
+          <FlamegraphContainer diffView={diffView} />
         </Panel>
->>>>>>> 5237bec8
       </PageContentWrapper>
     </div>
   );
