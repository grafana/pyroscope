{
  "swagger": "2.0",
  "info": {
    "title": "types/v1/types.proto",
    "version": "version not set"
  },
  "tags": [
    {
      "name": "AdHocProfileService"
    },
    {
      "name": "FeatureFlagsService"
    },
    {
      "name": "PusherService"
    },
    {
      "name": "IngesterService"
    },
    {
      "name": "CompactionService"
    },
    {
      "name": "IndexService"
    },
    {
      "name": "MetadataQueryService"
    },
    {
      "name": "TenantService"
    },
    {
      "name": "QuerierService"
    },
    {
      "name": "QueryFrontendService"
    },
    {
      "name": "QueryBackendService"
    },
    {
      "name": "SegmentWriterService"
    },
    {
      "name": "CollectionRulesService"
    },
    {
      "name": "RecordingRulesService"
    },
    {
      "name": "SettingsService"
    },
    {
      "name": "StatusService"
    },
    {
      "name": "StoreGatewayService"
    },
    {
      "name": "VCSService"
    },
    {
      "name": "Version"
    }
  ],
  "consumes": [
    "application/json"
  ],
  "produces": [
    "application/json"
  ],
  "paths": {
    "/api/v1/status/buildinfo": {
      "get": {
        "summary": "Retrieve build information about the binary",
        "operationId": "StatusService_GetBuildInfo",
        "responses": {
          "200": {
            "description": "A successful response.",
            "schema": {
              "$ref": "#/definitions/v1GetBuildInfoResponse"
            }
          },
          "default": {
            "description": "An unexpected error response.",
            "schema": {
              "$ref": "#/definitions/rpcStatus"
            }
          }
        },
        "tags": [
          "StatusService"
        ]
      }
    },
    "/api/v1/status/config": {
      "get": {
        "summary": "Retrieve the running config",
        "operationId": "StatusService_GetConfig",
        "responses": {
          "200": {
            "description": "A successful response.",
            "schema": {
              "$ref": "#/definitions/apiHttpBody"
            }
          },
          "default": {
            "description": "An unexpected error response.",
            "schema": {
              "$ref": "#/definitions/rpcStatus"
            }
          }
        },
        "tags": [
          "StatusService"
        ]
      }
    },
    "/api/v1/status/config/default": {
      "get": {
        "operationId": "StatusService_GetDefaultConfig",
        "responses": {
          "200": {
            "description": "A successful response.",
            "schema": {
              "$ref": "#/definitions/apiHttpBody"
            }
          },
          "default": {
            "description": "An unexpected error response.",
            "schema": {
              "$ref": "#/definitions/rpcStatus"
            }
          }
        },
        "tags": [
          "StatusService"
        ]
      }
    },
    "/api/v1/status/config/diff": {
      "get": {
        "summary": "Retrieve the diff config to the defaults",
        "operationId": "StatusService_GetDiffConfig",
        "responses": {
          "200": {
            "description": "A successful response.",
            "schema": {
              "$ref": "#/definitions/apiHttpBody"
            }
          },
          "default": {
            "description": "An unexpected error response.",
            "schema": {
              "$ref": "#/definitions/rpcStatus"
            }
          }
        },
        "tags": [
          "StatusService"
        ]
      }
    }
  },
  "definitions": {
    "apiHttpBody": {
      "type": "object",
      "properties": {
        "contentType": {
          "type": "string",
          "description": "The HTTP Content-Type header value specifying the content type of the body."
        },
        "data": {
          "type": "string",
          "format": "byte",
          "description": "The HTTP request/response body as raw binary."
        },
        "extensions": {
          "type": "array",
          "items": {
            "type": "object",
            "$ref": "#/definitions/protobufAny"
          },
          "description": "Application specific response metadata. Must be set in the first response\nfor streaming APIs."
        }
      },
      "description": "Message that represents an arbitrary HTTP body. It should only be used for\npayload formats that can't be represented as JSON, such as raw binary or\nan HTML page.\n\n\nThis message can be used both in streaming and non-streaming API methods in\nthe request as well as the response.\n\nIt can be used as a top-level request field, which is convenient if one\nwants to extract parameters from either the URL or HTTP template into the\nrequest fields and also want access to the raw HTTP body.\n\nExample:\n\n    message GetResourceRequest {\n      // A unique request id.\n      string request_id = 1;\n\n      // The raw HTTP body is bound to this field.\n      google.api.HttpBody http_body = 2;\n\n    }\n\n    service ResourceService {\n      rpc GetResource(GetResourceRequest)\n        returns (google.api.HttpBody);\n      rpc UpdateResource(google.api.HttpBody)\n        returns (google.protobuf.Empty);\n\n    }\n\nExample with streaming methods:\n\n    service CaldavService {\n      rpc GetCalendar(stream google.api.HttpBody)\n        returns (stream google.api.HttpBody);\n      rpc UpdateCalendar(stream google.api.HttpBody)\n        returns (stream google.api.HttpBody);\n\n    }\n\nUse of this type only changes how the request and response bodies are\nhandled, all other features will continue to work unchanged."
    },
    "googlev1Label": {
      "type": "object",
      "properties": {
        "key": {
          "type": "string",
          "format": "int64",
          "title": "Index into string table"
        },
        "str": {
          "type": "string",
          "format": "int64",
          "description": "Index into string table",
          "title": "At most one of the following must be present"
        },
        "num": {
          "type": "string",
          "format": "int64"
        },
        "numUnit": {
          "type": "string",
          "format": "int64",
          "description": "Should only be present when num is present.\nSpecifies the units of num.\nUse arbitrary string (for example, \"requests\") as a custom count unit.\nIf no unit is specified, consumer may apply heuristic to deduce the unit.\nConsumers may also  interpret units like \"bytes\" and \"kilobytes\" as memory\nunits and units like \"seconds\" and \"nanoseconds\" as time units,\nand apply appropriate unit conversions to these.\n\nIndex into string table"
        }
      }
    },
    "googlev1Location": {
      "type": "object",
      "properties": {
        "id": {
          "type": "string",
          "format": "uint64",
          "description": "Unique nonzero id for the location.  A profile could use\ninstruction addresses or any integer sequence as ids."
        },
        "mappingId": {
          "type": "string",
          "format": "uint64",
          "description": "The id of the corresponding profile.Mapping for this location.\nIt can be unset if the mapping is unknown or not applicable for\nthis profile type."
        },
        "address": {
          "type": "string",
          "format": "uint64",
          "description": "The instruction address for this location, if available.  It\nshould be within [Mapping.memory_start...Mapping.memory_limit]\nfor the corresponding mapping. A non-leaf address may be in the\nmiddle of a call instruction. It is up to display tools to find\nthe beginning of the instruction if necessary."
        },
        "line": {
          "type": "array",
          "items": {
            "type": "object",
            "$ref": "#/definitions/v1Line"
          },
          "description": "Multiple line indicates this location has inlined functions,\nwhere the last entry represents the caller into which the\npreceding entries were inlined.\n\nE.g., if memcpy() is inlined into printf:\n   line[0].function_name == \"memcpy\"\n   line[1].function_name == \"printf\""
        },
        "isFolded": {
          "type": "boolean",
          "description": "Provides an indication that multiple symbols map to this location's\naddress, for example due to identical code folding by the linker. In that\ncase the line information above represents one of the multiple\nsymbols. This field must be recomputed when the symbolization state of the\nprofile changes."
        }
      },
      "description": "Describes function and line table debug information."
    },
    "googlev1Profile": {
      "type": "object",
      "properties": {
        "sampleType": {
          "type": "array",
          "items": {
            "type": "object",
            "$ref": "#/definitions/v1ValueType"
          },
          "description": "A description of the samples associated with each Sample.value.\nFor a cpu profile this might be:\n  [[\"cpu\",\"nanoseconds\"]] or [[\"wall\",\"seconds\"]] or [[\"syscall\",\"count\"]]\nFor a heap profile, this might be:\n  [[\"allocations\",\"count\"], [\"space\",\"bytes\"]],\nIf one of the values represents the number of events represented\nby the sample, by convention it should be at index 0 and use\nsample_type.unit == \"count\"."
        },
        "sample": {
          "type": "array",
          "items": {
            "type": "object",
            "$ref": "#/definitions/v1Sample"
          },
          "description": "The set of samples recorded in this profile."
        },
        "mapping": {
          "type": "array",
          "items": {
            "type": "object",
            "$ref": "#/definitions/v1Mapping"
          },
          "description": "Mapping from address ranges to the image/binary/library mapped\ninto that address range.  mapping[0] will be the main binary."
        },
        "location": {
          "type": "array",
          "items": {
            "type": "object",
            "$ref": "#/definitions/googlev1Location"
          },
          "title": "Useful program location"
        },
        "function": {
          "type": "array",
          "items": {
            "type": "object",
            "$ref": "#/definitions/v1Function"
          },
          "title": "Functions referenced by locations"
        },
        "stringTable": {
          "type": "array",
          "items": {
            "type": "string"
          },
          "description": "A common table for strings referenced by various messages.\nstring_table[0] must always be \"\"."
        },
        "dropFrames": {
          "type": "string",
          "format": "int64",
          "description": "frames with Function.function_name fully matching the following\nregexp will be dropped from the samples, along with their successors.\n\nIndex into string table."
        },
        "keepFrames": {
          "type": "string",
          "format": "int64",
          "description": "frames with Function.function_name fully matching the following\nregexp will be kept, even if it matches drop_frames.\n\nIndex into string table."
        },
        "timeNanos": {
          "type": "string",
          "format": "int64",
          "description": "Time of collection (UTC) represented as nanoseconds past the epoch."
        },
        "durationNanos": {
          "type": "string",
          "format": "int64",
          "description": "Duration of the profile, if a duration makes sense."
        },
        "periodType": {
          "$ref": "#/definitions/v1ValueType",
          "title": "The kind of events between sampled ocurrences.\ne.g [ \"cpu\",\"cycles\" ] or [ \"heap\",\"bytes\" ]"
        },
        "period": {
          "type": "string",
          "format": "int64",
          "description": "The number of events between sampled occurrences."
        },
        "comment": {
          "type": "array",
          "items": {
            "type": "string",
            "format": "int64"
          },
          "description": "Freeform text associated to the profile.\n\nIndices into string table."
        },
        "defaultSampleType": {
          "type": "string",
          "format": "int64",
          "description": "Index into the string table of the type of the preferred sample\nvalue. If unset, clients should default to the last sample value."
        }
      }
    },
    "ingesterv1ProfileTypesResponse": {
      "type": "object",
      "properties": {
        "profileTypes": {
          "type": "array",
          "items": {
            "type": "object",
            "$ref": "#/definitions/v1ProfileType"
          }
        }
      }
    },
    "ingesterv1SeriesResponse": {
      "type": "object",
      "properties": {
        "labelsSet": {
          "type": "array",
          "items": {
            "type": "object",
            "$ref": "#/definitions/v1Labels"
          }
        }
      }
    },
    "metastorev1CompactionJobStatusUpdate": {
      "type": "object",
      "properties": {
        "name": {
          "type": "string"
        },
        "token": {
          "type": "string",
          "format": "uint64"
        },
        "status": {
          "$ref": "#/definitions/v1CompactionJobStatus"
        },
        "compactedBlocks": {
          "$ref": "#/definitions/v1CompactedBlocks",
          "description": "Only present if the job completed successfully."
        }
      }
    },
    "protobufAny": {
      "type": "object",
      "properties": {
        "@type": {
          "type": "string",
          "description": "A URL/resource name that uniquely identifies the type of the serialized\nprotocol buffer message. This string must contain at least\none \"/\" character. The last segment of the URL's path must represent\nthe fully qualified name of the type (as in\n`path/google.protobuf.Duration`). The name should be in a canonical form\n(e.g., leading \".\" is not accepted).\n\nIn practice, teams usually precompile into the binary all types that they\nexpect it to use in the context of Any. However, for URLs which use the\nscheme `http`, `https`, or no scheme, one can optionally set up a type\nserver that maps type URLs to message definitions as follows:\n\n* If no scheme is provided, `https` is assumed.\n* An HTTP GET on the URL must yield a [google.protobuf.Type][]\n  value in binary format, or produce an error.\n* Applications are allowed to cache lookup results based on the\n  URL, or have them precompiled into a binary to avoid any\n  lookup. Therefore, binary compatibility needs to be preserved\n  on changes to types. (Use versioned type names to manage\n  breaking changes.)\n\nNote: this functionality is not currently available in the official\nprotobuf release, and it is not used for type URLs beginning with\ntype.googleapis.com. As of May 2023, there are no widely used type server\nimplementations and no plans to implement one.\n\nSchemes other than `http`, `https` (or the empty scheme) might be\nused with implementation specific semantics."
        }
      },
      "additionalProperties": {},
      "description": "`Any` contains an arbitrary serialized protocol buffer message along with a\nURL that describes the type of the serialized message.\n\nProtobuf library provides support to pack/unpack Any values in the form\nof utility functions or additional generated methods of the Any type.\n\nExample 1: Pack and unpack a message in C++.\n\n    Foo foo = ...;\n    Any any;\n    any.PackFrom(foo);\n    ...\n    if (any.UnpackTo(\u0026foo)) {\n      ...\n    }\n\nExample 2: Pack and unpack a message in Java.\n\n    Foo foo = ...;\n    Any any = Any.pack(foo);\n    ...\n    if (any.is(Foo.class)) {\n      foo = any.unpack(Foo.class);\n    }\n    // or ...\n    if (any.isSameTypeAs(Foo.getDefaultInstance())) {\n      foo = any.unpack(Foo.getDefaultInstance());\n    }\n\n Example 3: Pack and unpack a message in Python.\n\n    foo = Foo(...)\n    any = Any()\n    any.Pack(foo)\n    ...\n    if any.Is(Foo.DESCRIPTOR):\n      any.Unpack(foo)\n      ...\n\n Example 4: Pack and unpack a message in Go\n\n     foo := \u0026pb.Foo{...}\n     any, err := anypb.New(foo)\n     if err != nil {\n       ...\n     }\n     ...\n     foo := \u0026pb.Foo{}\n     if err := any.UnmarshalTo(foo); err != nil {\n       ...\n     }\n\nThe pack methods provided by protobuf library will by default use\n'type.googleapis.com/full.type.name' as the type URL and the unpack\nmethods only use the fully qualified type name after the last '/'\nin the type URL, for example \"foo.bar.com/x/y.z\" will yield type\nname \"y.z\".\n\nJSON\n====\nThe JSON representation of an `Any` value uses the regular\nrepresentation of the deserialized, embedded message, with an\nadditional field `@type` which contains the type URL. Example:\n\n    package google.profile;\n    message Person {\n      string first_name = 1;\n      string last_name = 2;\n    }\n\n    {\n      \"@type\": \"type.googleapis.com/google.profile.Person\",\n      \"firstName\": \u003cstring\u003e,\n      \"lastName\": \u003cstring\u003e\n    }\n\nIf the embedded message type is well-known and has a custom JSON\nrepresentation, that representation will be embedded adding a field\n`value` which holds the custom JSON in addition to the `@type`\nfield. Example (for message [google.protobuf.Duration][]):\n\n    {\n      \"@type\": \"type.googleapis.com/google.protobuf.Duration\",\n      \"value\": \"1.212s\"\n    }"
    },
    "pushv1PushResponse": {
      "type": "object"
    },
    "querierv1ProfileTypesResponse": {
      "type": "object",
      "properties": {
        "profileTypes": {
          "type": "array",
          "items": {
            "type": "object",
            "$ref": "#/definitions/v1ProfileType"
          }
        }
      }
    },
    "querierv1SeriesResponse": {
      "type": "object",
      "properties": {
        "labelsSet": {
          "type": "array",
          "items": {
            "type": "object",
            "$ref": "#/definitions/v1Labels"
          }
        }
      }
    },
    "queryv1Query": {
      "type": "object",
      "properties": {
        "queryType": {
          "$ref": "#/definitions/v1QueryType"
        },
        "labelNames": {
          "$ref": "#/definitions/v1LabelNamesQuery",
          "description": "Exactly one of the following fields should be set,\ndepending on the query type."
        },
        "labelValues": {
          "$ref": "#/definitions/v1LabelValuesQuery"
        },
        "seriesLabels": {
          "$ref": "#/definitions/v1SeriesLabelsQuery"
        },
        "timeSeries": {
          "$ref": "#/definitions/v1TimeSeriesQuery"
        },
        "tree": {
          "$ref": "#/definitions/v1TreeQuery"
        },
        "pprof": {
          "$ref": "#/definitions/v1PprofQuery",
          "description": "function_details\n call_graph\n top_table\n ..."
        }
      }
    },
    "rpcStatus": {
      "type": "object",
      "properties": {
        "code": {
          "type": "integer",
          "format": "int32"
        },
        "message": {
          "type": "string"
        },
        "details": {
          "type": "array",
          "items": {
            "type": "object",
            "$ref": "#/definitions/protobufAny"
          }
        }
      }
    },
    "segmentwriterv1PushResponse": {
      "type": "object"
    },
    "typesv1Location": {
      "type": "object",
      "properties": {
        "name": {
          "type": "string"
        }
      }
    },
    "typesv1Series": {
      "type": "object",
      "properties": {
        "labels": {
          "type": "array",
          "items": {
            "type": "object",
            "$ref": "#/definitions/v1LabelPair"
          }
        },
        "points": {
          "type": "array",
          "items": {
            "type": "object",
            "$ref": "#/definitions/v1Point"
          }
        }
      }
    },
    "v1AdHocProfilesGetResponse": {
      "type": "object",
      "properties": {
        "id": {
          "type": "string"
        },
        "name": {
          "type": "string"
        },
        "uploadedAt": {
          "type": "string",
          "format": "int64",
          "title": "timestamp in milliseconds"
        },
        "profileType": {
          "type": "string"
        },
        "profileTypes": {
          "type": "array",
          "items": {
            "type": "string"
          },
          "description": "Some profiles formats (like pprof) can contain multiple profile (sample) types inside. One of these can be passed\nin the Get request using the profile_type field."
        },
        "flamebearerProfile": {
          "type": "string"
        }
      }
    },
    "v1AdHocProfilesListResponse": {
      "type": "object",
      "properties": {
        "profiles": {
          "type": "array",
          "items": {
            "type": "object",
            "$ref": "#/definitions/v1AdHocProfilesProfileMetadata"
          }
        }
      }
    },
    "v1AdHocProfilesProfileMetadata": {
      "type": "object",
      "properties": {
        "id": {
          "type": "string"
        },
        "name": {
          "type": "string"
        },
        "uploadedAt": {
          "type": "string",
          "format": "int64",
          "title": "timestamp in milliseconds"
        }
      }
    },
    "v1AddBlockResponse": {
      "type": "object"
    },
    "v1AnalyzeQueryResponse": {
      "type": "object",
      "properties": {
        "queryScopes": {
          "type": "array",
          "items": {
            "type": "object",
            "$ref": "#/definitions/v1QueryScope"
          },
          "title": "detailed view of what the query will require"
        },
        "queryImpact": {
          "$ref": "#/definitions/v1QueryImpact",
          "title": "summary of the query impact / performance"
        }
      }
    },
    "v1BlockCompaction": {
      "type": "object",
      "properties": {
        "level": {
          "type": "integer",
          "format": "int32"
        },
        "sources": {
          "type": "array",
          "items": {
            "type": "string"
          }
        },
        "parents": {
          "type": "array",
          "items": {
            "type": "string"
          }
        }
      }
    },
    "v1BlockHints": {
      "type": "object",
      "properties": {
        "ulids": {
          "type": "array",
          "items": {
            "type": "string"
          },
          "title": "The ULID of blocks to query"
        },
        "deduplication": {
          "type": "boolean",
          "description": "When all blocks are compacted, there is no effect of the replication factor, hence we do not need to run deduplication."
        }
      }
    },
    "v1BlockInfo": {
      "type": "object",
      "properties": {
        "ulid": {
          "type": "string"
        },
        "minTime": {
          "type": "string",
          "format": "int64"
        },
        "maxTime": {
          "type": "string",
          "format": "int64"
        },
        "compaction": {
          "$ref": "#/definitions/v1BlockCompaction"
        },
        "labels": {
          "type": "array",
          "items": {
            "type": "object",
            "$ref": "#/definitions/v1LabelPair"
          }
        }
      }
    },
    "v1BlockList": {
      "type": "object",
      "properties": {
        "tenant": {
          "type": "string"
        },
        "shard": {
          "type": "integer",
          "format": "int64"
        },
        "blocks": {
          "type": "array",
          "items": {
            "type": "string"
          }
        }
      }
    },
    "v1BlockMeta": {
      "type": "object",
      "properties": {
        "formatVersion": {
          "type": "integer",
          "format": "int64"
        },
        "id": {
          "type": "string",
          "description": "Block ID is a unique identifier for the block.\nThis is the only field that is not included into\nthe string table."
        },
        "tenant": {
          "type": "integer",
          "format": "int32",
          "description": "If empty, datasets belong to distinct tenants."
        },
        "shard": {
          "type": "integer",
          "format": "int64"
        },
        "compactionLevel": {
          "type": "integer",
          "format": "int64"
        },
        "minTime": {
          "type": "string",
          "format": "int64"
        },
        "maxTime": {
          "type": "string",
          "format": "int64"
        },
        "createdBy": {
          "type": "integer",
          "format": "int32"
        },
        "metadataOffset": {
          "type": "string",
          "format": "uint64"
        },
        "size": {
          "type": "string",
          "format": "uint64"
        },
        "datasets": {
          "type": "array",
          "items": {
            "type": "object",
            "$ref": "#/definitions/v1Dataset"
          }
        },
        "stringTable": {
          "type": "array",
          "items": {
            "type": "string"
          },
          "description": "String table contains strings of the block.\nBy convention, the first string is always an empty string."
        }
      },
      "description": "BlockMeta is a metadata entry that describes the block's contents. A block\nis a collection of datasets that share certain properties, such as shard ID,\ncompaction level, tenant ID, time range, creation time, and more.\n\nThe block content's format denotes the binary format of the datasets and the\nmetadata entry (to address logical dependencies). Each dataset has its own\ntable of contents that lists the sections within the dataset. Each dataset\nhas its own set of attributes (labels) that describe its specific contents."
    },
    "v1BlockMetadataResponse": {
      "type": "object",
      "properties": {
        "blocks": {
          "type": "array",
          "items": {
            "type": "object",
            "$ref": "#/definitions/v1BlockInfo"
          },
          "title": "Blocks that are present on the instance for the start to end period"
        }
      }
    },
    "v1BlockStats": {
      "type": "object",
      "properties": {
        "seriesCount": {
          "type": "string",
          "format": "uint64"
        },
        "profileCount": {
          "type": "string",
          "format": "uint64"
        },
        "sampleCount": {
          "type": "string",
          "format": "uint64"
        },
        "indexBytes": {
          "type": "string",
          "format": "uint64"
        },
        "profileBytes": {
          "type": "string",
          "format": "uint64"
        },
        "symbolBytes": {
          "type": "string",
          "format": "uint64"
        }
      }
    },
    "v1BlockTombstones": {
      "type": "object",
      "properties": {
        "name": {
          "type": "string"
        },
        "shard": {
          "type": "integer",
          "format": "int64"
        },
        "tenant": {
          "type": "string"
        },
        "compactionLevel": {
          "type": "integer",
          "format": "int64"
        },
        "blocks": {
          "type": "array",
          "items": {
            "type": "string"
          }
        }
      }
    },
    "v1CommitAuthor": {
      "type": "object",
      "properties": {
        "login": {
          "type": "string",
          "title": "the author login"
        },
        "avatarURL": {
          "type": "string",
          "title": "the author avatar URL"
        }
      }
    },
    "v1CommitInfo": {
      "type": "object",
      "properties": {
        "message": {
          "type": "string",
          "title": "the commit message"
        },
        "author": {
          "$ref": "#/definitions/v1CommitAuthor",
          "title": "the commit author login"
        },
        "date": {
          "type": "string",
          "title": "the commit date"
        },
        "sha": {
          "type": "string",
          "title": "the commit sha"
        },
        "URL": {
          "type": "string",
          "title": "the full URL to the commit"
        }
      }
    },
    "v1CompactedBlocks": {
      "type": "object",
      "properties": {
        "sourceBlocks": {
          "$ref": "#/definitions/v1BlockList"
        },
        "newBlocks": {
          "type": "array",
          "items": {
            "type": "object",
            "$ref": "#/definitions/v1BlockMeta"
          }
        }
      }
    },
    "v1CompactionJob": {
      "type": "object",
      "properties": {
        "name": {
          "type": "string"
        },
        "shard": {
          "type": "integer",
          "format": "int64"
        },
        "tenant": {
          "type": "string"
        },
        "compactionLevel": {
          "type": "integer",
          "format": "int64"
        },
        "sourceBlocks": {
          "type": "array",
          "items": {
            "type": "string"
          }
        },
        "tombstones": {
          "type": "array",
          "items": {
            "type": "object",
            "$ref": "#/definitions/v1Tombstones"
          }
        }
      }
    },
    "v1CompactionJobAssignment": {
      "type": "object",
      "properties": {
        "name": {
          "type": "string"
        },
        "token": {
          "type": "string",
          "format": "uint64"
        },
        "leaseExpiresAt": {
          "type": "string",
          "format": "int64"
        }
      }
    },
    "v1CompactionJobStatus": {
      "type": "string",
      "enum": [
        "COMPACTION_STATUS_UNSPECIFIED",
        "COMPACTION_STATUS_IN_PROGRESS",
        "COMPACTION_STATUS_SUCCESS"
      ],
      "default": "COMPACTION_STATUS_UNSPECIFIED"
    },
    "v1Dataset": {
      "type": "object",
      "properties": {
        "format": {
          "type": "integer",
          "format": "int64"
        },
        "tenant": {
          "type": "integer",
          "format": "int32"
        },
        "name": {
          "type": "integer",
          "format": "int32"
        },
        "minTime": {
          "type": "string",
          "format": "int64"
        },
        "maxTime": {
          "type": "string",
          "format": "int64"
        },
        "tableOfContents": {
          "type": "array",
          "items": {
            "type": "string",
            "format": "uint64"
          },
          "description": "Table of contents lists data sections within the tenant\nservice region. The offsets are absolute.\n\nThe interpretation of the table of contents is specific\nto the format.\n\nBy default (format 0), the sections are:\n - 0: profiles.parquet\n - 1: index.tsdb\n - 2: symbols.symdb\n\nFormat 1 corresponds to the tenant-wide index:\n - 0: index.tsdb (dataset index)"
        },
        "size": {
          "type": "string",
          "format": "uint64",
          "description": "Size of the dataset in bytes."
        },
        "labels": {
          "type": "array",
          "items": {
            "type": "integer",
            "format": "int32"
          },
          "description": "Length prefixed label key-value pairs.\n\nMultiple label sets can be associated with a dataset to denote relationships\nacross multiple dimensions. For example, each dataset currently stores data\nfor multiple profile types:\n  - service_name=A, profile_type=cpu\n  - service_name=A, profile_type=memory\n\nLabels are primarily used to filter datasets based on their attributes.\nFor instance, labels can be used to select datasets containing a specific\nservice.\n\nThe set of attributes is extensible and can grow over time. For example, a\nnamespace attribute could be added to datasets:\n  - service_name=A, profile_type=cpu\n  - service_name=A, profile_type=memory\n  - service_name=B, namespace=N, profile_type=cpu\n  - service_name=B, namespace=N, profile_type=memory\n  - service_name=C, namespace=N, profile_type=cpu\n  - service_name=C, namespace=N, profile_type=memory\n\nThis organization enables querying datasets by namespace without accessing\nthe block contents, which significantly improves performance.\n\nMetadata labels are not required to be included in the block's TSDB index\nand may be orthogonal to the data dimensions. Generally, attributes serve\ntwo primary purposes:\n  - To create data scopes that span multiple service, reducing the need to\n    scan the entire set of block satisfying the query expression, i.e.,\n    the time range and tenant ID.\n  - To provide additional information about datasets without altering the\n    storage schema or access methods.\n\nFor example, this approach can support cost attribution or similar breakdown\nanalyses. It can also handle data dependencies (e.g., links to external data)\nusing labels.\n\nThe cardinality of the labels is expected to remain relatively low (fewer\nthan a million unique combinations globally). However, this depends on the\nmetadata storage system.\n\nMetadata labels are represented as a slice of `int32` values that refer to\nstrings in the metadata entry's string table. The slice is a sequence of\nlength-prefixed key-value (KV) pairs:\n\nlen(2) | k1 | v1 | k2 | v2 | len(3) | k1 | v3 | k2 | v4 | k3 | v5\n\nThe order of KV pairs is not defined. The format is optimized for indexing\nrather than querying, and it is not intended to be the most space-efficient\nrepresentation. Since entries are supposed to be indexed, the redundancy of\ndenormalized relationships is not a concern."
        }
      }
    },
    "v1DeleteCollectionRuleResponse": {
      "type": "object"
    },
    "v1DeleteRecordingRuleResponse": {
      "type": "object"
    },
    "v1DeleteSettingsResponse": {
      "type": "object"
    },
    "v1DeleteTenantResponse": {
      "type": "object"
    },
    "v1Diagnostics": {
      "type": "object",
      "properties": {
        "queryPlan": {
          "$ref": "#/definitions/v1QueryPlan"
        }
      },
      "description": "Diagnostic messages, events, statistics, analytics, etc."
    },
    "v1DiffResponse": {
      "type": "object",
      "properties": {
        "flamegraph": {
          "$ref": "#/definitions/v1FlameGraphDiff"
        }
      }
    },
    "v1EBPFSettings": {
      "type": "object",
      "properties": {
        "enabled": {
          "type": "boolean"
        }
      }
    },
    "v1FeatureFlag": {
      "type": "object",
      "properties": {
        "name": {
          "type": "string",
          "description": "Name of the feature, please use lower camel case."
        },
        "enabled": {
          "type": "boolean",
          "description": "Wether the feature flag is enabled or disabled."
        },
        "description": {
          "type": "string",
          "description": "Optional description of the feature flag."
        },
        "documentationUrl": {
          "type": "string",
          "description": "Optional URL to the documentation page of the feature flag."
        }
      },
      "description": "FeatureParameters contains the per feature flag parameters."
    },
    "v1FlameGraph": {
      "type": "object",
      "properties": {
        "names": {
          "type": "array",
          "items": {
            "type": "string"
          }
        },
        "levels": {
          "type": "array",
          "items": {
            "type": "object",
            "$ref": "#/definitions/v1Level"
          }
        },
        "total": {
          "type": "string",
          "format": "int64"
        },
        "maxSelf": {
          "type": "string",
          "format": "int64"
        }
      }
    },
    "v1FlameGraphDiff": {
      "type": "object",
      "properties": {
        "names": {
          "type": "array",
          "items": {
            "type": "string"
          }
        },
        "levels": {
          "type": "array",
          "items": {
            "type": "object",
            "$ref": "#/definitions/v1Level"
          }
        },
        "total": {
          "type": "string",
          "format": "int64"
        },
        "maxSelf": {
          "type": "string",
          "format": "int64"
        },
        "leftTicks": {
          "type": "string",
          "format": "int64"
        },
        "rightTicks": {
          "type": "string",
          "format": "int64"
        }
      }
    },
    "v1FlushResponse": {
      "type": "object"
    },
    "v1Function": {
      "type": "object",
      "properties": {
        "id": {
          "type": "string",
          "format": "uint64",
          "description": "Unique nonzero id for the function."
        },
        "name": {
          "type": "string",
          "format": "int64",
          "description": "Name of the function, in human-readable form if available.\n\nIndex into string table"
        },
        "systemName": {
          "type": "string",
          "format": "int64",
          "description": "Name of the function, as identified by the system.\nFor instance, it can be a C++ mangled name.\n\nIndex into string table"
        },
        "filename": {
          "type": "string",
          "format": "int64",
          "description": "Source file containing the function.\n\nIndex into string table"
        },
        "startLine": {
          "type": "string",
          "format": "int64",
          "description": "Line number in source file."
        }
      }
    },
    "v1GetBlockMetadataResponse": {
      "type": "object",
      "properties": {
        "blocks": {
          "type": "array",
          "items": {
            "type": "object",
            "$ref": "#/definitions/v1BlockMeta"
          }
        }
      }
    },
    "v1GetBlockStatsResponse": {
      "type": "object",
      "properties": {
        "blockStats": {
          "type": "array",
          "items": {
            "type": "object",
            "$ref": "#/definitions/v1BlockStats"
          }
        }
      }
    },
    "v1GetBuildInfoData": {
      "type": "object",
      "properties": {
        "version": {
          "type": "string"
        },
        "revision": {
          "type": "string"
        },
        "branch": {
          "type": "string"
        },
        "buildUser": {
          "type": "string"
        },
        "buildDate": {
          "type": "string"
        },
        "goVersion": {
          "type": "string"
        }
      }
    },
    "v1GetBuildInfoResponse": {
      "type": "object",
      "properties": {
        "status": {
          "type": "string"
        },
        "data": {
          "$ref": "#/definitions/v1GetBuildInfoData"
        }
      }
    },
    "v1GetCollectionRuleResponse": {
      "type": "object",
      "properties": {
        "name": {
          "type": "string"
        },
        "services": {
          "type": "array",
          "items": {
            "type": "object",
            "$ref": "#/definitions/v1ServiceData"
          }
        },
        "ebpf": {
          "$ref": "#/definitions/v1EBPFSettings"
        },
        "java": {
          "$ref": "#/definitions/v1JavaSettings"
        },
        "lastUpdated": {
          "type": "string",
          "format": "int64",
          "title": "milliseconds unix time of last update"
        },
        "generation": {
          "type": "string",
          "format": "int64",
          "title": "incremented on each update"
        },
        "configuration": {
          "type": "string",
          "title": "generated configuration block in alloy syntax"
        }
      }
    },
    "v1GetCommitResponse": {
      "type": "object",
      "properties": {
        "message": {
          "type": "string",
          "title": "the commit message"
        },
        "author": {
          "$ref": "#/definitions/v1CommitAuthor",
          "title": "the commit author login"
        },
        "date": {
          "type": "string",
          "title": "the commit date"
        },
        "sha": {
          "type": "string",
          "title": "the commit sha"
        },
        "URL": {
          "type": "string",
          "title": "the full URL to the commit"
        }
      }
    },
    "v1GetCommitsResponse": {
      "type": "object",
      "properties": {
        "commits": {
          "type": "array",
          "items": {
            "type": "object",
            "$ref": "#/definitions/v1CommitInfo"
          }
        }
      }
    },
    "v1GetFeatureFlagsResponse": {
      "type": "object",
      "properties": {
        "featureFlags": {
          "type": "array",
          "items": {
            "type": "object",
            "$ref": "#/definitions/v1FeatureFlag"
          },
          "title": "Map containing all features, also disable features are returned"
        }
      }
    },
    "v1GetFileResponse": {
      "type": "object",
      "properties": {
        "content": {
          "type": "string",
          "title": "base64 content of the file"
        },
        "URL": {
          "type": "string",
          "title": "the full URL to the file"
        }
      }
    },
    "v1GetProfileStatsResponse": {
      "type": "object",
      "properties": {
        "dataIngested": {
          "type": "boolean",
          "description": "Whether we received any data at any time in the past."
        },
        "oldestProfileTime": {
          "type": "string",
          "format": "int64",
          "description": "Milliseconds since epoch."
        },
        "newestProfileTime": {
          "type": "string",
          "format": "int64",
          "description": "Milliseconds since epoch."
        }
      }
    },
    "v1GetRecordingRuleResponse": {
      "type": "object",
      "properties": {
        "rule": {
          "$ref": "#/definitions/v1RecordingRule"
        }
      }
    },
    "v1GetSettingsResponse": {
      "type": "object",
      "properties": {
        "settings": {
          "type": "array",
          "items": {
            "type": "object",
            "$ref": "#/definitions/v1Setting"
          }
        }
      }
    },
    "v1GetTenantResponse": {
      "type": "object",
      "properties": {
        "stats": {
          "$ref": "#/definitions/v1TenantStats"
        }
      }
    },
    "v1GithubAppResponse": {
      "type": "object",
      "properties": {
        "clientID": {
          "type": "string"
        }
      }
    },
    "v1GithubLoginResponse": {
      "type": "object",
      "properties": {
        "cookie": {
          "type": "string",
          "title": "Deprecated\nIn future version, this cookie won't be sent. Now, old cookie is sent alongside the new expected\ndata (token, token_expires_at and refresh_token_expires_at). Frontend will be responsible of computing\nits own cookie from the new data.\nRemove after completing https://github.com/grafana/explore-profiles/issues/187"
        },
        "token": {
          "type": "string",
          "title": "base64 encoded encrypted token"
        },
        "tokenExpiresAt": {
          "type": "string",
          "format": "int64",
          "description": "Unix ms timestamp of when the token expires."
        },
        "refreshTokenExpiresAt": {
          "type": "string",
          "format": "int64",
          "description": "Unix ms timestamp of when the refresh token expires."
        }
      }
    },
    "v1GithubRefreshResponse": {
      "type": "object",
      "properties": {
        "cookie": {
          "type": "string",
          "title": "Deprecated\nIn future version, this cookie won't be sent. Now, old cookie is sent alongside the new expected\ndata (token, token_expires_at and refresh_token_expires_at). Frontend will be responsible of computing\nits own cookie from the new data.\nRemove after completing https://github.com/grafana/explore-profiles/issues/187"
        },
        "token": {
          "type": "string",
          "title": "base64 encoded encrypted token"
        },
        "tokenExpiresAt": {
          "type": "string",
          "format": "int64",
          "description": "Unix ms timestamp of when the token expires."
        },
        "refreshTokenExpiresAt": {
          "type": "string",
          "format": "int64",
          "description": "Unix ms timestamp of when the refresh token expires."
        }
      }
    },
    "v1GoPGO": {
      "type": "object",
      "properties": {
        "keepLocations": {
          "type": "integer",
          "format": "int64",
          "description": "Specifies the number of leaf locations to keep."
        },
        "aggregateCallees": {
          "type": "boolean",
          "description": "Aggregate callees causes the leaf location line number to be ignored,\nthus aggregating all callee samples (but not callers)."
        }
      }
    },
    "v1Hints": {
      "type": "object",
      "properties": {
        "block": {
          "$ref": "#/definitions/v1BlockHints"
        }
      },
      "title": "Hints are used to propagate information about querying"
    },
    "v1InvokeOptions": {
      "type": "object",
      "description": "Query workers might not have access to the tenant\n overrides, therefore all the necessary options should\n be listed in the request explicitly."
    },
    "v1InvokeResponse": {
      "type": "object",
      "properties": {
        "reports": {
          "type": "array",
          "items": {
            "type": "object",
            "$ref": "#/definitions/v1Report"
          }
        },
        "diagnostics": {
          "$ref": "#/definitions/v1Diagnostics"
        }
      }
    },
    "v1JavaSettings": {
      "type": "object",
      "properties": {
        "enabled": {
          "type": "boolean"
        }
      }
    },
    "v1LabelNamesQuery": {
      "type": "object"
    },
    "v1LabelNamesReport": {
      "type": "object",
      "properties": {
        "query": {
          "$ref": "#/definitions/v1LabelNamesQuery"
        },
        "labelNames": {
          "type": "array",
          "items": {
            "type": "string"
          }
        }
      }
    },
    "v1LabelNamesResponse": {
      "type": "object",
      "properties": {
        "names": {
          "type": "array",
          "items": {
            "type": "string"
          }
        }
      }
    },
    "v1LabelPair": {
      "type": "object",
      "properties": {
        "name": {
          "type": "string"
        },
        "value": {
          "type": "string"
        }
      }
    },
    "v1LabelValuesQuery": {
      "type": "object",
      "properties": {
        "labelName": {
          "type": "string"
        }
      }
    },
    "v1LabelValuesReport": {
      "type": "object",
      "properties": {
        "query": {
          "$ref": "#/definitions/v1LabelValuesQuery"
        },
        "labelValues": {
          "type": "array",
          "items": {
            "type": "string"
          }
        }
      }
    },
    "v1LabelValuesResponse": {
      "type": "object",
      "properties": {
        "names": {
          "type": "array",
          "items": {
            "type": "string"
          }
        }
      }
    },
    "v1Labels": {
      "type": "object",
      "properties": {
        "labels": {
          "type": "array",
          "items": {
            "type": "object",
            "$ref": "#/definitions/v1LabelPair"
          },
          "title": "LabelPair is the key value pairs to identify the corresponding profile"
        }
      }
    },
    "v1Level": {
      "type": "object",
      "properties": {
        "values": {
          "type": "array",
          "items": {
            "type": "string",
            "format": "int64"
          }
        }
      }
    },
    "v1Line": {
      "type": "object",
      "properties": {
        "functionId": {
          "type": "string",
          "format": "uint64",
          "description": "The id of the corresponding profile.Function for this line."
        },
        "line": {
          "type": "string",
          "format": "int64",
          "description": "Line number in source code."
        }
      }
    },
    "v1ListCollectionRulesResponse": {
      "type": "object",
      "properties": {
        "rules": {
          "type": "array",
          "items": {
            "type": "object",
            "$ref": "#/definitions/v1GetCollectionRuleResponse"
          }
        },
        "generation": {
          "type": "string",
          "format": "int64",
          "title": "incremented on each update"
        }
      }
    },
    "v1ListRecordingRulesResponse": {
      "type": "object",
      "properties": {
        "rules": {
          "type": "array",
          "items": {
            "type": "object",
            "$ref": "#/definitions/v1RecordingRule"
          }
        }
      }
    },
    "v1Mapping": {
      "type": "object",
      "properties": {
        "id": {
          "type": "string",
          "format": "uint64",
          "description": "Unique nonzero id for the mapping."
        },
        "memoryStart": {
          "type": "string",
          "format": "uint64",
          "description": "Address at which the binary (or DLL) is loaded into memory."
        },
        "memoryLimit": {
          "type": "string",
          "format": "uint64",
          "description": "The limit of the address range occupied by this mapping."
        },
        "fileOffset": {
          "type": "string",
          "format": "uint64",
          "description": "Offset in the binary that corresponds to the first mapped address."
        },
        "filename": {
          "type": "string",
          "format": "int64",
          "description": "The object this entry is loaded from.  This can be a filename on\ndisk for the main binary and shared libraries, or virtual\nabstractions like \"[vdso]\".\n\nIndex into string table"
        },
        "buildId": {
          "type": "string",
          "format": "int64",
          "description": "A string that uniquely identifies a particular program version\nwith high probability. E.g., for binaries generated by GNU tools,\nit could be the contents of the .note.gnu.build-id field.\n\nIndex into string table"
        },
        "hasFunctions": {
          "type": "boolean",
          "description": "The following fields indicate the resolution of symbolic info."
        },
        "hasFilenames": {
          "type": "boolean"
        },
        "hasLineNumbers": {
          "type": "boolean"
        },
        "hasInlineFrames": {
          "type": "boolean"
        }
      }
    },
    "v1MergeProfilesLabelsResponse": {
      "type": "object",
      "properties": {
        "selectedProfiles": {
          "$ref": "#/definitions/v1ProfileSets",
          "description": "The server replies batch of profiles.\nA last message without profiles signals the next message will be the result of the merge."
        },
        "series": {
          "type": "array",
          "items": {
            "type": "object",
            "$ref": "#/definitions/typesv1Series"
          },
          "title": "The list of series for the profile with their respective value"
        }
      }
    },
    "v1MergeProfilesPprofResponse": {
      "type": "object",
      "properties": {
        "selectedProfiles": {
          "$ref": "#/definitions/v1ProfileSets",
          "description": "The server replies batch of profiles.\nA last message without profiles signals the next message will be the result of the merge."
        },
        "result": {
          "type": "string",
          "format": "byte",
          "description": "The merge result in the pprof format."
        }
      }
    },
    "v1MergeProfilesStacktracesResponse": {
      "type": "object",
      "properties": {
        "selectedProfiles": {
          "$ref": "#/definitions/v1ProfileSets",
          "description": "The server replies batch of profiles.\nA last message without profiles signals the next message will be the result of the merge."
        },
        "result": {
          "$ref": "#/definitions/v1MergeProfilesStacktracesResult",
          "title": "The list of stracktraces for the profile with their respective value"
        }
      }
    },
    "v1MergeProfilesStacktracesResult": {
      "type": "object",
      "properties": {
        "format": {
          "$ref": "#/definitions/v1StacktracesMergeFormat"
        },
        "stacktraces": {
          "type": "array",
          "items": {
            "type": "object",
            "$ref": "#/definitions/v1StacktraceSample"
          },
          "title": "The list of stracktraces with their respective value"
        },
        "functionNames": {
          "type": "array",
          "items": {
            "type": "string"
          }
        },
        "treeBytes": {
          "type": "string",
          "format": "byte",
          "description": "Merge result marshaled to pyroscope tree bytes."
        }
      }
    },
    "v1MergeSpanProfileResponse": {
      "type": "object",
      "properties": {
        "selectedProfiles": {
          "$ref": "#/definitions/v1ProfileSets",
          "description": "The server replies batch of profiles.\nA last message without profiles signals the next message will be the result of the merge."
        },
        "result": {
          "$ref": "#/definitions/v1MergeSpanProfileResult",
          "title": "The list of stracktraces for the profile with their respective value"
        }
      }
    },
    "v1MergeSpanProfileResult": {
      "type": "object",
      "properties": {
        "treeBytes": {
          "type": "string",
          "format": "byte"
        }
      }
    },
<<<<<<< HEAD
    "v1PartitionTombstone": {
      "type": "object",
      "properties": {
        "name": {
          "type": "string"
        },
        "timestamp": {
          "type": "string",
          "format": "int64",
          "description": "Lower time boundary. Unix epoch in nanoseconds."
        },
        "duration": {
          "type": "string",
          "format": "int64"
        },
        "shard": {
          "type": "integer",
          "format": "int64"
        },
        "tenant": {
          "type": "string"
        }
      }
=======
    "v1MetricType": {
      "type": "string",
      "enum": [
        "TOTAL"
      ],
      "default": "TOTAL"
>>>>>>> b9f4ac4a
    },
    "v1Point": {
      "type": "object",
      "properties": {
        "value": {
          "type": "number",
          "format": "double"
        },
        "timestamp": {
          "type": "string",
          "format": "int64",
          "title": "Milliseconds unix timestamp"
        },
        "annotations": {
          "type": "array",
          "items": {
            "type": "object",
            "$ref": "#/definitions/v1ProfileAnnotation"
          }
        }
      }
    },
    "v1PollCompactionJobsResponse": {
      "type": "object",
      "properties": {
        "compactionJobs": {
          "type": "array",
          "items": {
            "type": "object",
            "$ref": "#/definitions/v1CompactionJob"
          }
        },
        "assignments": {
          "type": "array",
          "items": {
            "type": "object",
            "$ref": "#/definitions/v1CompactionJobAssignment"
          }
        }
      }
    },
    "v1PprofQuery": {
      "type": "object",
      "properties": {
        "maxNodes": {
          "type": "string",
          "format": "int64"
        },
        "stackTraceSelector": {
          "$ref": "#/definitions/v1StackTraceSelector",
          "description": "TODO(kolesnikovae): Go PGO options."
        }
      }
    },
    "v1PprofReport": {
      "type": "object",
      "properties": {
        "query": {
          "$ref": "#/definitions/v1PprofQuery"
        },
        "pprof": {
          "type": "string",
          "format": "byte"
        }
      }
    },
    "v1ProfileAnnotation": {
      "type": "object",
      "properties": {
        "key": {
          "type": "string"
        },
        "value": {
          "type": "string"
        }
      }
    },
    "v1ProfileFormat": {
      "type": "string",
      "enum": [
        "PROFILE_FORMAT_UNSPECIFIED",
        "PROFILE_FORMAT_FLAMEGRAPH",
        "PROFILE_FORMAT_TREE"
      ],
      "default": "PROFILE_FORMAT_UNSPECIFIED"
    },
    "v1ProfileSets": {
      "type": "object",
      "properties": {
        "labelsSets": {
          "type": "array",
          "items": {
            "type": "object",
            "$ref": "#/definitions/v1Labels"
          },
          "description": "DEPRECATED: Use fingerprints instead."
        },
        "profiles": {
          "type": "array",
          "items": {
            "type": "object",
            "$ref": "#/definitions/v1SeriesProfile"
          }
        },
        "fingerprints": {
          "type": "array",
          "items": {
            "type": "string",
            "format": "uint64"
          }
        }
      }
    },
    "v1ProfileType": {
      "type": "object",
      "properties": {
        "ID": {
          "type": "string"
        },
        "name": {
          "type": "string"
        },
        "sampleType": {
          "type": "string"
        },
        "sampleUnit": {
          "type": "string"
        },
        "periodType": {
          "type": "string"
        },
        "periodUnit": {
          "type": "string"
        }
      }
    },
    "v1QueryImpact": {
      "type": "object",
      "properties": {
        "totalBytesInTimeRange": {
          "type": "string",
          "format": "uint64"
        },
        "totalQueriedSeries": {
          "type": "string",
          "format": "uint64"
        },
        "deduplicationNeeded": {
          "type": "boolean"
        }
      }
    },
    "v1QueryMetadataLabelsResponse": {
      "type": "object",
      "properties": {
        "labels": {
          "type": "array",
          "items": {
            "type": "object",
            "$ref": "#/definitions/v1Labels"
          }
        }
      }
    },
    "v1QueryMetadataResponse": {
      "type": "object",
      "properties": {
        "blocks": {
          "type": "array",
          "items": {
            "type": "object",
            "$ref": "#/definitions/v1BlockMeta"
          }
        }
      }
    },
    "v1QueryNode": {
      "type": "object",
      "properties": {
        "type": {
          "$ref": "#/definitions/v1QueryNodeType"
        },
        "children": {
          "type": "array",
          "items": {
            "type": "object",
            "$ref": "#/definitions/v1QueryNode"
          }
        },
        "blocks": {
          "type": "array",
          "items": {
            "type": "object",
            "$ref": "#/definitions/v1BlockMeta"
          }
        }
      }
    },
    "v1QueryNodeType": {
      "type": "string",
      "enum": [
        "UNKNOWN",
        "MERGE",
        "READ"
      ],
      "default": "UNKNOWN"
    },
    "v1QueryPlan": {
      "type": "object",
      "properties": {
        "root": {
          "$ref": "#/definitions/v1QueryNode"
        }
      },
      "description": "A query plan is represented by a directed acyclic graph (DAG),\nwhere each node is either a \"merge\" node or a \"read\" node.\n\nMerge nodes reference other nodes in the plan as their \"children\".\nRead nodes reference the blocks which contain the actual data to be processed."
    },
    "v1QueryResponse": {
      "type": "object",
      "properties": {
        "reports": {
          "type": "array",
          "items": {
            "type": "object",
            "$ref": "#/definitions/v1Report"
          }
        }
      }
    },
    "v1QueryScope": {
      "type": "object",
      "properties": {
        "componentType": {
          "type": "string",
          "title": "a descriptive high level name of the component processing one part of the query (e.g., \"short term storage\")"
        },
        "componentCount": {
          "type": "string",
          "format": "uint64",
          "title": "how many components of this type will process the query (indicator of read-path replication)"
        },
        "blockCount": {
          "type": "string",
          "format": "uint64"
        },
        "seriesCount": {
          "type": "string",
          "format": "uint64"
        },
        "profileCount": {
          "type": "string",
          "format": "uint64"
        },
        "sampleCount": {
          "type": "string",
          "format": "uint64"
        },
        "indexBytes": {
          "type": "string",
          "format": "uint64"
        },
        "profileBytes": {
          "type": "string",
          "format": "uint64"
        },
        "symbolBytes": {
          "type": "string",
          "format": "uint64"
        }
      }
    },
    "v1QueryType": {
      "type": "string",
      "enum": [
        "QUERY_UNSPECIFIED",
        "QUERY_LABEL_NAMES",
        "QUERY_LABEL_VALUES",
        "QUERY_SERIES_LABELS",
        "QUERY_TIME_SERIES",
        "QUERY_TREE",
        "QUERY_PPROF"
      ],
      "default": "QUERY_UNSPECIFIED"
    },
    "v1RawProfileSeries": {
      "type": "object",
      "properties": {
        "labels": {
          "type": "array",
          "items": {
            "type": "object",
            "$ref": "#/definitions/v1LabelPair"
          },
          "title": "LabelPair is the key value pairs to identify the corresponding profile"
        },
        "samples": {
          "type": "array",
          "items": {
            "type": "object",
            "$ref": "#/definitions/v1RawSample"
          },
          "title": "samples are the set of profile bytes"
        },
        "annotations": {
          "type": "array",
          "items": {
            "type": "object",
            "$ref": "#/definitions/v1ProfileAnnotation"
          },
          "description": "Annotations provide additional metadata for a profile.\n\nThe main differences between labels and annotations are:\n - annotations cannot be used in query selectors\n - annotation keys don't have to be unique\n\nCurrently annotations are applied internally by distributors,\nany annotation passed via the push API will be dropped."
        }
      },
      "title": "RawProfileSeries represents the pprof profile and its associated labels"
    },
    "v1RawSample": {
      "type": "object",
      "properties": {
        "rawProfile": {
          "type": "string",
          "format": "byte",
          "title": "raw_profile is the set of bytes of the pprof profile"
        },
        "ID": {
          "type": "string",
          "title": "unique ID of the profile"
        }
      },
      "title": "RawSample is the set of bytes that correspond to a pprof profile"
    },
    "v1RecordingRule": {
      "type": "object",
      "properties": {
        "id": {
          "type": "string",
          "description": "The unique id of the recording rule."
        },
        "metricName": {
          "type": "string",
          "description": "The name of the recording rule, this does not necessarily need to be\nunique."
        },
        "profileType": {
          "type": "string",
          "description": "Used in the UI to display what type of profile type this recording rule is\ngenerated from.\n\nThis should be the standard format of:\n\n  \u003cname\u003e:\u003csample-type\u003e:\u003csample-unit\u003e:\u003cperiod-type\u003e:\u003cperiod-unit\u003e\n\nFor example:\n\n  process_cpu:cpu:nanoseconds:cpu:nanoseconds"
        },
        "matchers": {
          "type": "array",
          "items": {
            "type": "string"
          }
        },
        "groupBy": {
          "type": "array",
          "items": {
            "type": "string"
          }
        },
        "externalLabels": {
          "type": "array",
          "items": {
            "type": "object",
            "$ref": "#/definitions/v1LabelPair"
          }
        },
        "generation": {
          "type": "string",
          "format": "int64",
          "description": "The observed generation of this recording rule. This value should be\nprovided when making updates to this record, to avoid conflicting\nconcurrent updates."
        },
        "stacktraceFilter": {
          "$ref": "#/definitions/v1StacktraceFilter",
          "description": "The stacktrace filter allows filtering on particular function names in the stacktrace.\nThis allows recording rules to focus on specific functions and calculate their \"total\"\nresource usage."
        }
      }
    },
    "v1Report": {
      "type": "object",
      "properties": {
        "reportType": {
          "$ref": "#/definitions/v1ReportType"
        },
        "labelNames": {
          "$ref": "#/definitions/v1LabelNamesReport",
          "description": "Exactly one of the following fields should be set,\ndepending on the report type."
        },
        "labelValues": {
          "$ref": "#/definitions/v1LabelValuesReport"
        },
        "seriesLabels": {
          "$ref": "#/definitions/v1SeriesLabelsReport"
        },
        "timeSeries": {
          "$ref": "#/definitions/v1TimeSeriesReport"
        },
        "tree": {
          "$ref": "#/definitions/v1TreeReport"
        },
        "pprof": {
          "$ref": "#/definitions/v1PprofReport"
        }
      }
    },
    "v1ReportType": {
      "type": "string",
      "enum": [
        "REPORT_UNSPECIFIED",
        "REPORT_LABEL_NAMES",
        "REPORT_LABEL_VALUES",
        "REPORT_SERIES_LABELS",
        "REPORT_TIME_SERIES",
        "REPORT_TREE",
        "REPORT_PPROF"
      ],
      "default": "REPORT_UNSPECIFIED"
    },
    "v1Sample": {
      "type": "object",
      "properties": {
        "locationId": {
          "type": "array",
          "items": {
            "type": "string",
            "format": "uint64"
          },
          "description": "The ids recorded here correspond to a Profile.location.id.\nThe leaf is at location_id[0]."
        },
        "value": {
          "type": "array",
          "items": {
            "type": "string",
            "format": "int64"
          },
          "description": "The type and unit of each value is defined by the corresponding\nentry in Profile.sample_type. All samples must have the same\nnumber of values, the same as the length of Profile.sample_type.\nWhen aggregating multiple samples into a single sample, the\nresult has a list of values that is the element-wise sum of the\nlists of the originals."
        },
        "label": {
          "type": "array",
          "items": {
            "type": "object",
            "$ref": "#/definitions/googlev1Label"
          },
          "title": "label includes additional context for this sample. It can include\nthings like a thread id, allocation size, etc"
        }
      },
      "description": "Each Sample records values encountered in some program\ncontext. The program context is typically a stack trace, perhaps\naugmented with auxiliary information like the thread-id, some\nindicator of a higher level request being handled etc."
    },
    "v1SelectMergeSpanProfileResponse": {
      "type": "object",
      "properties": {
        "flamegraph": {
          "$ref": "#/definitions/v1FlameGraph"
        },
        "tree": {
          "type": "string",
          "format": "byte",
          "description": "Pyroscope tree bytes."
        }
      }
    },
    "v1SelectMergeStacktracesRequest": {
      "type": "object",
      "properties": {
        "profileTypeID": {
          "type": "string"
        },
        "labelSelector": {
          "type": "string"
        },
        "start": {
          "type": "string",
          "format": "int64",
          "description": "Milliseconds since epoch."
        },
        "end": {
          "type": "string",
          "format": "int64",
          "description": "Milliseconds since epoch."
        },
        "maxNodes": {
          "type": "string",
          "format": "int64",
          "title": "Limit the nodes returned to only show the node with the max_node's biggest total"
        },
        "format": {
          "$ref": "#/definitions/v1ProfileFormat",
          "description": "Profile format specifies the format of profile to be returned.\nIf not specified, the profile will be returned in flame graph format."
        }
      }
    },
    "v1SelectMergeStacktracesResponse": {
      "type": "object",
      "properties": {
        "flamegraph": {
          "$ref": "#/definitions/v1FlameGraph"
        },
        "tree": {
          "type": "string",
          "format": "byte",
          "description": "Pyroscope tree bytes."
        }
      }
    },
    "v1SelectProfilesRequest": {
      "type": "object",
      "properties": {
        "labelSelector": {
          "type": "string"
        },
        "type": {
          "$ref": "#/definitions/v1ProfileType"
        },
        "start": {
          "type": "string",
          "format": "int64",
          "description": "Milliseconds since epoch."
        },
        "end": {
          "type": "string",
          "format": "int64",
          "description": "Milliseconds since epoch."
        },
        "hints": {
          "$ref": "#/definitions/v1Hints",
          "title": "Optional: Hints for querying"
        },
        "aggregation": {
          "$ref": "#/definitions/v1TimeSeriesAggregationType",
          "title": "Optional: Aggregation"
        }
      }
    },
    "v1SelectSeriesResponse": {
      "type": "object",
      "properties": {
        "series": {
          "type": "array",
          "items": {
            "type": "object",
            "$ref": "#/definitions/typesv1Series"
          }
        }
      }
    },
    "v1SelectSpanProfileRequest": {
      "type": "object",
      "properties": {
        "labelSelector": {
          "type": "string"
        },
        "type": {
          "$ref": "#/definitions/v1ProfileType"
        },
        "start": {
          "type": "string",
          "format": "int64",
          "description": "Milliseconds since epoch."
        },
        "end": {
          "type": "string",
          "format": "int64",
          "description": "Milliseconds since epoch."
        },
        "spanSelector": {
          "type": "array",
          "items": {
            "type": "string"
          },
          "description": "List of span identifiers."
        },
        "hints": {
          "$ref": "#/definitions/v1Hints",
          "title": "Optional: Hints for querying"
        }
      }
    },
    "v1SeriesLabelsQuery": {
      "type": "object",
      "properties": {
        "labelNames": {
          "type": "array",
          "items": {
            "type": "string"
          }
        }
      }
    },
    "v1SeriesLabelsReport": {
      "type": "object",
      "properties": {
        "query": {
          "$ref": "#/definitions/v1SeriesLabelsQuery"
        },
        "seriesLabels": {
          "type": "array",
          "items": {
            "type": "object",
            "$ref": "#/definitions/v1Labels"
          }
        }
      }
    },
    "v1SeriesProfile": {
      "type": "object",
      "properties": {
        "labelIndex": {
          "type": "integer",
          "format": "int32",
          "title": "The labels index of the series"
        },
        "timestamp": {
          "type": "string",
          "format": "int64",
          "title": "timestamp in milliseconds"
        }
      }
    },
    "v1ServiceData": {
      "type": "object",
      "properties": {
        "name": {
          "type": "string"
        },
        "enabled": {
          "type": "boolean"
        }
      }
    },
    "v1SetSettingsResponse": {
      "type": "object",
      "properties": {
        "setting": {
          "$ref": "#/definitions/v1Setting"
        }
      }
    },
    "v1Setting": {
      "type": "object",
      "properties": {
        "name": {
          "type": "string"
        },
        "value": {
          "type": "string"
        },
        "modifiedAt": {
          "type": "string",
          "format": "int64"
        }
      }
    },
    "v1StackTraceSelector": {
      "type": "object",
      "properties": {
        "callSite": {
          "type": "array",
          "items": {
            "type": "object",
            "$ref": "#/definitions/typesv1Location"
          },
          "description": "Stack trace of the call site. Root at call_site[0].\nOnly stack traces having the prefix provided will be selected.\nIf empty, the filter is ignored."
        },
        "goPgo": {
          "$ref": "#/definitions/v1GoPGO",
          "description": "Stack trace selector for profiles purposed for Go PGO.\nIf set, call_site is ignored."
        }
      },
      "description": "StackTraceSelector is used for filtering stack traces by locations."
    },
    "v1StacktraceFilter": {
      "type": "object",
      "properties": {
        "functionName": {
          "$ref": "#/definitions/v1StacktraceFilterFunctionName"
        }
      }
    },
    "v1StacktraceFilterFunctionName": {
      "type": "object",
      "properties": {
        "functionName": {
          "type": "string"
        },
        "metricType": {
          "$ref": "#/definitions/v1MetricType"
        }
      }
    },
    "v1StacktraceSample": {
      "type": "object",
      "properties": {
        "functionIds": {
          "type": "array",
          "items": {
            "type": "integer",
            "format": "int32"
          }
        },
        "value": {
          "type": "string",
          "format": "int64"
        }
      }
    },
    "v1StacktracesMergeFormat": {
      "type": "string",
      "enum": [
        "MERGE_FORMAT_UNSPECIFIED",
        "MERGE_FORMAT_STACKTRACES",
        "MERGE_FORMAT_TREE"
      ],
      "default": "MERGE_FORMAT_UNSPECIFIED"
    },
    "v1TenantStats": {
      "type": "object",
      "properties": {
        "dataIngested": {
          "type": "boolean",
          "description": "Whether we received any data at any time in the past."
        },
        "oldestProfileTime": {
          "type": "string",
          "format": "int64",
          "description": "Milliseconds since epoch."
        },
        "newestProfileTime": {
          "type": "string",
          "format": "int64",
          "description": "Milliseconds since epoch."
        }
      }
    },
    "v1TimeSeriesAggregationType": {
      "type": "string",
      "enum": [
        "TIME_SERIES_AGGREGATION_TYPE_SUM",
        "TIME_SERIES_AGGREGATION_TYPE_AVERAGE"
      ],
      "default": "TIME_SERIES_AGGREGATION_TYPE_SUM"
    },
    "v1TimeSeriesQuery": {
      "type": "object",
      "properties": {
        "step": {
          "type": "number",
          "format": "double"
        },
        "groupBy": {
          "type": "array",
          "items": {
            "type": "string"
          }
        },
        "limit": {
          "type": "string",
          "format": "int64"
        }
      }
    },
    "v1TimeSeriesReport": {
      "type": "object",
      "properties": {
        "query": {
          "$ref": "#/definitions/v1TimeSeriesQuery"
        },
        "timeSeries": {
          "type": "array",
          "items": {
            "type": "object",
            "$ref": "#/definitions/typesv1Series"
          }
        }
      }
    },
    "v1Tombstones": {
      "type": "object",
      "properties": {
        "blocks": {
          "$ref": "#/definitions/v1BlockTombstones"
        },
        "partition": {
          "$ref": "#/definitions/v1PartitionTombstone"
        }
      },
      "description": "Tombstones represent objects removed from the index but still stored."
    },
    "v1TreeQuery": {
      "type": "object",
      "properties": {
        "maxNodes": {
          "type": "string",
          "format": "int64"
        },
        "spanSelector": {
          "type": "array",
          "items": {
            "type": "string"
          }
        }
      }
    },
    "v1TreeReport": {
      "type": "object",
      "properties": {
        "query": {
          "$ref": "#/definitions/v1TreeQuery"
        },
        "tree": {
          "type": "string",
          "format": "byte"
        }
      }
    },
    "v1UpsertRecordingRuleResponse": {
      "type": "object",
      "properties": {
        "rule": {
          "$ref": "#/definitions/v1RecordingRule"
        }
      }
    },
    "v1ValueType": {
      "type": "object",
      "properties": {
        "type": {
          "type": "string",
          "format": "int64",
          "description": "Index into string table."
        },
        "unit": {
          "type": "string",
          "format": "int64",
          "description": "Index into string table."
        }
      },
      "description": "ValueType describes the semantics and measurement units of a value."
    },
    "v1VersionResponse": {
      "type": "object",
      "properties": {
        "QuerierAPI": {
          "type": "string",
          "format": "uint64"
        }
      }
    }
  }
}<|MERGE_RESOLUTION|>--- conflicted
+++ resolved
@@ -1679,7 +1679,6 @@
         }
       }
     },
-<<<<<<< HEAD
     "v1PartitionTombstone": {
       "type": "object",
       "properties": {
@@ -1703,14 +1702,13 @@
           "type": "string"
         }
       }
-=======
+    },
     "v1MetricType": {
       "type": "string",
       "enum": [
         "TOTAL"
       ],
       "default": "TOTAL"
->>>>>>> b9f4ac4a
     },
     "v1Point": {
       "type": "object",
