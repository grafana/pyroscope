--- conflicted
+++ resolved
@@ -22,9 +22,6 @@
     },
     {
       "name": "QuerierService"
-    },
-    {
-      "name": "QueryBackendService"
     },
     {
       "name": "SettingsService"
@@ -569,10 +566,6 @@
           "type": "integer",
           "format": "int64"
         },
-        "tenantId": {
-          "type": "string",
-          "description": "Optional. Empty if compaction level is 0."
-        },
         "tenantServices": {
           "type": "array",
           "items": {
@@ -988,43 +981,10 @@
       },
       "title": "Hints are used to propagate information about querying"
     },
-    "v1InvokeOptions": {
-      "type": "object",
-      "properties": {
-        "maxBlockReadsPerWorker": {
-          "type": "string",
-          "format": "int64",
-          "description": "Workers won't have access to the overrides,\ntherefore all the necessary options should be\npassed in the request."
-        },
-        "maxBlockMergesPerWorker": {
-          "type": "string",
-          "format": "int64",
-          "title": "int64 max_bytes_per_worker = ;\n int64 max_tenant_services_per_worker = ;"
-        }
-      }
-    },
-    "v1InvokeResponse": {
-      "type": "object",
-      "properties": {
-        "reports": {
-          "type": "array",
-          "items": {
-            "type": "object",
-            "$ref": "#/definitions/v1Report"
-          }
-        }
-      }
-    },
-    "v1LabelNamesQuery": {
-      "type": "object"
-    },
-    "v1LabelNamesReport": {
-      "type": "object",
-      "properties": {
-        "query": {
-          "$ref": "#/definitions/v1LabelNamesQuery"
-        },
-        "labelNames": {
+    "v1LabelNamesResponse": {
+      "type": "object",
+      "properties": {
+        "names": {
           "type": "array",
           "items": {
             "type": "string"
@@ -1032,17 +992,6 @@
         }
       }
     },
-    "v1LabelNamesResponse": {
-      "type": "object",
-      "properties": {
-        "names": {
-          "type": "array",
-          "items": {
-            "type": "string"
-          }
-        }
-      }
-    },
     "v1LabelPair": {
       "type": "object",
       "properties": {
@@ -1051,28 +1000,6 @@
         },
         "value": {
           "type": "string"
-        }
-      }
-    },
-    "v1LabelValuesQuery": {
-      "type": "object",
-      "properties": {
-        "labelName": {
-          "type": "string"
-        }
-      }
-    },
-    "v1LabelValuesReport": {
-      "type": "object",
-      "properties": {
-        "query": {
-          "$ref": "#/definitions/v1LabelValuesQuery"
-        },
-        "labelValues": {
-          "type": "array",
-          "items": {
-            "type": "string"
-          }
         }
       }
     },
@@ -1292,40 +1219,6 @@
         "treeBytes": {
           "type": "string",
           "format": "byte"
-        }
-      }
-    },
-    "v1MetricsQuery": {
-      "type": "object",
-      "properties": {
-        "step": {
-          "type": "number",
-          "format": "double"
-        },
-        "groupBy": {
-          "type": "array",
-          "items": {
-            "type": "string"
-          }
-        },
-        "aggregation": {
-          "$ref": "#/definitions/v1TimeSeriesAggregationType"
-        }
-      }
-    },
-    "v1MetricsReport": {
-      "type": "object",
-      "properties": {
-        "query": {
-          "$ref": "#/definitions/v1MetricsQuery",
-          "description": "TODO: Metrics model."
-        },
-        "metrics": {
-          "type": "array",
-          "items": {
-            "type": "object",
-            "$ref": "#/definitions/v1Series"
-          }
         }
       }
     },
@@ -1405,27 +1298,6 @@
     "v1PushResponse": {
       "type": "object"
     },
-    "v1Query": {
-      "type": "object",
-      "properties": {
-        "labelNames": {
-          "$ref": "#/definitions/v1LabelNamesQuery"
-        },
-        "labelValues": {
-          "$ref": "#/definitions/v1LabelValuesQuery"
-        },
-        "seriesLabels": {
-          "$ref": "#/definitions/v1SeriesLabelsQuery"
-        },
-        "metrics": {
-          "$ref": "#/definitions/v1MetricsQuery"
-        },
-        "tree": {
-          "$ref": "#/definitions/v1TreeQuery",
-          "description": "pprof\n function_details\n call_graph\n top_table\n ..."
-        }
-      }
-    },
     "v1QueryImpact": {
       "type": "object",
       "properties": {
@@ -1525,26 +1397,6 @@
         }
       },
       "title": "RawSample is the set of bytes that correspond to a pprof profile"
-    },
-    "v1Report": {
-      "type": "object",
-      "properties": {
-        "labelNames": {
-          "$ref": "#/definitions/v1LabelNamesReport"
-        },
-        "labelValues": {
-          "$ref": "#/definitions/v1LabelValuesReport"
-        },
-        "seriesLabels": {
-          "$ref": "#/definitions/v1SeriesLabelsReport"
-        },
-        "metrics": {
-          "$ref": "#/definitions/v1MetricsReport"
-        },
-        "tree": {
-          "$ref": "#/definitions/v1TreeReport"
-        }
-      }
     },
     "v1Sample": {
       "type": "object",
@@ -1720,32 +1572,6 @@
           "items": {
             "type": "object",
             "$ref": "#/definitions/v1Point"
-          }
-        }
-      }
-    },
-    "v1SeriesLabelsQuery": {
-      "type": "object",
-      "properties": {
-        "labelNames": {
-          "type": "array",
-          "items": {
-            "type": "string"
-          }
-        }
-      }
-    },
-    "v1SeriesLabelsReport": {
-      "type": "object",
-      "properties": {
-        "query": {
-          "$ref": "#/definitions/v1SeriesLabelsQuery"
-        },
-        "seriesLabels": {
-          "type": "array",
-          "items": {
-            "type": "object",
-            "$ref": "#/definitions/v1Labels"
           }
         }
       }
@@ -1879,31 +1705,8 @@
       ],
       "default": "TIME_SERIES_AGGREGATION_TYPE_SUM"
     },
-<<<<<<< HEAD
-    "v1TreeQuery": {
-      "type": "object",
-      "properties": {
-        "maxNodes": {
-          "type": "string",
-          "format": "int64"
-        }
-      }
-    },
-    "v1TreeReport": {
-      "type": "object",
-      "properties": {
-        "query": {
-          "$ref": "#/definitions/v1TreeQuery"
-        },
-        "data": {
-          "type": "string",
-          "format": "byte"
-        }
-      }
-=======
     "v1UpdateJobStatusResponse": {
       "type": "object"
->>>>>>> 68d78596
     },
     "v1ValueType": {
       "type": "object",
