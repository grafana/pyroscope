--- conflicted
+++ resolved
@@ -891,11 +891,10 @@
     "v1DeleteCollectionRuleResponse": {
       "type": "object"
     },
-<<<<<<< HEAD
+    "v1DeleteRecordingRuleResponse": {
+      "type": "object"
+    },
     "v1DeleteSettingsResponse": {
-=======
-    "v1DeleteRecordingRuleResponse": {
->>>>>>> 1f58b6b2
       "type": "object"
     },
     "v1DeleteTenantResponse": {
