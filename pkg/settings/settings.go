package settings

import (
	"context"
	"flag"
	"fmt"
	"time"

	"connectrpc.com/connect"
	"github.com/go-kit/log"
	"github.com/go-kit/log/level"
	"github.com/grafana/dskit/services"
	"github.com/grafana/dskit/tenant"
	"github.com/pkg/errors"
	"github.com/thanos-io/objstore"

	settingsv1 "github.com/grafana/pyroscope/api/gen/proto/go/settings/v1"
	"github.com/grafana/pyroscope/api/gen/proto/go/settings/v1/settingsv1connect"
<<<<<<< HEAD
)

var _ settingsv1connect.SettingsServiceHandler = (*TenantSettings)(nil)

func New(store Store, logger log.Logger) (*TenantSettings, error) {
=======
	"github.com/grafana/pyroscope/pkg/settings/collection"
)

type Config struct {
	Collection collection.Config `yaml:"collection_rules"`
}

func (cfg *Config) RegisterFlags(fs *flag.FlagSet) {
	cfg.Collection.RegisterFlags(fs)
}

func (cfg *Config) Validate() error {
	return cfg.Collection.Validate()
}

func New(cfg Config, bucket objstore.Bucket, logger log.Logger) (*TenantSettings, error) {
	if bucket == nil {
		bucket = objstore.NewInMemBucket()
		level.Warn(logger).Log("msg", "using in-memory settings store, changes will be lost after shutdown")
	}

>>>>>>> ae0067f1
	ts := &TenantSettings{
		CollectionRulesServiceHandler: &settingsv1connect.UnimplementedCollectionRulesServiceHandler{},
		store:                         newBucketStore(bucket),
		logger:                        logger,
	}

	if cfg.Collection.Enabled {
		ts.CollectionRulesServiceHandler = collection.New(cfg.Collection, bucket, logger)
	}

	ts.Service = services.NewBasicService(ts.starting, ts.running, ts.stopping)

	return ts, nil
}

type TenantSettings struct {
	services.Service
	settingsv1connect.CollectionRulesServiceHandler

	store  store
	logger log.Logger
}

func (ts *TenantSettings) starting(ctx context.Context) error {
	return nil
}

func (ts *TenantSettings) running(ctx context.Context) error {
	ticker := time.NewTicker(24 * time.Hour)
	done := false

	for !done {
		select {
		case <-ticker.C:
			err := ts.store.Flush(ctx)
			if err != nil {
				level.Warn(ts.logger).Log(
					"msg", "failed to refresh tenant settings",
					"err", err,
				)
			}
		case <-ctx.Done():
			ticker.Stop()
			done = true
		}
	}

	return nil
}

func (ts *TenantSettings) stopping(_ error) error {
	ctx, cancel := context.WithTimeout(context.Background(), 10*time.Second)
	defer cancel()

	err := ts.store.Flush(ctx)
	if err != nil {
		return err
	}

	err = ts.store.Close()
	if err != nil {
		return err
	}
	return nil
}

func (ts *TenantSettings) Get(
	ctx context.Context,
	req *connect.Request[settingsv1.GetSettingsRequest],
) (*connect.Response[settingsv1.GetSettingsResponse], error) {
	tenantID, err := tenant.TenantID(ctx)
	if err != nil {
		return nil, connect.NewError(connect.CodeInvalidArgument, err)
	}

	settings, err := ts.store.Get(ctx, tenantID)
	if err != nil {
		return nil, connect.NewError(connect.CodeInternal, err)
	}

	return connect.NewResponse(&settingsv1.GetSettingsResponse{
		Settings: settings,
	}), nil
}

func (ts *TenantSettings) Set(
	ctx context.Context,
	req *connect.Request[settingsv1.SetSettingsRequest],
) (*connect.Response[settingsv1.SetSettingsResponse], error) {
	tenantID, err := tenant.TenantID(ctx)
	if err != nil {
		return nil, connect.NewError(connect.CodeInvalidArgument, err)
	}

	if req.Msg == nil || req.Msg.Setting == nil {
		return nil, connect.NewError(connect.CodeInvalidArgument, fmt.Errorf("no setting values provided"))
	}

	if req.Msg.Setting.ModifiedAt <= 0 {
		req.Msg.Setting.ModifiedAt = time.Now().UnixMilli()
	}

	setting, err := ts.store.Set(ctx, tenantID, req.Msg.Setting)
	if err != nil {
		if errors.Is(err, oldSettingErr) {
			return nil, connect.NewError(connect.CodeAlreadyExists, err)
		}
		return nil, connect.NewError(connect.CodeInternal, err)
	}

	return connect.NewResponse(&settingsv1.SetSettingsResponse{
		Setting: setting,
	}), nil
}

func (ts *TenantSettings) Delete(ctx context.Context, req *connect.Request[settingsv1.DeleteSettingsRequest]) (*connect.Response[settingsv1.DeleteSettingsResponse], error) {
	tenantID, err := tenant.TenantID(ctx)
	if err != nil {
		return nil, connect.NewError(connect.CodeInvalidArgument, err)
	}

	if req.Msg == nil || req.Msg.Name == "" {
		return nil, connect.NewError(connect.CodeInvalidArgument, fmt.Errorf("no setting name provided"))
	}

	modifiedAt := time.Now().UnixMilli()
	err = ts.store.Delete(ctx, tenantID, req.Msg.Name, modifiedAt)
	if err != nil {
		if errors.Is(err, oldSettingErr) {
			return nil, connect.NewError(connect.CodeAlreadyExists, err)
		}
		return nil, connect.NewError(connect.CodeInternal, err)
	}

	return connect.NewResponse(&settingsv1.DeleteSettingsResponse{}), nil
}<|MERGE_RESOLUTION|>--- conflicted
+++ resolved
@@ -16,13 +16,6 @@
 
 	settingsv1 "github.com/grafana/pyroscope/api/gen/proto/go/settings/v1"
 	"github.com/grafana/pyroscope/api/gen/proto/go/settings/v1/settingsv1connect"
-<<<<<<< HEAD
-)
-
-var _ settingsv1connect.SettingsServiceHandler = (*TenantSettings)(nil)
-
-func New(store Store, logger log.Logger) (*TenantSettings, error) {
-=======
 	"github.com/grafana/pyroscope/pkg/settings/collection"
 )
 
@@ -38,13 +31,14 @@
 	return cfg.Collection.Validate()
 }
 
+var _ settingsv1connect.SettingsServiceHandler = (*TenantSettings)(nil)
+
 func New(cfg Config, bucket objstore.Bucket, logger log.Logger) (*TenantSettings, error) {
 	if bucket == nil {
 		bucket = objstore.NewInMemBucket()
 		level.Warn(logger).Log("msg", "using in-memory settings store, changes will be lost after shutdown")
 	}
 
->>>>>>> ae0067f1
 	ts := &TenantSettings{
 		CollectionRulesServiceHandler: &settingsv1connect.UnimplementedCollectionRulesServiceHandler{},
 		store:                         newBucketStore(bucket),
