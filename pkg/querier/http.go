--- conflicted
+++ resolved
@@ -178,10 +178,6 @@
 		http.Error(w, err.Error(), http.StatusInternalServerError)
 		return
 	}
-<<<<<<< HEAD
-	w.WriteHeader(http.StatusOK)
-=======
->>>>>>> b5448a19
 }
 
 func parseTime(s string) (time.Time, error) {
