--- conflicted
+++ resolved
@@ -130,32 +130,29 @@
 	return responses, nil
 }
 
-<<<<<<< HEAD
+func (q *Querier) labelNamesFromIngesters(ctx context.Context, req *typesv1.LabelNamesRequest) ([]ResponseFromReplica[[]string], error) {
+	sp, ctx := opentracing.StartSpanFromContext(ctx, "LabelNames Ingesters")
+	defer sp.Finish()
+
+	responses, err := forAllIngesters(ctx, q.ingesterQuerier, func(childCtx context.Context, ic IngesterQueryClient) ([]string, error) {
+		res, err := ic.LabelNames(childCtx, connect.NewRequest(req))
+		if err != nil {
+			return nil, err
+		}
+		return res.Msg.Names, nil
+	})
+	if err != nil {
+		return nil, connect.NewError(connect.CodeInternal, err)
+	}
+	return responses, nil
+}
+
 func (q *Querier) labelValuesFromIngesters(ctx context.Context, req *typesv1.LabelValuesRequest) ([]ResponseFromReplica[[]string], error) {
 	sp, ctx := opentracing.StartSpanFromContext(ctx, "LabelValues Ingesters")
 	defer sp.Finish()
 
 	responses, err := forAllIngesters(ctx, q.ingesterQuerier, func(childCtx context.Context, ic IngesterQueryClient) ([]string, error) {
 		res, err := ic.LabelValues(childCtx, connect.NewRequest(req))
-		if err != nil {
-			return nil, err
-		}
-		return res.Msg.Names, nil
-	})
-	if err != nil {
-		return nil, connect.NewError(connect.CodeInternal, err)
-	}
-	return responses, nil
-}
-
-=======
->>>>>>> 27a12357
-func (q *Querier) labelNamesFromIngesters(ctx context.Context, req *typesv1.LabelNamesRequest) ([]ResponseFromReplica[[]string], error) {
-	sp, ctx := opentracing.StartSpanFromContext(ctx, "LabelNames Ingesters")
-	defer sp.Finish()
-
-	responses, err := forAllIngesters(ctx, q.ingesterQuerier, func(childCtx context.Context, ic IngesterQueryClient) ([]string, error) {
-		res, err := ic.LabelNames(childCtx, connect.NewRequest(req))
 		if err != nil {
 			return nil, err
 		}
