--- conflicted
+++ resolved
@@ -46,29 +46,14 @@
 	tenantID, _ := tenant.ExtractTenantIDFromContext(r.Context())
 	input, err := h.ingestInputFromRequest(r)
 	if err != nil {
-<<<<<<< HEAD
 		_ = h.log.Log("msg", "bad request", "err", err, "orgID", tenantID)
-		w.WriteHeader(http.StatusBadRequest)
-=======
-		_ = h.log.Log("msg", "bad request", "err", err)
 		httputil.ErrorWithStatus(w, err, http.StatusBadRequest)
->>>>>>> 5b229ff6
 		return
 	}
 
 	err = h.ingester.Ingest(r.Context(), input)
 	if err != nil {
-<<<<<<< HEAD
 		_ = h.log.Log("msg", "pyroscope ingest", "err", err, "orgID", tenantID)
-		var connectErr *connect.Error
-		if ok := errors.As(err, &connectErr); ok {
-			w.WriteHeader(int(connectgrpc.CodeToHTTP(connectErr.Code())))
-			_, _ = w.Write([]byte(connectErr.Message()))
-			return
-		}
-=======
-		_ = h.log.Log("msg", "pyroscope ingest", "err", err, "tenant_id", tenantID)
->>>>>>> 5b229ff6
 
 		if ingestion.IsIngestionError(err) {
 			httputil.Error(w, err)
