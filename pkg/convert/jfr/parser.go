--- conflicted
+++ resolved
@@ -14,62 +14,65 @@
 	"github.com/pyroscope-io/pyroscope/pkg/storage/tree"
 )
 
-<<<<<<< HEAD
-type Labels struct {
-	Contexts map[int64]map[int64]int64 `json:"contexts"`
-	Strings  map[int64]string          `json:"strings"`
-}
-
-func ParseJFR(ctx context.Context, r io.Reader, s storage.Putter, pi *storage.PutInput, labels *Labels) (err error) {
-	chunks, err := parser.Parse(r)
-=======
 func ParseJFR(ctx context.Context, s storage.Putter, body io.Reader, pi *storage.PutInput) (err error) {
 	chunks, err := parser.Parse(body)
->>>>>>> b00a4903
 	if err != nil {
 		return fmt.Errorf("unable to parse JFR format: %w", err)
 	}
 	for _, c := range chunks {
-		if pErr := parse(ctx, c, s, pi, labels); pErr != nil {
+		if pErr := parse(ctx, c, s, pi); pErr != nil {
 			err = multierror.Append(err, pErr)
 		}
 	}
 	return err
 }
 
-<<<<<<< HEAD
-func resolveLabels(contextID int64, labels *Labels) map[string]string {
-	res := make(map[string]string)
-	if contextID == 0 {
-		return res
-	}
-	var ctx map[int64]int64
-	var ok bool
-	if ctx, ok = labels.Contexts[contextID]; !ok {
-		return res
-	}
-	for k, v := range ctx {
-		var ks string
-		var vs string
-		if ks, ok = labels.Strings[k]; !ok {
-			continue
-		}
-		if vs, ok = labels.Strings[v]; !ok {
-			continue
-		}
-		res[ks] = vs
-	}
-	return res
-}
-
-// revive:disable-next-line:cognitive-complexity necessary complexity
-func parse(ctx context.Context, c parser.Chunk, s storage.Putter, pi *storage.PutInput, labels *Labels) (err error) {
-=======
 func parse(ctx context.Context, c parser.Chunk, s storage.Putter, piOriginal *storage.PutInput) (err error) {
->>>>>>> b00a4903
 	var event, alloc, lock string
+	cpu := tree.New()
+	wall := tree.New()
+	inTLABObjects := tree.New()
+	inTLABBytes := tree.New()
+	outTLABObjects := tree.New()
+	outTLABBytes := tree.New()
+	lockSamples := tree.New()
+	lockDuration := tree.New()
 	for _, e := range c.Events {
-		if as, ok := e.(*parser.ActiveSetting); ok {
+		switch e.(type) {
+		case *parser.ExecutionSample:
+			es := e.(*parser.ExecutionSample)
+			if fs := frames(es.StackTrace); fs != nil {
+				if es.State.Name == "STATE_RUNNABLE" {
+					cpu.InsertStackString(fs, 1)
+				}
+				wall.InsertStackString(fs, 1)
+			}
+		case *parser.ObjectAllocationInNewTLAB:
+			oa := e.(*parser.ObjectAllocationInNewTLAB)
+			if fs := frames(oa.StackTrace); fs != nil {
+				inTLABObjects.InsertStackString(fs, 1)
+				inTLABBytes.InsertStackString(fs, uint64(oa.TLABSize))
+			}
+		case *parser.ObjectAllocationOutsideTLAB:
+			oa := e.(*parser.ObjectAllocationOutsideTLAB)
+			if fs := frames(oa.StackTrace); fs != nil {
+				outTLABObjects.InsertStackString(fs, 1)
+				outTLABBytes.InsertStackString(fs, uint64(oa.AllocationSize))
+			}
+		case *parser.JavaMonitorEnter:
+			jme := e.(*parser.JavaMonitorEnter)
+			if fs := frames(jme.StackTrace); fs != nil {
+				lockSamples.InsertStackString(fs, 1)
+				lockDuration.InsertStackString(fs, uint64(jme.Duration))
+			}
+		case *parser.ThreadPark:
+			tp := e.(*parser.ThreadPark)
+			if fs := frames(tp.StackTrace); fs != nil {
+				lockSamples.InsertStackString(fs, 1)
+				lockDuration.InsertStackString(fs, uint64(tp.Duration))
+			}
+		case *parser.ActiveSetting:
+			as := e.(*parser.ActiveSetting)
 			switch as.Name {
 			case "event":
 				event = as.Value
@@ -80,161 +83,6 @@
 			}
 		}
 	}
-<<<<<<< HEAD
-	contextIDToEvents := groupEventsByContextID(c.Events)
-	prefix := pi.Key.Labels()["__name__"]
-	for contextID, events := range contextIDToEvents {
-		labels := resolveLabels(contextID, labels)
-		for k, v := range pi.Key.Labels() {
-			labels[k] = v
-		}
-		cpu := tree.New()
-		wall := tree.New()
-		inTLABObjects := tree.New()
-		inTLABBytes := tree.New()
-		outTLABObjects := tree.New()
-		outTLABBytes := tree.New()
-		lockSamples := tree.New()
-		lockDuration := tree.New()
-		for _, e := range events {
-			switch e.(type) {
-			case *parser.ExecutionSample:
-				es := e.(*parser.ExecutionSample)
-				if fs := frames(es.StackTrace); fs != nil {
-					if es.State.Name == "STATE_RUNNABLE" {
-						cpu.InsertStackString(fs, 1)
-					}
-					wall.InsertStackString(fs, 1)
-				}
-			case *parser.ObjectAllocationInNewTLAB:
-				oa := e.(*parser.ObjectAllocationInNewTLAB)
-				if fs := frames(oa.StackTrace); fs != nil {
-					inTLABObjects.InsertStackString(fs, 1)
-					inTLABBytes.InsertStackString(fs, uint64(oa.TLABSize))
-				}
-			case *parser.ObjectAllocationOutsideTLAB:
-				oa := e.(*parser.ObjectAllocationOutsideTLAB)
-				if fs := frames(oa.StackTrace); fs != nil {
-					outTLABObjects.InsertStackString(fs, 1)
-					outTLABBytes.InsertStackString(fs, uint64(oa.AllocationSize))
-				}
-			case *parser.JavaMonitorEnter:
-				jme := e.(*parser.JavaMonitorEnter)
-				if fs := frames(jme.StackTrace); fs != nil {
-					lockSamples.InsertStackString(fs, 1)
-					lockDuration.InsertStackString(fs, uint64(jme.Duration))
-				}
-			case *parser.ThreadPark:
-				tp := e.(*parser.ThreadPark)
-				if fs := frames(tp.StackTrace); fs != nil {
-					lockSamples.InsertStackString(fs, 1)
-					lockDuration.InsertStackString(fs, uint64(tp.Duration))
-				}
-			}
-		}
-
-		if event == "cpu" || event == "itimer" || event == "wall" {
-			profile := event
-			if event == "wall" {
-				profile = "cpu"
-			}
-			labels["__name__"] = prefix + "." + profile
-			pi.Key = segment.NewKey(labels)
-			pi.Val = cpu
-			pi.Units = metadata.SamplesUnits
-			pi.AggregationType = metadata.SumAggregationType
-			if putErr := s.Put(ctx, pi); putErr != nil {
-				err = multierror.Append(err, putErr)
-			}
-		}
-		if event == "wall" {
-			labels["__name__"] = prefix + "." + event
-			pi.Key = segment.NewKey(labels)
-			pi.Val = wall
-			pi.Units = metadata.SamplesUnits
-			pi.AggregationType = metadata.SumAggregationType
-			if putErr := s.Put(ctx, pi); putErr != nil {
-				err = multierror.Append(err, putErr)
-			}
-		}
-		if alloc != "" {
-			labels["__name__"] = prefix + ".alloc_in_new_tlab_objects"
-			pi.Key = segment.NewKey(labels)
-			pi.Val = inTLABObjects
-			pi.Units = metadata.ObjectsUnits
-			pi.AggregationType = metadata.SumAggregationType
-			if putErr := s.Put(ctx, pi); putErr != nil {
-				err = multierror.Append(err, putErr)
-			}
-			labels["__name__"] = prefix + ".alloc_in_new_tlab_bytes"
-			pi.Key = segment.NewKey(labels)
-			pi.Val = inTLABBytes
-			pi.Units = metadata.BytesUnits
-			pi.AggregationType = metadata.SumAggregationType
-			if putErr := s.Put(ctx, pi); putErr != nil {
-				err = multierror.Append(err, putErr)
-			}
-			labels["__name__"] = prefix + ".alloc_outside_tlab_objects"
-			pi.Key = segment.NewKey(labels)
-			pi.Val = outTLABObjects
-			pi.Units = metadata.ObjectsUnits
-			pi.AggregationType = metadata.SumAggregationType
-			if putErr := s.Put(ctx, pi); putErr != nil {
-				err = multierror.Append(err, putErr)
-			}
-			labels["__name__"] = prefix + ".alloc_outside_tlab_bytes"
-			pi.Key = segment.NewKey(labels)
-			pi.Val = outTLABBytes
-			pi.Units = metadata.BytesUnits
-			pi.AggregationType = metadata.SumAggregationType
-			if putErr := s.Put(ctx, pi); putErr != nil {
-				err = multierror.Append(err, putErr)
-			}
-		}
-		if lock != "" {
-			labels["__name__"] = prefix + ".lock_count"
-			pi.Key = segment.NewKey(labels)
-			pi.Val = lockSamples
-			pi.Units = metadata.LockSamplesUnits
-			pi.AggregationType = metadata.SumAggregationType
-			if putErr := s.Put(ctx, pi); putErr != nil {
-				err = multierror.Append(err, putErr)
-			}
-			labels["__name__"] = prefix + ".lock_duration"
-			pi.Key = segment.NewKey(labels)
-			pi.Val = lockDuration
-			pi.Units = metadata.LockNanosecondsUnits
-			pi.AggregationType = metadata.SumAggregationType
-			if putErr := s.Put(ctx, pi); putErr != nil {
-				err = multierror.Append(err, putErr)
-			}
-		}
-	}
-
-	return err
-}
-
-func groupEventsByContextID(events []parser.Parseable) map[int64][]parser.Parseable {
-	res := make(map[int64][]parser.Parseable)
-	for _, e := range events {
-		switch e.(type) {
-		case *parser.ExecutionSample:
-			es := e.(*parser.ExecutionSample)
-			res[es.ContextId] = append(res[es.ContextId], e)
-		case *parser.ObjectAllocationInNewTLAB:
-			oa := e.(*parser.ObjectAllocationInNewTLAB)
-			res[oa.ContextId] = append(res[oa.ContextId], e)
-		case *parser.ObjectAllocationOutsideTLAB:
-			oa := e.(*parser.ObjectAllocationOutsideTLAB)
-			res[oa.ContextId] = append(res[oa.ContextId], e)
-		case *parser.JavaMonitorEnter:
-			jme := e.(*parser.JavaMonitorEnter)
-			res[jme.ContextId] = append(res[jme.ContextId], e)
-		case *parser.ThreadPark:
-			tp := e.(*parser.ThreadPark)
-			res[tp.ContextId] = append(res[tp.ContextId], e)
-		}
-=======
 
 	labelsOriginal := piOriginal.Key.Labels()
 	prefix := labelsOriginal["__name__"]
@@ -279,9 +127,8 @@
 	if lock != "" {
 		cb("lock_count", lockSamples, metadata.LockSamplesUnits)
 		cb("lock_duration", lockDuration, metadata.LockNanosecondsUnits)
->>>>>>> b00a4903
 	}
-	return res
+	return err
 }
 
 func frames(st *parser.StackTrace) []string {
