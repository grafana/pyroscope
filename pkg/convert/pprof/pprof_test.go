--- conflicted
+++ resolved
@@ -70,17 +70,6 @@
 				"foo":      "bar",
 			}
 
-<<<<<<< HEAD
-		Expect(ingester.actual).To(HaveLen(1))
-		input := ingester.actual[0]
-		Expect(input.SpyName).To(Equal(spyName))
-		Expect(input.StartTime).To(Equal(start))
-		Expect(input.EndTime).To(Equal(end))
-		Expect(input.SampleRate).To(Equal(uint32(100)))
-		Expect(input.Val.Samples()).To(Equal(uint64(47)))
-		Expect(input.Key.Normalized()).To(Equal("app.cpu{foo=bar}"))
-		Expect(input.Val.String()).To(ContainSubstring("runtime.main;main.main;main.slowFunction;main.work 1"))
-=======
 			w := NewProfileWriter(ingester, ProfileWriterConfig{
 				SampleTypes: tree.DefaultSampleTypeMapping,
 				Labels:      labels,
@@ -151,7 +140,6 @@
 			Expect(input.Key.Normalized()).To(Equal("app.space{foo=bar}"))
 			Expect(input.Val.String()).To(ContainSubstring("parserOnHeadersComplete;parserOnIncoming 524448"))
 		})
->>>>>>> 0be4a2e0
 	})
 })
 
