--- conflicted
+++ resolved
@@ -42,11 +42,7 @@
 
 func (w *ProfileWriter) Reset() { w.r.Reset() }
 
-<<<<<<< HEAD
-func (w *ProfileWriter) WriteProfile(startTime, endTime time.Time, p *tree.Profile) error {
-=======
-func (w *ProfileWriter) WriteProfile(ctx context.Context, startTime, endTime time.Time, spyName string, p *tree.Profile) error {
->>>>>>> f3cd7096
+func (w *ProfileWriter) WriteProfile(ctx context.Context, startTime, endTime time.Time, p *tree.Profile) error {
 	return w.r.Read(p, func(vt *tree.ValueType, l tree.Labels, t *tree.Tree) (keep bool, err error) {
 		if vt.Type >= int64(len(p.StringTable)) {
 			return false, fmt.Errorf("sample value type is invalid")
