package service

import (
	"context"
	"errors"
	"fmt"

	"gorm.io/gorm"

	"github.com/pyroscope-io/pyroscope/pkg/api/router"
	"github.com/pyroscope-io/pyroscope/pkg/model"
)

type AuthService struct {
	db              *gorm.DB
	userService     UserService
	apiKeyService   APIKeyService
	jwtTokenService JWTTokenService
}

func NewAuthService(db *gorm.DB, jwtTokenService JWTTokenService) AuthService {
	return AuthService{
		db:              db,
		userService:     NewUserService(db),
		apiKeyService:   NewAPIKeyService(db, jwtTokenService),
		jwtTokenService: jwtTokenService,
	}
}

<<<<<<< HEAD
func (svc AuthService) GetRouterServices() router.Services {
	return router.Services{
		AuthService:   svc,
		APIKeyService: svc.apiKeyService,
		UserService:   svc.userService,
	}
=======
// AuthenticateUser returns User with the given login if its password hash
// matches the given one. If user cannot be found or the password does not
// match the function returns ErrInvalidCredentials.
func (svc AuthService) AuthenticateUser(ctx context.Context, name string, password string) (model.User, error) {
	user, err := svc.userService.FindUserByName(ctx, name)
	switch {
	case err == nil:
	case errors.Is(err, model.ErrUserNotFound):
		return model.User{}, model.ErrInvalidCredentials
	default:
		return model.User{}, err
	}
	if model.IsUserDisabled(user) {
		return model.User{}, model.ErrUserDisabled
	}
	if err = model.VerifyPassword(user.PasswordHash, password); err != nil {
		return model.User{}, model.ErrInvalidCredentials
	}
	return user, nil
>>>>>>> 47145878
}

func (svc AuthService) APIKeyFromJWTToken(ctx context.Context, t string) (model.TokenAPIKey, error) {
	token, err := svc.jwtTokenService.Parse(t)
	if err != nil {
		return model.TokenAPIKey{}, fmt.Errorf("invalid jwt token: %w", err)
	}
	keyToken, ok := svc.jwtTokenService.APIKeyFromJWTToken(token)
	if !ok {
		return model.TokenAPIKey{}, fmt.Errorf("api key is invalid")
	}
	// TODO(kolesnikovae): Caching. At least for Agents.
	apiKey, err := svc.apiKeyService.FindAPIKeyByName(ctx, keyToken.Name)
	if err != nil {
		return model.TokenAPIKey{}, err
	}
	if !apiKey.VerifySignature(token) {
		return model.TokenAPIKey{}, fmt.Errorf("api key signature mismatch")
	}
	return keyToken, nil
}

func (svc AuthService) UserFromJWTToken(ctx context.Context, t string) (model.User, error) {
	token, err := svc.jwtTokenService.Parse(t)
	if err != nil {
		return model.User{}, fmt.Errorf("invalid jwt token: %w", err)
	}
	userToken, ok := svc.jwtTokenService.UserFromJWTToken(token)
	if !ok {
		return model.User{}, fmt.Errorf("user token is invalid")
	}
	user, err := svc.userService.FindUserByName(ctx, userToken.Name)
	if err != nil {
		return model.User{}, err
	}
	if model.IsUserDisabled(user) {
		return model.User{}, model.ErrUserDisabled
	}
	return user, nil
}<|MERGE_RESOLUTION|>--- conflicted
+++ resolved
@@ -7,7 +7,6 @@
 
 	"gorm.io/gorm"
 
-	"github.com/pyroscope-io/pyroscope/pkg/api/router"
 	"github.com/pyroscope-io/pyroscope/pkg/model"
 )
 
@@ -27,14 +26,6 @@
 	}
 }
 
-<<<<<<< HEAD
-func (svc AuthService) GetRouterServices() router.Services {
-	return router.Services{
-		AuthService:   svc,
-		APIKeyService: svc.apiKeyService,
-		UserService:   svc.userService,
-	}
-=======
 // AuthenticateUser returns User with the given login if its password hash
 // matches the given one. If user cannot be found or the password does not
 // match the function returns ErrInvalidCredentials.
@@ -54,7 +45,6 @@
 		return model.User{}, model.ErrInvalidCredentials
 	}
 	return user, nil
->>>>>>> 47145878
 }
 
 func (svc AuthService) APIKeyFromJWTToken(ctx context.Context, t string) (model.TokenAPIKey, error) {
