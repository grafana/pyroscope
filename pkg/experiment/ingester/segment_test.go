--- conflicted
+++ resolved
@@ -16,12 +16,6 @@
 	"testing"
 	"time"
 
-<<<<<<< HEAD
-	"github.com/grafana/pyroscope/pkg/experiment/block/metadata"
-	"github.com/grafana/pyroscope/pkg/experiment/metastore/index/dlq"
-
-=======
->>>>>>> b9f4ac4a
 	gprofile "github.com/google/pprof/profile"
 	"github.com/grafana/dskit/flagext"
 	model2 "github.com/prometheus/common/model"
@@ -394,8 +388,8 @@
 			recoveredMetas <- meta
 		}).
 		Return(&metastorev1.AddBlockResponse{}, nil)
-	recovery := dlq.NewRecovery(test.NewTestingLogger(t), dlq.Config{
-		CheckInterval: 100 * time.Millisecond,
+	recovery := dlq.NewRecovery(test.NewTestingLogger(t), dlq.RecoveryConfig{
+		Period: 100 * time.Millisecond,
 	}, srv, sw.bucket)
 	recovery.Start()
 	defer recovery.Stop()
@@ -423,7 +417,7 @@
 
 	cfg := new(metastore.Config)
 	flagext.DefaultValues(cfg)
-	cfg.Index.Recovery.CheckInterval = 100 * time.Millisecond
+	cfg.DLQRecovery.Period = 100 * time.Millisecond
 	m := metastoretest.NewMetastoreSet(t, cfg, 3, sw.bucket)
 	defer m.Close()
 
