package ingester

import (
	"context"
	"flag"
	"fmt"
<<<<<<< HEAD
	"time"

=======
	segmentWriterV1 "github.com/grafana/pyroscope/api/gen/proto/go/segmentwriter/v1"
	"github.com/grafana/pyroscope/pkg/experiment/ingester/memdb"
	"time"

	"github.com/google/uuid"

	"connectrpc.com/connect"
>>>>>>> ad91b327
	"github.com/go-kit/log"
	"github.com/go-kit/log/level"
	"github.com/google/uuid"
	"github.com/grafana/dskit/grpcclient"
	"github.com/grafana/dskit/multierror"
	"github.com/grafana/dskit/ring"
	"github.com/grafana/dskit/services"
	metastoreclient "github.com/grafana/pyroscope/pkg/experiment/metastore/client"
	"github.com/grafana/pyroscope/pkg/pprof"
	"github.com/grafana/pyroscope/pkg/tenant"
	"github.com/pkg/errors"
	"github.com/prometheus/client_golang/prometheus"

	profilev1 "github.com/grafana/pyroscope/api/gen/proto/go/google/v1"
	segmentwriterv1 "github.com/grafana/pyroscope/api/gen/proto/go/segmentwriter/v1"
	metastoreclient "github.com/grafana/pyroscope/pkg/experiment/metastore/client"
	phlareobj "github.com/grafana/pyroscope/pkg/objstore"
	"github.com/grafana/pyroscope/pkg/phlaredb"
	"github.com/grafana/pyroscope/pkg/pprof"
	"github.com/grafana/pyroscope/pkg/util"
	"github.com/grafana/pyroscope/pkg/validation"
)

// TODO(kolesnikovae): Inject phlaredb.Config.

type Config struct {
	GRPCClientConfig grpcclient.Config     `yaml:"grpc_client_config" doc:"description=Configures the gRPC client used to communicate with the segment writer."`
	LifecyclerConfig ring.LifecyclerConfig `yaml:"lifecycler,omitempty"`
	SegmentDuration  time.Duration         `yaml:"segmentDuration,omitempty"`
	Async            bool                  `yaml:"async,omitempty"` //todo make it pertenant
}

// RegisterFlags registers the flags.
func (cfg *Config) RegisterFlags(f *flag.FlagSet) {
	const prefix = "segment-writer."
	cfg.GRPCClientConfig.RegisterFlagsWithPrefix(prefix, f)
	cfg.LifecyclerConfig.RegisterFlagsWithPrefix(prefix, f, util.Logger)
	f.DurationVar(&cfg.SegmentDuration, prefix+"segment.duration", 500*time.Millisecond, "Timeout when flushing segments to bucket.")
	f.BoolVar(&cfg.Async, prefix+"async", false, "Enable async mode for segment writer.")
}

func (cfg *Config) Validate() error {
	// TODO(kolesnikovae): implement.
	if err := cfg.LifecyclerConfig.Validate(); err != nil {
		return err
	}
	return cfg.GRPCClientConfig.Validate()
}

type SegmentWriterService struct {
	services.Service
	segmentwriterv1.UnimplementedSegmentWriterServiceServer

	cfg      Config
	dbConfig phlaredb.Config
	logger   log.Logger

	lifecycler         *ring.Lifecycler
	subservices        *services.Manager
	subservicesWatcher *services.FailureWatcher

	storageBucket phlareobj.Bucket

	//limiters      *limiters
	segmentWriter *segmentsWriter

	//limits Limits
	reg prometheus.Registerer
}

type ingesterFlusherCompat struct {
	*SegmentWriterService
}

func (i *ingesterFlusherCompat) Flush() {
	err := i.SegmentWriterService.Flush()
	if err != nil {
		level.Error(i.SegmentWriterService.logger).Log("msg", "flush failed", "err", err)
	}
}

<<<<<<< HEAD
// TODO(kolesnikovae): Get rid of phlarectx.

func New(
	phlarectx context.Context,
	cfg Config,
	dbConfig phlaredb.Config,
	storageBucket phlareobj.Bucket,
	metastoreClient *metastoreclient.Client,
	ringName string,
	ringKey string,
) (*SegmentWriterService, error) {
	reg := phlarecontext.Registry(phlarectx)
	reg = prometheus.WrapRegistererWith(prometheus.Labels{"component": "segment-writer"}, reg)
	phlarectx = phlarecontext.WithRegistry(phlarectx, reg)
	log := phlarecontext.Logger(phlarectx)
	phlarectx = phlaredb.ContextWithHeadMetrics(phlarectx, reg, "pyroscope_segment_writer")
=======
func New(reg prometheus.Registerer, log log.Logger, cfg Config, dbConfig phlaredb.Config, storageBucket phlareobj.Bucket, metastoreClient *metastoreclient.Client) (*SegmentWriterService, error) {
>>>>>>> ad91b327

	i := &SegmentWriterService{
		cfg:           cfg,
		logger:        log,
		reg:           reg,
		dbConfig:      dbConfig,
		storageBucket: storageBucket,
	}

	var err error
	i.lifecycler, err = ring.NewLifecycler(
		cfg.LifecyclerConfig,
		&ingesterFlusherCompat{i},
		ringName,
		ringKey,
		true,
		i.logger,
		prometheus.WrapRegistererWithPrefix("pyroscope_segment_writer_", i.reg),
	)
	if err != nil {
		return nil, err
	}

	i.subservices, err = services.NewManager(i.lifecycler)
	if err != nil {
		return nil, errors.Wrap(err, "services manager")
	}
	if storageBucket == nil {
		return nil, errors.New("storage bucket is required for segment writer")
	}
	if metastoreClient == nil {
		return nil, errors.New("metastore client is required for segment writer")
	}
	segmentMetrics := newSegmentMetrics(i.reg)
	headMetrics := memdb.NewHeadMetricsWithPrefix(reg, "pyroscope_segment_writer")

	i.segmentWriter = newSegmentWriter(i.logger, segmentMetrics, headMetrics, segmentWriterConfig{
		segmentDuration: cfg.SegmentDuration,
	}, storageBucket, metastoreClient)
	i.subservicesWatcher = services.NewFailureWatcher()
	i.subservicesWatcher.WatchManager(i.subservices)
	i.Service = services.NewBasicService(i.starting, i.running, i.stopping)
	return i, nil
}

func (i *SegmentWriterService) starting(ctx context.Context) error {
	return services.StartManagerAndAwaitHealthy(ctx, i.subservices)
}

func (i *SegmentWriterService) running(ctx context.Context) error {
	select {
	case <-ctx.Done():
		return nil
	case err := <-i.subservicesWatcher.Chan(): // handle lifecycler errors
		return fmt.Errorf("lifecycler failed: %w", err)
	}
}

func (i *SegmentWriterService) stopping(_ error) error {
	errs := multierror.New()
	errs.Add(services.StopManagerAndAwaitStopped(context.Background(), i.subservices))
	errs.Add(i.segmentWriter.Stop())
	return errs.Err()
}

<<<<<<< HEAD
func (i *SegmentWriterService) Push(ctx context.Context, req *segmentwriterv1.PushRequest) (*segmentwriterv1.PushResponse, error) {
	wait, err := i.segmentWriter.ingest(shardKey(req.Shard), func(segment segmentIngest) error {
		return i.ingestToSegment(ctx, segment, req)
	})
=======
func (i *SegmentWriterService) Push(ctx context.Context, req *connect.Request[segmentWriterV1.PushRequest]) (*connect.Response[segmentWriterV1.PushResponse], error) {
	tenantID, err := tenant.ExtractTenantIDFromContext(ctx)
	if err != nil {
		return nil, connect.NewError(connect.CodeInvalidArgument, err)
	}
	series := req.Msg.Series
	var shard = shardKey(series.Shard)
	sample := series.Sample
	id, err := uuid.Parse(sample.ID)
>>>>>>> ad91b327
	if err != nil {
		return nil, connect.NewError(connect.CodeInvalidArgument, err)
	}
	p, err := pprof.RawFromBytes(sample.RawProfile)
	if err != nil {
		return nil, connect.NewError(connect.CodeInvalidArgument, err)
	}
	wait := i.segmentWriter.ingest(shard, func(segment segmentIngest) {
		segment.ingest(ctx, tenantID, p.Profile, id, series.Labels)
	})
	if i.cfg.Async {
		return &segmentwriterv1.PushResponse{}, nil
	}
	t1 := time.Now()
	if err = wait.waitFlushed(ctx); err != nil {
		i.segmentWriter.metrics.segmentFlushTimeouts.WithLabelValues(req.TenantId).Inc()
		i.segmentWriter.metrics.segmentFlushWaitDuration.WithLabelValues(req.TenantId).Observe(time.Since(t1).Seconds())
		if errors.Is(err, context.DeadlineExceeded) {
			level.Error(i.logger).Log("msg", "flush timeout", "err", err)
		} else {
			level.Error(i.logger).Log("msg", "flush err", "err", err)
		}
		return nil, connect.NewError(connect.CodeUnavailable, err)
	}
	i.segmentWriter.metrics.segmentFlushWaitDuration.WithLabelValues(req.TenantId).Observe(time.Since(t1).Seconds())
	return &segmentwriterv1.PushResponse{}, nil
}

<<<<<<< HEAD
func (i *SegmentWriterService) ingestToSegment(ctx context.Context, segment segmentIngest, req *segmentwriterv1.PushRequest) error {
	var profileID uuid.UUID
	if err := profileID.UnmarshalBinary(req.ProfileId); err != nil {
		return err
	}
	return pprof.FromBytes(req.Profile, func(p *profilev1.Profile, size int) error {
		if err := segment.ingest(ctx, req.TenantId, p, profileID, req.Labels); err != nil {
			reason := validation.ReasonOf(err)
			if reason != validation.Unknown {
				validation.DiscardedProfiles.WithLabelValues(string(reason), req.TenantId).Add(float64(1))
				validation.DiscardedBytes.WithLabelValues(string(reason), req.TenantId).Add(float64(size))
			}
		}
		return nil
	})
}

=======
>>>>>>> ad91b327
func (i *SegmentWriterService) Flush() error {
	return i.segmentWriter.Stop()
}

func (i *SegmentWriterService) TransferOut(ctx context.Context) error {
	return ring.ErrTransferDisabled
}

// CheckReady is used to indicate to k8s when the ingesters are ready for
// the addition removal of another ingester. Returns 204 when the ingester is
// ready, 500 otherwise.
func (i *SegmentWriterService) CheckReady(ctx context.Context) error {
	if s := i.State(); s != services.Running && s != services.Stopping {
		return fmt.Errorf("ingester not ready: %v", s)
	}
	return i.lifecycler.CheckReady(ctx)
}<|MERGE_RESOLUTION|>--- conflicted
+++ resolved
@@ -4,10 +4,6 @@
 	"context"
 	"flag"
 	"fmt"
-<<<<<<< HEAD
-	"time"
-
-=======
 	segmentWriterV1 "github.com/grafana/pyroscope/api/gen/proto/go/segmentwriter/v1"
 	"github.com/grafana/pyroscope/pkg/experiment/ingester/memdb"
 	"time"
@@ -15,7 +11,6 @@
 	"github.com/google/uuid"
 
 	"connectrpc.com/connect"
->>>>>>> ad91b327
 	"github.com/go-kit/log"
 	"github.com/go-kit/log/level"
 	"github.com/google/uuid"
@@ -29,17 +24,10 @@
 	"github.com/pkg/errors"
 	"github.com/prometheus/client_golang/prometheus"
 
-	profilev1 "github.com/grafana/pyroscope/api/gen/proto/go/google/v1"
-	segmentwriterv1 "github.com/grafana/pyroscope/api/gen/proto/go/segmentwriter/v1"
-	metastoreclient "github.com/grafana/pyroscope/pkg/experiment/metastore/client"
 	phlareobj "github.com/grafana/pyroscope/pkg/objstore"
 	"github.com/grafana/pyroscope/pkg/phlaredb"
-	"github.com/grafana/pyroscope/pkg/pprof"
 	"github.com/grafana/pyroscope/pkg/util"
-	"github.com/grafana/pyroscope/pkg/validation"
 )
-
-// TODO(kolesnikovae): Inject phlaredb.Config.
 
 type Config struct {
 	GRPCClientConfig grpcclient.Config     `yaml:"grpc_client_config" doc:"description=Configures the gRPC client used to communicate with the segment writer."`
@@ -97,26 +85,7 @@
 	}
 }
 
-<<<<<<< HEAD
-// TODO(kolesnikovae): Get rid of phlarectx.
-
-func New(
-	phlarectx context.Context,
-	cfg Config,
-	dbConfig phlaredb.Config,
-	storageBucket phlareobj.Bucket,
-	metastoreClient *metastoreclient.Client,
-	ringName string,
-	ringKey string,
-) (*SegmentWriterService, error) {
-	reg := phlarecontext.Registry(phlarectx)
-	reg = prometheus.WrapRegistererWith(prometheus.Labels{"component": "segment-writer"}, reg)
-	phlarectx = phlarecontext.WithRegistry(phlarectx, reg)
-	log := phlarecontext.Logger(phlarectx)
-	phlarectx = phlaredb.ContextWithHeadMetrics(phlarectx, reg, "pyroscope_segment_writer")
-=======
 func New(reg prometheus.Registerer, log log.Logger, cfg Config, dbConfig phlaredb.Config, storageBucket phlareobj.Bucket, metastoreClient *metastoreclient.Client) (*SegmentWriterService, error) {
->>>>>>> ad91b327
 
 	i := &SegmentWriterService{
 		cfg:           cfg,
@@ -126,16 +95,17 @@
 		storageBucket: storageBucket,
 	}
 
-	var err error
+	var (
+		err error
+	)
+
 	i.lifecycler, err = ring.NewLifecycler(
 		cfg.LifecyclerConfig,
 		&ingesterFlusherCompat{i},
-		ringName,
-		ringKey,
+		"segment-writer-ring-name",
+		"segment-writer-ring-key",
 		true,
-		i.logger,
-		prometheus.WrapRegistererWithPrefix("pyroscope_segment_writer_", i.reg),
-	)
+		i.logger, prometheus.WrapRegistererWithPrefix("pyroscope_segment_writer_", i.reg))
 	if err != nil {
 		return nil, err
 	}
@@ -182,12 +152,6 @@
 	return errs.Err()
 }
 
-<<<<<<< HEAD
-func (i *SegmentWriterService) Push(ctx context.Context, req *segmentwriterv1.PushRequest) (*segmentwriterv1.PushResponse, error) {
-	wait, err := i.segmentWriter.ingest(shardKey(req.Shard), func(segment segmentIngest) error {
-		return i.ingestToSegment(ctx, segment, req)
-	})
-=======
 func (i *SegmentWriterService) Push(ctx context.Context, req *connect.Request[segmentWriterV1.PushRequest]) (*connect.Response[segmentWriterV1.PushResponse], error) {
 	tenantID, err := tenant.ExtractTenantIDFromContext(ctx)
 	if err != nil {
@@ -197,7 +161,6 @@
 	var shard = shardKey(series.Shard)
 	sample := series.Sample
 	id, err := uuid.Parse(sample.ID)
->>>>>>> ad91b327
 	if err != nil {
 		return nil, connect.NewError(connect.CodeInvalidArgument, err)
 	}
@@ -209,12 +172,12 @@
 		segment.ingest(ctx, tenantID, p.Profile, id, series.Labels)
 	})
 	if i.cfg.Async {
-		return &segmentwriterv1.PushResponse{}, nil
+		return connect.NewResponse(&segmentWriterV1.PushResponse{}), nil
 	}
 	t1 := time.Now()
 	if err = wait.waitFlushed(ctx); err != nil {
-		i.segmentWriter.metrics.segmentFlushTimeouts.WithLabelValues(req.TenantId).Inc()
-		i.segmentWriter.metrics.segmentFlushWaitDuration.WithLabelValues(req.TenantId).Observe(time.Since(t1).Seconds())
+		i.segmentWriter.metrics.segmentFlushTimeouts.WithLabelValues(tenantID).Inc()
+		i.segmentWriter.metrics.segmentFlushWaitDuration.WithLabelValues(tenantID).Observe(time.Since(t1).Seconds())
 		if errors.Is(err, context.DeadlineExceeded) {
 			level.Error(i.logger).Log("msg", "flush timeout", "err", err)
 		} else {
@@ -222,30 +185,10 @@
 		}
 		return nil, connect.NewError(connect.CodeUnavailable, err)
 	}
-	i.segmentWriter.metrics.segmentFlushWaitDuration.WithLabelValues(req.TenantId).Observe(time.Since(t1).Seconds())
-	return &segmentwriterv1.PushResponse{}, nil
-}
-
-<<<<<<< HEAD
-func (i *SegmentWriterService) ingestToSegment(ctx context.Context, segment segmentIngest, req *segmentwriterv1.PushRequest) error {
-	var profileID uuid.UUID
-	if err := profileID.UnmarshalBinary(req.ProfileId); err != nil {
-		return err
-	}
-	return pprof.FromBytes(req.Profile, func(p *profilev1.Profile, size int) error {
-		if err := segment.ingest(ctx, req.TenantId, p, profileID, req.Labels); err != nil {
-			reason := validation.ReasonOf(err)
-			if reason != validation.Unknown {
-				validation.DiscardedProfiles.WithLabelValues(string(reason), req.TenantId).Add(float64(1))
-				validation.DiscardedBytes.WithLabelValues(string(reason), req.TenantId).Add(float64(size))
-			}
-		}
-		return nil
-	})
-}
-
-=======
->>>>>>> ad91b327
+	i.segmentWriter.metrics.segmentFlushWaitDuration.WithLabelValues(tenantID).Observe(time.Since(t1).Seconds())
+	return connect.NewResponse(&segmentWriterV1.PushResponse{}), nil
+}
+
 func (i *SegmentWriterService) Flush() error {
 	return i.segmentWriter.Stop()
 }
