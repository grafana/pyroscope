package exec

import (
	"context"
	"errors"
	"fmt"
	"os"
	"os/exec"
	"path"
	"strings"
	"time"

	"github.com/fatih/color"
	"github.com/mitchellh/go-ps"
	"github.com/pyroscope-io/pyroscope/pkg/agent"
	"github.com/pyroscope-io/pyroscope/pkg/agent/pyspy"
	"github.com/pyroscope-io/pyroscope/pkg/agent/spy"
	"github.com/pyroscope-io/pyroscope/pkg/agent/types"
	"github.com/pyroscope-io/pyroscope/pkg/agent/upstream/remote"
	"github.com/pyroscope-io/pyroscope/pkg/config"
	"github.com/pyroscope-io/pyroscope/pkg/util/atexit"
	"github.com/pyroscope-io/pyroscope/pkg/util/names"
	"github.com/sirupsen/logrus"
)

// used in tests
var disableMacOSChecks bool
var disableLinuxChecks bool

// Cli is command line interface for both exec and connect commands
func Cli(ctx context.Context, cfg *config.Exec, args []string) error {
	// isExec = true means we need to start the process first (pyroscope exec)
	// isExec = false means the process is already there (pyroscope connect)
	isExec := cfg.Pid == 0

	if isExec && len(args) == 0 {
		return errors.New("no arguments passed")
	}

	// TODO: this is somewhat hacky, we need to find a better way to configure agents
	pyspy.Blocking = cfg.PyspyBlocking

	spyName := cfg.SpyName
	if spyName == "auto" {
		if isExec {
			baseName := path.Base(args[0])
			spyName = spy.ResolveAutoName(baseName)
			if spyName == "" {
				supportedSpies := spy.SupportedExecSpies()
				suggestedCommand := fmt.Sprintf("pyroscope exec -spy-name %s %s", supportedSpies[0], strings.Join(args, " "))
				return fmt.Errorf(
					"could not automatically find a spy for program \"%s\". Pass spy name via %s argument, for example: \n"+
						"  %s\n\nAvailable spies are: %s\nIf you believe this is a mistake, please submit an issue at %s",
					baseName,
					color.YellowString("-spy-name"),
					color.YellowString(suggestedCommand),
					strings.Join(supportedSpies, ","),
					color.GreenString("https://github.com/pyroscope-io/pyroscope/issues"),
				)
			}
		} else {
			supportedSpies := spy.SupportedExecSpies()
			suggestedCommand := fmt.Sprintf("pyroscope connect -spy-name %s %s", supportedSpies[0], strings.Join(args, " "))
			return fmt.Errorf(
				"pass spy name via %s argument, for example: \n  %s\n\nAvailable spies are: %s\nIf you believe this is a mistake, please submit an issue at %s",
				color.YellowString("-spy-name"),
				color.YellowString(suggestedCommand),
				strings.Join(supportedSpies, ","),
				color.GreenString("https://github.com/pyroscope-io/pyroscope/issues"),
			)
		}
	}

	logrus.Info("to disable logging from pyroscope, pass " + color.YellowString("-no-logging") + " argument to pyroscope exec")

	if err := performChecks(spyName); err != nil {
		return err
	}

	if cfg.ApplicationName == "" {
		logrus.Infof("we recommend specifying application name via %s flag or env variable %s",
			color.YellowString("-application-name"), color.YellowString("PYROSCOPE_APPLICATION_NAME"))
		cfg.ApplicationName = spyName + "." + names.GetRandomName(generateSeed(args))
		logrus.Infof("for now we chose the name for you and it's \"%s\"", color.GreenString(cfg.ApplicationName))
	}

	logrus.WithFields(logrus.Fields{
		"args": fmt.Sprintf("%q", args),
	}).Debug("starting command")

	pid := cfg.Pid
	var cmd *exec.Cmd
	if isExec {
		cmd = exec.CommandContext(ctx, args[0], args[1:]...)
		cmd.Stderr = os.Stderr
		cmd.Stdout = os.Stdout
		cmd.Stdin = os.Stdin
		if err := adjustCmd(cmd, *cfg); err != nil {
			logrus.Error(err)
		}
		if err := cmd.Start(); err != nil {
			return err
		}
		pid = cmd.Process.Pid
	}

	rc := remote.RemoteConfig{
		AuthToken:              cfg.AuthToken,
		UpstreamAddress:        cfg.ServerAddress,
		UpstreamThreads:        cfg.UpstreamThreads,
		UpstreamRequestTimeout: cfg.UpstreamRequestTimeout,
	}
	u, err := remote.New(rc, logrus.StandardLogger())
	if err != nil {
		return fmt.Errorf("new remote upstream: %v", err)
	}
	defer u.Stop()

	logrus.WithFields(logrus.Fields{
		"app-name":            cfg.ApplicationName,
		"spy-name":            spyName,
		"pid":                 pid,
		"detect-subprocesses": cfg.DetectSubprocesses,
	}).Debug("starting agent session")

	// if the sample rate is zero, use the default value
	if cfg.SampleRate == 0 {
		cfg.SampleRate = types.DefaultSampleRate
	}

	sc := agent.SessionConfig{
		Upstream:         u,
		AppName:          cfg.ApplicationName,
		ProfilingTypes:   []spy.ProfileType{spy.ProfileCPU},
		SpyName:          spyName,
		SampleRate:       uint32(cfg.SampleRate),
		UploadRate:       10 * time.Second,
		Pid:              pid,
		WithSubprocesses: cfg.DetectSubprocesses,
	}
	session := agent.NewSession(&sc, logrus.StandardLogger())
	if err := session.Start(); err != nil {
		return fmt.Errorf("start session: %v", err)
	}
	defer session.Stop()

	if isExec {
		waitForSpawnedProcessToExit(cmd)
	} else {
		waitForProcessToExit(ctx, pid)
	}

	return nil
}

// TODO: very hacky, at some point we'll need to make `cmd.Wait()` work
//   Currently the issue is that on Linux it often thinks the process exited when it did not.
func waitForSpawnedProcessToExit(cmd *exec.Cmd) {
	sigc := make(chan struct{})

	go func() {
		cmd.Wait()
	}()

	atexit.Register(func() {
		sigc <- struct{}{}
	})

	t := time.NewTicker(time.Second)
	for {
		select {
		case <-sigc:
			logrus.Debug("received a signal, killing subprocess")
			cmd.Process.Kill()
			return
		case <-t.C:
			p, err := ps.FindProcess(cmd.Process.Pid)
			if p == nil || err != nil {
				logrus.WithField("err", err).Debug("could not find subprocess, it might be dead")
				return
			}
		}
	}
}

func waitForProcessToExit(ctx context.Context, pid int) {
	// pid == -1 means we're profiling whole system
	if pid == -1 {
		select {} // revive:disable-line:empty-block This block has to be empty
	}
	t := time.NewTicker(time.Second)
	defer t.Stop()
	for {
		select {
		case <-ctx.Done():
			return
		case <-t.C:
			p, err := ps.FindProcess(pid)
			if p == nil || err != nil {
				logrus.WithField("err", err).Debug("could not find subprocess, it might be dead")
				return
			}
		}
	}
}

func performChecks(spyName string) error {
	if spyName == types.GoSpy {
		return fmt.Errorf("gospy can not profile other processes. See our documentation on using gospy: %s", color.GreenString("https://pyroscope.io/docs/"))
	}

	err := performOSChecks(spyName)
	if err != nil {
		return err
	}

	if !stringsContains(spy.SupportedSpies, spyName) {
		supportedSpies := spy.SupportedExecSpies()
		return fmt.Errorf(
			"spy \"%s\" is not supported. Available spies are: %s",
			color.GreenString(spyName),
			strings.Join(supportedSpies, ","),
		)
	}

	return nil
}

func stringsContains(arr []string, element string) bool {
	for _, v := range arr {
		if v == element {
			return true
		}
	}
	return false
}

func generateSeed(args []string) string {
	cwd, err := os.Getwd()
	if err != nil {
		cwd = "<unknown>"
	}
<<<<<<< HEAD
	return path + "|" + strings.Join(args, "&")
=======
	return cwd + "|" + strings.Join(args, "&")
}

func generateCredentialsDrop() (*syscall.Credential, error) {
	sudoUser := os.Getenv("SUDO_USER")
	sudoUID := os.Getenv("SUDO_UID")
	sudoGid := os.Getenv("SUDO_GID")

	logrus.Infof("dropping permissions, running command as %q (%s/%s)", sudoUser, sudoUID, sudoGid)

	uid, err := strconv.Atoi(sudoUID)
	if err != nil {
		return nil, err
	}
	gid, err := strconv.Atoi(sudoGid)
	if err != nil {
		return nil, err
	}

	return &syscall.Credential{Uid: uint32(uid), Gid: uint32(gid)}, nil
}

var digitCheck = regexp.MustCompile(`^[0-9]+$`)

func generateCredentials(userName, groupName string) (*syscall.Credential, error) {
	c := syscall.Credential{}

	var u *user.User
	var g *user.Group
	var err error

	if userName != "" {
		if digitCheck.MatchString(userName) {
			u, err = user.LookupId(userName)
		} else {
			u, err = user.Lookup(userName)
		}
		if err != nil {
			return nil, err
		}

		uid, _ := strconv.Atoi(u.Uid)
		c.Uid = uint32(uid)
	}

	if groupName != "" {
		if digitCheck.MatchString(groupName) {
			g, err = user.LookupGroupId(groupName)
		} else {
			g, err = user.LookupGroup(groupName)
		}
		if err != nil {
			return nil, err
		}

		gid, _ := strconv.Atoi(g.Gid)
		c.Gid = uint32(gid)
	}

	return &c, nil
>>>>>>> a39670c1
}<|MERGE_RESOLUTION|>--- conflicted
+++ resolved
@@ -240,68 +240,5 @@
 	if err != nil {
 		cwd = "<unknown>"
 	}
-<<<<<<< HEAD
-	return path + "|" + strings.Join(args, "&")
-=======
 	return cwd + "|" + strings.Join(args, "&")
-}
-
-func generateCredentialsDrop() (*syscall.Credential, error) {
-	sudoUser := os.Getenv("SUDO_USER")
-	sudoUID := os.Getenv("SUDO_UID")
-	sudoGid := os.Getenv("SUDO_GID")
-
-	logrus.Infof("dropping permissions, running command as %q (%s/%s)", sudoUser, sudoUID, sudoGid)
-
-	uid, err := strconv.Atoi(sudoUID)
-	if err != nil {
-		return nil, err
-	}
-	gid, err := strconv.Atoi(sudoGid)
-	if err != nil {
-		return nil, err
-	}
-
-	return &syscall.Credential{Uid: uint32(uid), Gid: uint32(gid)}, nil
-}
-
-var digitCheck = regexp.MustCompile(`^[0-9]+$`)
-
-func generateCredentials(userName, groupName string) (*syscall.Credential, error) {
-	c := syscall.Credential{}
-
-	var u *user.User
-	var g *user.Group
-	var err error
-
-	if userName != "" {
-		if digitCheck.MatchString(userName) {
-			u, err = user.LookupId(userName)
-		} else {
-			u, err = user.Lookup(userName)
-		}
-		if err != nil {
-			return nil, err
-		}
-
-		uid, _ := strconv.Atoi(u.Uid)
-		c.Uid = uint32(uid)
-	}
-
-	if groupName != "" {
-		if digitCheck.MatchString(groupName) {
-			g, err = user.LookupGroupId(groupName)
-		} else {
-			g, err = user.LookupGroup(groupName)
-		}
-		if err != nil {
-			return nil, err
-		}
-
-		gid, _ := strconv.Atoi(g.Gid)
-		c.Gid = uint32(gid)
-	}
-
-	return &c, nil
->>>>>>> a39670c1
 }