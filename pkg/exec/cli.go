package exec

import (
	"errors"
	"fmt"
	"os"
	"os/exec"
	"os/user"
	"path"
	"regexp"
	"strconv"
	"strings"
	"syscall"
	"time"

	"github.com/fatih/color"
	"github.com/mitchellh/go-ps"
	"github.com/pyroscope-io/pyroscope/pkg/agent"
	"github.com/pyroscope-io/pyroscope/pkg/agent/pyspy"
	"github.com/pyroscope-io/pyroscope/pkg/agent/spy"
	"github.com/pyroscope-io/pyroscope/pkg/agent/types"
	"github.com/pyroscope-io/pyroscope/pkg/agent/upstream/remote"
	"github.com/pyroscope-io/pyroscope/pkg/config"
	"github.com/pyroscope-io/pyroscope/pkg/util/atexit"
	"github.com/pyroscope-io/pyroscope/pkg/util/names"
	"github.com/sirupsen/logrus"
)

// used in tests
var disableMacOSChecks bool
var disableLinuxChecks bool

// Cli is command line interface for both exec and connect commands
func Cli(cfg *config.Exec, args []string) error {
	// isExec = true means we need to start the process first (pyroscope exec)
	// isExec = false means the process is already there (pyroscope connect)
	isExec := cfg.Pid == 0

	if isExec && len(args) == 0 {
		return errors.New("no arguments passed")
	}

	// TODO: this is somewhat hacky, we need to find a better way to configure agents
	pyspy.Blocking = cfg.PyspyBlocking

	spyName := cfg.SpyName
	if spyName == "auto" {
		if isExec {
			baseName := path.Base(args[0])
			spyName = spy.ResolveAutoName(baseName)
			if spyName == "" {
				supportedSpies := spy.SupportedExecSpies()
				suggestedCommand := fmt.Sprintf("pyroscope exec -spy-name %s %s", supportedSpies[0], strings.Join(args, " "))
				return fmt.Errorf(
					"could not automatically find a spy for program \"%s\". Pass spy name via %s argument, for example: \n  %s\n\nAvailable spies are: %s\nIf you believe this is a mistake, please submit an issue at %s",
					baseName,
					color.YellowString("-spy-name"),
					color.YellowString(suggestedCommand),
					strings.Join(supportedSpies, ","),
					color.GreenString("https://github.com/pyroscope-io/pyroscope/issues"),
				)
			}
		} else {
			supportedSpies := spy.SupportedExecSpies()
			suggestedCommand := fmt.Sprintf("pyroscope connect -spy-name %s %s", supportedSpies[0], strings.Join(args, " "))
			return fmt.Errorf(
				"pass spy name via %s argument, for example: \n  %s\n\nAvailable spies are: %s\nIf you believe this is a mistake, please submit an issue at %s",
				color.YellowString("-spy-name"),
				color.YellowString(suggestedCommand),
				strings.Join(supportedSpies, ","),
				color.GreenString("https://github.com/pyroscope-io/pyroscope/issues"),
			)
		}
	}

	logrus.Info("to disable logging from pyroscope, pass " + color.YellowString("-no-logging") + " argument to pyroscope exec")

	if err := performChecks(spyName); err != nil {
		return err
	}

	if cfg.ApplicationName == "" {
		logrus.Infof("we recommend specifying application name via %s flag or env variable %s", color.YellowString("-application-name"), color.YellowString("PYROSCOPE_APPLICATION_NAME"))
		cfg.ApplicationName = spyName + "." + names.GetRandomName(generateSeed(args))
		logrus.Infof("for now we chose the name for you and it's \"%s\"", color.GreenString(cfg.ApplicationName))
	}

	logrus.WithFields(logrus.Fields{
		"args": fmt.Sprintf("%q", args),
	}).Debug("starting command")

	pid := cfg.Pid
	var cmd *exec.Cmd
	if isExec {
		cmd = exec.Command(args[0], args[1:]...)
		cmd.Stderr = os.Stderr
		cmd.Stdout = os.Stdout
		cmd.Stdin = os.Stdin
		cmd.SysProcAttr = &syscall.SysProcAttr{}

		// permissions drop
		if isRoot() && !cfg.NoRootDrop && os.Getenv("SUDO_UID") != "" && os.Getenv("SUDO_GID") != "" {
			creds, err := generateCredentialsDrop()
			if err != nil {
				logrus.Errorf("failed to drop permissions, %q", err)
			} else {
				cmd.SysProcAttr.Credential = creds
			}
		}

		if cfg.UserName != "" || cfg.GroupName != "" {
			creds, err := generateCredentials(cfg.UserName, cfg.GroupName)
			if err != nil {
				logrus.Errorf("failed to generate credentials: %q", err)
			} else {
				cmd.SysProcAttr.Credential = creds
			}
		}

		cmd.SysProcAttr.Setpgid = true
		err := cmd.Start()
		if err != nil {
			return err
		}
		pid = cmd.Process.Pid
	}

<<<<<<< HEAD
	rc := remote.RemoteConfig{
		AuthToken:              cfg.Exec.AuthToken,
		UpstreamAddress:        cfg.Exec.ServerAddress,
		UpstreamThreads:        cfg.Exec.UpstreamThreads,
		UpstreamRequestTimeout: cfg.Exec.UpstreamRequestTimeout,
	}
	u, err := remote.New(rc, logrus.StandardLogger())
=======
	u, err := remote.New(remote.RemoteConfig{
		AuthToken:              cfg.AuthToken,
		UpstreamAddress:        cfg.ServerAddress,
		UpstreamThreads:        cfg.UpstreamThreads,
		UpstreamRequestTimeout: cfg.UpstreamRequestTimeout,
	})
>>>>>>> 73a7aadd
	if err != nil {
		return fmt.Errorf("new remote upstream: %v", err)
	}
	defer u.Stop()

	logrus.WithFields(logrus.Fields{
		"app-name":            cfg.ApplicationName,
		"spy-name":            spyName,
		"pid":                 pid,
		"detect-subprocesses": cfg.DetectSubprocesses,
	}).Debug("starting agent session")

	// if the sample rate is zero, use the default value
	if cfg.SampleRate == 0 {
		cfg.SampleRate = types.DefaultSampleRate
	}

	sc := agent.SessionConfig{
		Upstream:         u,
		AppName:          cfg.ApplicationName,
		ProfilingTypes:   []spy.ProfileType{spy.ProfileCPU},
		SpyName:          spyName,
		SampleRate:       uint32(cfg.SampleRate),
		UploadRate:       10 * time.Second,
		Pid:              pid,
<<<<<<< HEAD
		WithSubprocesses: cfg.Exec.DetectSubprocesses,
=======
		WithSubprocesses: cfg.DetectSubprocesses,
	})

	sess.Logger = logrus.StandardLogger()
	err = sess.Start()
	if err != nil {
		logrus.Errorf("error when starting session: %q", err)
>>>>>>> 73a7aadd
	}
	session := agent.NewSession(&sc, logrus.StandardLogger())
	if err := session.Start(); err != nil {
		return fmt.Errorf("start session: %v", err)
	}
	defer session.Stop()

	if isExec {
		waitForSpawnedProcessToExit(cmd)
	} else {
		waitForProcessToExit(pid)
	}

	return nil
}

// TODO: very hacky, at some point we'll need to make `cmd.Wait()` work
//   Currently the issue is that on Linux it often thinks the process exited when it did not.
func waitForSpawnedProcessToExit(cmd *exec.Cmd) {
	sigc := make(chan struct{})

	go func() {
		cmd.Wait()
	}()

	atexit.Register(func() {
		sigc <- struct{}{}
	})

	t := time.NewTicker(time.Second)
	for {
		select {
		case <-sigc:
			logrus.Debug("received a signal, killing subprocess")
			cmd.Process.Kill()
			return
		case <-t.C:
			p, err := ps.FindProcess(cmd.Process.Pid)
			if p == nil || err != nil {
				logrus.WithField("err", err).Debug("could not find subprocess, it might be dead")
				return
			}
		}
	}
}

func waitForProcessToExit(pid int) {
	// pid == -1 means we're profiling whole system
	if pid == -1 {
		select {}
	}

	t := time.NewTicker(time.Second)
	for range t.C {
		p, err := ps.FindProcess(pid)
		if p == nil || err != nil {
			logrus.WithField("err", err).Debug("could not find subprocess, it might be dead")
			return
		}
	}
}

func performChecks(spyName string) error {
	if spyName == types.GoSpy {
		return fmt.Errorf("gospy can not profile other processes. See our documentation on using gospy: %s", color.GreenString("https://pyroscope.io/docs/"))
	}

	err := performOSChecks(spyName)
	if err != nil {
		return err
	}

	if !stringsContains(spy.SupportedSpies, spyName) {
		supportedSpies := spy.SupportedExecSpies()
		return fmt.Errorf(
			"spy \"%s\" is not supported. Available spies are: %s",
			color.GreenString(spyName),
			strings.Join(supportedSpies, ","),
		)
	}

	return nil
}

func stringsContains(arr []string, element string) bool {
	for _, v := range arr {
		if v == element {
			return true
		}
	}
	return false
}

func isRoot() bool {
	u, err := user.Current()
	return err == nil && u.Username == "root"
}

func generateSeed(args []string) string {
	path, err := os.Getwd()
	if err != nil {
		path = "<unknown>"
	}
	return path + "|" + strings.Join(args, "&")
}

func generateCredentialsDrop() (*syscall.Credential, error) {
	sudoUser := os.Getenv("SUDO_USER")
	sudoUID := os.Getenv("SUDO_UID")
	sudoGid := os.Getenv("SUDO_GID")

	logrus.Infof("dropping permissions, running command as %q (%s/%s)", sudoUser, sudoUID, sudoGid)

	uid, err := strconv.Atoi(sudoUID)
	if err != nil {
		return nil, err
	}
	gid, err := strconv.Atoi(sudoGid)
	if err != nil {
		return nil, err
	}

	return &syscall.Credential{Uid: uint32(uid), Gid: uint32(gid)}, nil
}

var digitCheck = regexp.MustCompile(`^[0-9]+$`)

func generateCredentials(userName, groupName string) (*syscall.Credential, error) {
	c := syscall.Credential{}

	var u *user.User
	var g *user.Group
	var err error

	if userName != "" {
		if digitCheck.MatchString(userName) {
			u, err = user.LookupId(userName)
		} else {
			u, err = user.Lookup(userName)
		}
		if err != nil {
			return nil, err
		}

		uid, _ := strconv.Atoi(u.Uid)
		c.Uid = uint32(uid)
	}

	if groupName != "" {
		if digitCheck.MatchString(groupName) {
			g, err = user.LookupGroupId(groupName)
		} else {
			g, err = user.LookupGroup(groupName)
		}
		if err != nil {
			return nil, err
		}

		gid, _ := strconv.Atoi(g.Gid)
		c.Gid = uint32(gid)
	}

	return &c, nil
}<|MERGE_RESOLUTION|>--- conflicted
+++ resolved
@@ -125,22 +125,13 @@
 		pid = cmd.Process.Pid
 	}
 
-<<<<<<< HEAD
 	rc := remote.RemoteConfig{
-		AuthToken:              cfg.Exec.AuthToken,
-		UpstreamAddress:        cfg.Exec.ServerAddress,
-		UpstreamThreads:        cfg.Exec.UpstreamThreads,
-		UpstreamRequestTimeout: cfg.Exec.UpstreamRequestTimeout,
-	}
-	u, err := remote.New(rc, logrus.StandardLogger())
-=======
-	u, err := remote.New(remote.RemoteConfig{
 		AuthToken:              cfg.AuthToken,
 		UpstreamAddress:        cfg.ServerAddress,
 		UpstreamThreads:        cfg.UpstreamThreads,
 		UpstreamRequestTimeout: cfg.UpstreamRequestTimeout,
-	})
->>>>>>> 73a7aadd
+	}
+	u, err := remote.New(rc, logrus.StandardLogger())
 	if err != nil {
 		return fmt.Errorf("new remote upstream: %v", err)
 	}
@@ -166,17 +157,7 @@
 		SampleRate:       uint32(cfg.SampleRate),
 		UploadRate:       10 * time.Second,
 		Pid:              pid,
-<<<<<<< HEAD
-		WithSubprocesses: cfg.Exec.DetectSubprocesses,
-=======
 		WithSubprocesses: cfg.DetectSubprocesses,
-	})
-
-	sess.Logger = logrus.StandardLogger()
-	err = sess.Start()
-	if err != nil {
-		logrus.Errorf("error when starting session: %q", err)
->>>>>>> 73a7aadd
 	}
 	session := agent.NewSession(&sc, logrus.StandardLogger())
 	if err := session.Start(); err != nil {
