package exec

import (
	"errors"
	"fmt"
	"os"
	goexec "os/exec"
	"os/signal"
	"path"
	"strings"
	"syscall"
	"time"

	"github.com/fatih/color"
	"github.com/sirupsen/logrus"

	"github.com/pyroscope-io/pyroscope/pkg/agent"
	"github.com/pyroscope-io/pyroscope/pkg/agent/pyspy"
	"github.com/pyroscope-io/pyroscope/pkg/agent/rbspy"
	"github.com/pyroscope-io/pyroscope/pkg/agent/spy"
	"github.com/pyroscope-io/pyroscope/pkg/agent/types"
	"github.com/pyroscope-io/pyroscope/pkg/agent/upstream/remote"
	"github.com/pyroscope-io/pyroscope/pkg/util/names"
	"github.com/pyroscope-io/pyroscope/pkg/util/process"
)

// used in tests
var disableMacOSChecks bool
var disableLinuxChecks bool

// Cli is command line interface for both exec and connect commands
func Cli(cfg *Config, args []string) error {
	if cfg.kind == exec {
		if len(args) == 0 {
			return errors.New("no arguments passed")
		}
<<<<<<< HEAD
	} else if (cfg.Pid != -1 && cfg.SpyName == "ebpfspy") && !process.Exists(cfg.Pid) {
=======
	} else if (cfg.pid != -1 && cfg.spyName == "ebpfspy") && !processExists(cfg.pid) {
>>>>>>> 2a9834f5
		return errors.New("process not found")
	}

	// TODO: this is somewhat hacky, we need to find a better way to configure agents
	pyspy.Blocking = cfg.pyspyBlocking
	rbspy.Blocking = cfg.rbspyBlocking

	spyName := cfg.spyName
	if spyName == "auto" {
		if cfg.kind == exec {
			baseName := path.Base(args[0])
			spyName = spy.ResolveAutoName(baseName)
			if spyName == "" {
				supportedSpies := spy.SupportedExecSpies()
				suggestedCommand := fmt.Sprintf("pyroscope exec -spy-name %s %s", supportedSpies[0], strings.Join(args, " "))
				return fmt.Errorf(
					"could not automatically find a spy for program \"%s\". Pass spy name via %s argument, for example: \n"+
						"  %s\n\nAvailable spies are: %s\nIf you believe this is a mistake, please submit an issue at %s",
					baseName,
					color.YellowString("-spy-name"),
					color.YellowString(suggestedCommand),
					strings.Join(supportedSpies, ","),
					color.GreenString("https://github.com/pyroscope-io/pyroscope/issues"),
				)
			}
		} else {
			supportedSpies := spy.SupportedExecSpies()
			suggestedCommand := fmt.Sprintf("pyroscope connect -spy-name %s %s", supportedSpies[0], strings.Join(args, " "))
			return fmt.Errorf(
				"pass spy name via %s argument, for example: \n  %s\n\nAvailable spies are: %s\nIf you believe this is a mistake, please submit an issue at %s",
				color.YellowString("-spy-name"),
				color.YellowString(suggestedCommand),
				strings.Join(supportedSpies, ","),
				color.GreenString("https://github.com/pyroscope-io/pyroscope/issues"),
			)
		}
	}

	if err := performChecks(spyName); err != nil {
		return err
	}
	logrus.SetLevel(cfg.logLevel)
	if cfg.logLevel != logrus.PanicLevel {
		logrus.Info("to disable logging from pyroscope, specify " + color.YellowString("-no-logging") + " flag")
	}

	if cfg.applicationName == "" {
		logrus.Infof("we recommend specifying application name via %s flag or env variable %s",
			color.YellowString("-application-name"), color.YellowString("PYROSCOPE_APPLICATION_NAME"))
		cfg.applicationName = spyName + "." + names.GetRandomName(generateSeed(args))
		logrus.Infof("for now we chose the name for you and it's \"%s\"", color.GreenString(cfg.applicationName))
	}

	logrus.WithFields(logrus.Fields{
		"args": fmt.Sprintf("%q", args),
	}).Debug("starting command")

	u, err := remote.New(cfg.RemoteConfig, logrus.StandardLogger())
	if err != nil {
		return fmt.Errorf("new remote upstream: %v", err)
	}
	defer u.Stop()

	// The channel buffer capacity should be sufficient to be keep up with
	// the expected signal rate (in case of Exec all the signals to be relayed
	// to the child process)
	c := make(chan os.Signal, 10)
	pid := cfg.pid
	var cmd *goexec.Cmd
	if cfg.kind == exec {
		// Note that we don't specify which signals to be sent: any signal to be
		// relayed to the child process (including SIGINT and SIGTERM).
		signal.Notify(c)
		cmd = goexec.Command(args[0], args[1:]...)
		cmd.Stderr = os.Stderr
		cmd.Stdout = os.Stdout
		cmd.Stdin = os.Stdin
		if err = adjustCmd(cmd, *cfg); err != nil {
			logrus.Error(err)
		}
		if err = cmd.Start(); err != nil {
			return err
		}
		pid = cmd.Process.Pid
	} else {
		signal.Notify(c, syscall.SIGINT, syscall.SIGTERM)
	}
	defer func() {
		signal.Stop(c)
		close(c)
	}()

	logrus.WithFields(logrus.Fields{
		"app-name":            cfg.applicationName,
		"spy-name":            spyName,
		"pid":                 pid,
		"detect-subprocesses": cfg.detectSubprocesses,
	}).Debug("starting agent session")

	sc := agent.SessionConfig{
		Upstream:         u,
		AppName:          cfg.applicationName,
		Tags:             cfg.tags,
		ProfilingTypes:   []spy.ProfileType{spy.ProfileCPU},
		SpyName:          spyName,
		SampleRate:       cfg.sampleRate,
		UploadRate:       10 * time.Second,
		Pid:              pid,
		WithSubprocesses: cfg.detectSubprocesses,
		Logger:           logrus.StandardLogger(),
	}
	session, err := agent.NewSession(sc)
	if err != nil {
		return fmt.Errorf("new session: %w", err)
	}
	if err = session.Start(); err != nil {
		return fmt.Errorf("start session: %w", err)
	}
	defer session.Stop()

	if cfg.kind == exec {
		return waitForSpawnedProcessToExit(c, cmd)
	}

	waitForProcessToExit(c, pid)
	return nil
}

func waitForSpawnedProcessToExit(c chan os.Signal, cmd *goexec.Cmd) error {
	ticker := time.NewTicker(time.Second)
	defer ticker.Stop()
	for {
		select {
		case s := <-c:
			_ = process.SendSignal(cmd.Process, s)
		case <-ticker.C:
			if !process.Exists(cmd.Process.Pid) {
				logrus.Debug("child process exited")
				return cmd.Wait()
			}
		}
	}
}

func waitForProcessToExit(c chan os.Signal, pid int) {
	// pid == -1 means we're profiling whole system
	if pid == -1 {
		<-c
		return
	}
	ticker := time.NewTicker(time.Second)
	defer ticker.Stop()
	for {
		select {
		case <-c:
			return
		case <-ticker.C:
			if !process.Exists(pid) {
				logrus.Debug("child process exited")
				return
			}
		}
	}
}

func performChecks(spyName string) error {
	if spyName == types.GoSpy {
		return fmt.Errorf("gospy can not profile other processes. See our documentation on using gospy: %s", color.GreenString("https://pyroscope.io/docs/"))
	}

	err := performOSChecks(spyName)
	if err != nil {
		return err
	}

	if !stringsContains(spy.SupportedSpies, spyName) {
		supportedSpies := spy.SupportedExecSpies()
		return fmt.Errorf(
			"spy \"%s\" is not supported. Available spies are: %s",
			color.GreenString(spyName),
			strings.Join(supportedSpies, ","),
		)
	}

	return nil
}

func stringsContains(arr []string, element string) bool {
	for _, v := range arr {
		if v == element {
			return true
		}
	}
	return false
}

func generateSeed(args []string) string {
	cwd, err := os.Getwd()
	if err != nil {
		cwd = "<unknown>"
	}
	return cwd + "|" + strings.Join(args, "&")
}<|MERGE_RESOLUTION|>--- conflicted
+++ resolved
@@ -34,11 +34,7 @@
 		if len(args) == 0 {
 			return errors.New("no arguments passed")
 		}
-<<<<<<< HEAD
 	} else if (cfg.Pid != -1 && cfg.SpyName == "ebpfspy") && !process.Exists(cfg.Pid) {
-=======
-	} else if (cfg.pid != -1 && cfg.spyName == "ebpfspy") && !processExists(cfg.pid) {
->>>>>>> 2a9834f5
 		return errors.New("process not found")
 	}
 
