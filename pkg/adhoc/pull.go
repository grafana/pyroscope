--- conflicted
+++ resolved
@@ -52,11 +52,7 @@
 	}
 
 	u := direct.New(st, e)
-<<<<<<< HEAD
-	m := scrape.NewManager(logger, st)
-=======
 	m := scrape.NewManager(logger, u, defaultMetricsRegistry)
->>>>>>> 0bdb99b2
 	scrapeCfg := &(*scrapeconfig.DefaultConfig())
 	scrapeCfg.JobName = "adhoc"
 	scrapeCfg.EnabledProfiles = []string{"cpu", "mem"}
