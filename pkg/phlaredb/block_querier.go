--- conflicted
+++ resolved
@@ -1159,7 +1159,6 @@
 	return nil
 }
 
-<<<<<<< HEAD
 func LabelValues(ctx context.Context, req *connect.Request[typesv1.LabelValuesRequest], blockGetter BlockGetter) (*typesv1.LabelValuesResponse, error) {
 	queriers, err := blockGetter(ctx, model.Time(req.Msg.Start), model.Time(req.Msg.End))
 	if err != nil {
@@ -1197,8 +1196,6 @@
 	}, nil
 }
 
-=======
->>>>>>> 27a12357
 func LabelNames(ctx context.Context, req *connect.Request[typesv1.LabelNamesRequest], blockGetter BlockGetter) (*typesv1.LabelNamesResponse, error) {
 	queriers, err := blockGetter(ctx, model.Time(req.Msg.Start), model.Time(req.Msg.End))
 	if err != nil {
