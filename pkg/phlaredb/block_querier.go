--- conflicted
+++ resolved
@@ -815,26 +815,6 @@
 		for _, querier := range queriers {
 			querier := querier
 			g.Go(util.RecoverPanic(func() error {
-<<<<<<< HEAD
-=======
-				iters, err := querier.SelectMatchingProfiles(ctx, request)
-				if err != nil {
-					return err
-				}
-				defer func() {
-					iters.Close()
-				}()
-
-				profiles, err := iter.Slice(iters)
-				if err != nil {
-					return err
-				}
-
-				if len(profiles) == 0 {
-					return nil
-				}
-
->>>>>>> dfbe9a8a
 				// TODO(simonswine): Split profiles per row group and run the MergeByStacktraces in parallel.
 				merge, err := querier.SelectMergeByStacktraces(ctx, request)
 				if err != nil {
@@ -1214,7 +1194,6 @@
 		for _, querier := range queriers {
 			querier := querier
 			g.Go(util.RecoverPanic(func() error {
-
 				iters, err := querier.SelectMatchingProfiles(ctx, request)
 				if err != nil {
 					return err
