package symdb

import (
	"context"
	"runtime"
	"sync"

	"github.com/opentracing/opentracing-go"
	"github.com/parquet-go/parquet-go"
	"golang.org/x/sync/errgroup"

	googlev1 "github.com/grafana/pyroscope/api/gen/proto/go/google/v1"
	typesv1 "github.com/grafana/pyroscope/api/gen/proto/go/types/v1"
	"github.com/grafana/pyroscope/pkg/model"
	schemav1 "github.com/grafana/pyroscope/pkg/phlaredb/schemas/v1"
	"github.com/grafana/pyroscope/pkg/pprof"
)

// Resolver converts stack trace samples to one of the profile
// formats, such as tree or pprof.
//
// Resolver asynchronously loads symbols for each partition as
// they are added with AddSamples or Partition calls.
//
// A new Resolver must be created for each profile.
type Resolver struct {
	ctx    context.Context
	cancel context.CancelFunc
	span   opentracing.Span

	s SymbolsReader
	g *errgroup.Group
	c int
	m sync.RWMutex
	p map[uint64]*lazyPartition

	maxNodes int64
	sts      *typesv1.StackTraceSelector
}

type ResolverOption func(*Resolver)

// WithResolverMaxConcurrent specifies how many partitions
// can be resolved concurrently.
func WithResolverMaxConcurrent(n int) ResolverOption {
	return func(r *Resolver) {
		r.c = n
	}
}

// WithResolverMaxNodes specifies the desired maximum number
// of nodes the resulting profile should include.
func WithResolverMaxNodes(n int64) ResolverOption {
	return func(r *Resolver) {
		r.maxNodes = n
	}
}

// WithResolverStackTraceSelector specifies the stack trace selector.
// Only stack traces that belong to the callSite (have the prefix provided)
// will be selected. If empty, the filter is ignored.
// Subtree root location is the last element.
func WithResolverStackTraceSelector(sts *typesv1.StackTraceSelector) ResolverOption {
	return func(r *Resolver) {
		r.sts = sts
	}
}

type lazyPartition struct {
	id uint64

	m       sync.Mutex
	samples *SampleAppender

	fetchOnce sync.Once
	resolver  *Resolver
	reader    PartitionReader
	selection *SelectedStackTraces
	err       error
}

func (p *lazyPartition) fetch(ctx context.Context) error {
	p.fetchOnce.Do(func() {
		p.reader, p.err = p.resolver.s.Partition(ctx, p.id)
		if p.err == nil && p.resolver.sts != nil {
			p.selection = SelectStackTraces(p.reader.Symbols(), p.resolver.sts)
		}
	})
	return p.err
}

func NewResolver(ctx context.Context, s SymbolsReader, opts ...ResolverOption) *Resolver {
	r := Resolver{
		s: s,
		c: runtime.GOMAXPROCS(-1),
		p: make(map[uint64]*lazyPartition),
	}
	for _, opt := range opts {
		opt(&r)
	}
	r.span, r.ctx = opentracing.StartSpanFromContext(ctx, "NewResolver")
	r.ctx, r.cancel = context.WithCancel(r.ctx)
	r.g, r.ctx = errgroup.WithContext(r.ctx)
	return &r
}

func (r *Resolver) Release() {
	r.cancel()
	// Wait for all partitions to be fetched / canceled.
	if err := r.g.Wait(); err != nil {
		r.span.SetTag("error", err)
	}
	// Release acquired partition readers.
	var wg sync.WaitGroup
	for _, p := range r.p {
		wg.Add(1)
		p := p
		go func() {
			defer wg.Done()
			if p.reader != nil {
				p.reader.Release()
			}
		}()
	}
	wg.Wait()
	r.span.Finish()
}

// AddSamples adds a collection of stack trace samples to the resolver.
// Samples can be added to partitions concurrently.
func (r *Resolver) AddSamples(partition uint64, s schemav1.Samples) {
	r.withPartitionSamples(partition, func(samples *SampleAppender) {
		samples.AppendMany(s.StacktraceIDs, s.Values)
	})
}

func (r *Resolver) AddSamplesWithSpanSelector(partition uint64, s schemav1.Samples, spanSelector model.SpanSelector) {
	r.withPartitionSamples(partition, func(samples *SampleAppender) {
		for i, sid := range s.StacktraceIDs {
			if _, ok := spanSelector[s.Spans[i]]; ok && sid > 0 {
				samples.Append(sid, s.Values[i])
			}
		}
	})
}

func (r *Resolver) AddSamplesFromParquetRow(partition uint64, stacktraceIDs, values []parquet.Value) {
	r.withPartitionSamples(partition, func(samples *SampleAppender) {
		for i, sid := range stacktraceIDs {
			if s := sid.Uint32(); s > 0 {
				samples.Append(s, values[i].Uint64())
			}
		}
	})
}

func (r *Resolver) AddSamplesWithSpanSelectorFromParquetRow(partition uint64, stacktraces, values, spans []parquet.Value, spanSelector model.SpanSelector) {
	r.withPartitionSamples(partition, func(samples *SampleAppender) {
		for i, sid := range stacktraces {
			spanID := spans[i].Uint64()
			stackID := sid.Uint32()
			if spanID == 0 || stackID == 0 {
				continue
			}
			if _, ok := spanSelector[spanID]; ok {
				samples.Append(stackID, values[i].Uint64())
			}
		}
	})
}

func (r *Resolver) withPartitionSamples(partition uint64, fn func(*SampleAppender)) {
	p := r.partition(partition)
	p.m.Lock()
	defer p.m.Unlock()
	fn(p.samples)
}

func (r *Resolver) CallSiteValues(values *CallSiteValues, partition uint64, samples schemav1.Samples) error {
	p := r.partition(partition)
	if err := p.fetch(r.ctx); err != nil {
		return err
	}
	p.m.Lock()
	defer p.m.Unlock()
	p.selection.CallSiteValues(values, samples)
	return nil
}

func (r *Resolver) CallSiteValuesParquet(values *CallSiteValues, partition uint64, stacktraceID, value []parquet.Value) error {
	p := r.partition(partition)
	if err := p.fetch(r.ctx); err != nil {
		return err
	}
	p.m.Lock()
	defer p.m.Unlock()
	p.selection.CallSiteValuesParquet(values, stacktraceID, value)
	return nil
}

func (r *Resolver) partition(partition uint64) *lazyPartition {
	r.m.RLock()
	p, ok := r.p[partition]
	if ok {
		r.m.RUnlock()
		return p
	}
	r.m.RUnlock()
	r.m.Lock()
	p, ok = r.p[partition]
	if ok {
		r.m.Unlock()
		return p
	}
	p = &lazyPartition{
		id:       partition,
		samples:  NewSampleAppender(16<<10, 16<<10),
		resolver: r,
	}
	r.p[partition] = p
	r.m.Unlock()
	// Fetch partition in the background, not blocking the caller.
	// p.reader must be accessed only after p.fetch returns.
	r.g.Go(func() error {
		return p.fetch(r.ctx)
	})
	// r.g.Wait() is called at Resolver.Release.
	return p
}

func (r *Resolver) Tree() (*model.Tree, error) {
	span, ctx := opentracing.StartSpanFromContext(r.ctx, "Resolver.Tree")
	defer span.Finish()
	var lock sync.Mutex
	tree := new(model.Tree)
	err := r.withSymbols(ctx, func(symbols *Symbols, appender *SampleAppender) error {
		resolved, err := symbols.Tree(ctx, appender, r.maxNodes)
		if err != nil {
			return err
		}
		lock.Lock()
		tree.Merge(resolved)
		lock.Unlock()
		return nil
	})
	return tree, err
}

func (r *Resolver) Pprof() (*googlev1.Profile, error) {
	span, ctx := opentracing.StartSpanFromContext(r.ctx, "Resolver.Pprof")
	defer span.Finish()
	var lock sync.Mutex
	var p pprof.ProfileMerge
	err := r.withSymbols(ctx, func(symbols *Symbols, appender *SampleAppender) error {
		resolved, err := symbols.Pprof(ctx, appender, r.maxNodes, SelectStackTraces(symbols, r.sts))
		if err != nil {
			return err
		}
		lock.Lock()
		defer lock.Unlock()
		return p.Merge(resolved)
	})
	if err != nil {
		return nil, err
	}
	return p.Profile(), nil
}

func (r *Resolver) withSymbols(ctx context.Context, fn func(*Symbols, *SampleAppender) error) error {
	g, _ := errgroup.WithContext(ctx)
	g.SetLimit(r.c)
	for _, p := range r.p {
		p := p
		g.Go(func() error {
			if err := p.fetch(ctx); err != nil {
				return err
			}
			return fn(p.reader.Symbols(), p.samples)
		})
	}
	return g.Wait()
}

func (r *Symbols) Pprof(
	ctx context.Context,
	appender *SampleAppender,
	maxNodes int64,
	selection *SelectedStackTraces,
) (*googlev1.Profile, error) {
<<<<<<< HEAD
	// By default, we use a builder that's optimized
	// for the simplest case: we take all the source
	// stack traces unchanged.
	var b pprofBuilder = new(pprofProtoSymbols)
	// If a stack trace selector is specified,
	// check if such a profile can exist at all.
	if !selection.IsValid() {
		// Build an empty profile.
		return b.buildPprof(), nil
	}
	// Truncation is applicable when there is an explicit
	// limit on the number of the nodes in the profile, or
	// if stack traces should be filtered.
	if maxNodes > 0 || len(selection.callSite) > 0 {
		b = &pprofProtoTruncatedSymbols{
			maxNodes:  maxNodes,
			selection: selection,
		}
	}
	samples := appender.Samples()
	b.init(r, samples)
	if err := r.Stacktraces.ResolveStacktraceLocations(ctx, b, samples.StacktraceIDs); err != nil {
		return nil, err
	}
	return b.buildPprof(), nil
=======
	return buildPprof(ctx, r, samples, maxNodes, selection)
>>>>>>> b9a114ee
}

func (r *Symbols) Tree(
	ctx context.Context,
	appender *SampleAppender,
	maxNodes int64,
) (*model.Tree, error) {
	samples := appender.Samples()
	if true {
		var x ParentPointerTree
		result := new(model.Tree)
		var offset int
		if p, ok := r.Stacktraces.(*partition); ok {
			x = p.stacktraceChunks[0].t
			ranges := SplitStacktraces(samples.StacktraceIDs, p.stacktraceChunks[0].header.StacktraceMaxNodes)
			for _, rr := range ranges {
				c := p.stacktraceChunks[rr.chunk]
				x = c.t
				v := stacktraceIDRange{
					offset:  offset,
					Samples: samples,
					ids:     rr.ids,
				}
				offset += len(rr.ids)
				result.Merge(buildTree(x, v, r, maxNodes))
			}
		}
		if p, ok := r.Stacktraces.(*PartitionWriter); ok {
			ranges := SplitStacktraces(samples.StacktraceIDs, p.stacktraces.chunks[0].partition.maxNodesPerChunk)
			for _, sr := range ranges {
				c := p.stacktraces.chunks[sr.chunk]
				x = c.tree
				v := stacktraceIDRange{
					offset:  offset,
					Samples: samples,
					ids:     sr.ids,
				}
				offset += len(sr.ids)
				result.Merge(buildTree(x, v, r, maxNodes))
			}
		}
		return result, nil
	}
	t := treeSymbolsFromPool()
	defer t.reset()
	t.init(r, samples)
	if err := r.Stacktraces.ResolveStacktraceLocations(ctx, t, samples.StacktraceIDs); err != nil {
		return nil, err
	}
	return t.tree.Tree(maxNodes, t.symbols.Strings), nil
}

// findCallSite returns the stack trace of the call site
// where each element in the stack trace is represented by
// the function ID. Call site is the last element.
// TODO(kolesnikovae): Location should also include the line number.
func findCallSite(symbols *Symbols, locations []*typesv1.Location) []uint32 {
	if len(locations) == 0 {
		return nil
	}
	m := make(map[string]uint32, len(locations))
	for _, loc := range locations {
		m[loc.Name] = 0
	}
	c := len(m) // Only count unique names.
	for f := 0; f < len(symbols.Functions) && c > 0; f++ {
		s := symbols.Strings[symbols.Functions[f].Name]
		if _, ok := m[s]; ok {
			// We assume that no functions have the same name.
			// Otherwise, the last one takes precedence.
			m[s] = uint32(f) // f is FunctionId
			c--
		}
	}
	if c > 0 {
		return nil
	}
	callSite := make([]uint32, len(locations))
	for i, loc := range locations {
		callSite[i] = m[loc.Name]
	}
	return callSite
}<|MERGE_RESOLUTION|>--- conflicted
+++ resolved
@@ -287,35 +287,7 @@
 	maxNodes int64,
 	selection *SelectedStackTraces,
 ) (*googlev1.Profile, error) {
-<<<<<<< HEAD
-	// By default, we use a builder that's optimized
-	// for the simplest case: we take all the source
-	// stack traces unchanged.
-	var b pprofBuilder = new(pprofProtoSymbols)
-	// If a stack trace selector is specified,
-	// check if such a profile can exist at all.
-	if !selection.IsValid() {
-		// Build an empty profile.
-		return b.buildPprof(), nil
-	}
-	// Truncation is applicable when there is an explicit
-	// limit on the number of the nodes in the profile, or
-	// if stack traces should be filtered.
-	if maxNodes > 0 || len(selection.callSite) > 0 {
-		b = &pprofProtoTruncatedSymbols{
-			maxNodes:  maxNodes,
-			selection: selection,
-		}
-	}
-	samples := appender.Samples()
-	b.init(r, samples)
-	if err := r.Stacktraces.ResolveStacktraceLocations(ctx, b, samples.StacktraceIDs); err != nil {
-		return nil, err
-	}
-	return b.buildPprof(), nil
-=======
 	return buildPprof(ctx, r, samples, maxNodes, selection)
->>>>>>> b9a114ee
 }
 
 func (r *Symbols) Tree(
