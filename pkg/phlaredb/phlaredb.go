package phlaredb

import (
	"context"
	"flag"
	"fmt"
	"os"
	"path/filepath"
	"sync"
	"time"

	"github.com/bufbuild/connect-go"
	"github.com/dustin/go-humanize"
	"github.com/go-kit/log"
	"github.com/go-kit/log/level"
	"github.com/google/uuid"
	"github.com/grafana/dskit/multierror"
	"github.com/grafana/dskit/services"
	"github.com/oklog/ulid"
	"github.com/opentracing/opentracing-go"
	"github.com/prometheus/common/model"
	"github.com/samber/lo"

	profilev1 "github.com/grafana/pyroscope/api/gen/proto/go/google/v1"
	ingestv1 "github.com/grafana/pyroscope/api/gen/proto/go/ingester/v1"
	typesv1 "github.com/grafana/pyroscope/api/gen/proto/go/types/v1"
	phlaremodel "github.com/grafana/pyroscope/pkg/model"
	phlareobj "github.com/grafana/pyroscope/pkg/objstore"
	phlarecontext "github.com/grafana/pyroscope/pkg/phlare/context"
	"github.com/grafana/pyroscope/pkg/phlaredb/block"
	"github.com/grafana/pyroscope/pkg/util"
)

type Config struct {
	DataPath string `yaml:"data_path,omitempty"`
	// Blocks are generally cut once they reach 1000M of memory size, this will setup an upper limit to the duration of data that a block has that is cut by the ingester.
	MaxBlockDuration time.Duration `yaml:"max_block_duration,omitempty"`

	// TODO: docs
	RowGroupTargetSize uint64 `yaml:"row_group_target_size"`

	Parquet *ParquetConfig `yaml:"-"` // Those configs should not be exposed to the user, rather they should be determined by pyroscope itself. Currently, they are solely used for test cases.
}

type ParquetConfig struct {
	MaxBufferRowCount int
	MaxRowGroupBytes  uint64 // This is the maximum row group size in bytes that the raw data uses in memory.
	MaxBlockBytes     uint64 // This is the size of all parquet tables in memory after which a new block is cut
}

func (cfg *Config) RegisterFlags(f *flag.FlagSet) {
	f.StringVar(&cfg.DataPath, "pyroscopedb.data-path", "./data", "Directory used for local storage.")
	f.DurationVar(&cfg.MaxBlockDuration, "pyroscopedb.max-block-duration", 3*time.Hour, "Upper limit to the duration of a Pyroscope block.")
	f.Uint64Var(&cfg.RowGroupTargetSize, "pyroscopedb.row-group-target-size", 10*128*1024*1024, "How big should a single row group be uncompressed") // This should roughly be 128MiB compressed
}

type TenantLimiter interface {
	AllowProfile(fp model.Fingerprint, lbs phlaremodel.Labels, tsNano int64) error
	Stop()
}

type PhlareDB struct {
	services.Service

	logger    log.Logger
	phlarectx context.Context
	metrics   *headMetrics

	cfg    Config
	stopCh chan struct{}
	wg     sync.WaitGroup

	headLock sync.RWMutex
	// Heads per max range interval for ingest requests and reads. May be empty,
	// if no ingestion requests were handled.
	heads map[int64]*Head
	// Read only heads. On Flush, writes are directed to
	// the new head, and queries can read the former head
	// till it gets written to the disk and becomes available
	// to blockQuerier.
	flushing []*Head

	// flushLock serializes flushes. Only one flush at a time
	// is allowed.
	flushLock sync.Mutex

	blockQuerier *BlockQuerier
	limiter      TenantLimiter
	evictCh      chan *blockEviction
}

func New(phlarectx context.Context, cfg Config, limiter TenantLimiter, fs phlareobj.Bucket) (*PhlareDB, error) {
	reg := phlarecontext.Registry(phlarectx)
	f := &PhlareDB{
		cfg:     cfg,
		logger:  phlarecontext.Logger(phlarectx),
		stopCh:  make(chan struct{}),
		evictCh: make(chan *blockEviction),
		metrics: newHeadMetrics(reg),
		limiter: limiter,
		heads:   make(map[int64]*Head),
	}

	if err := os.MkdirAll(f.LocalDataPath(), 0o777); err != nil {
		return nil, fmt.Errorf("mkdir %s: %w", f.LocalDataPath(), err)
	}

	// ensure head metrics are registered early so they are reused for the new head
	phlarectx = contextWithHeadMetrics(phlarectx, f.metrics)
	f.phlarectx = phlarectx
	f.wg.Add(1)
	go f.loop()

	f.blockQuerier = NewBlockQuerier(phlarectx, phlareobj.NewPrefixedBucket(fs, PathLocal))

	// do an initial querier sync
	ctx := context.Background()
	if err := f.blockQuerier.Sync(ctx); err != nil {
		return nil, err
	}
	return f, nil
}

func (f *PhlareDB) LocalDataPath() string {
	return filepath.Join(f.cfg.DataPath, PathLocal)
}

func (f *PhlareDB) BlockMetas(ctx context.Context) ([]*block.Meta, error) {
	return f.blockQuerier.BlockMetas(ctx)
}

func (f *PhlareDB) runBlockQuerierSync(ctx context.Context) {
	if err := f.blockQuerier.Sync(ctx); err != nil {
		level.Error(f.logger).Log("msg", "sync of blocks failed", "err", err)
	}
}

func (f *PhlareDB) loop() {
	blockScanTicker := time.NewTicker(5 * time.Minute)
	headSizeCheck := time.NewTicker(5 * time.Second)
	staleHeadTicker := time.NewTicker(util.DurationWithJitter(1*time.Minute, 0.2))
	maxBlockBytes := f.maxBlockBytes()
	defer func() {
		blockScanTicker.Stop()
		headSizeCheck.Stop()
		staleHeadTicker.Stop()
		f.wg.Done()
	}()

	for {
		ctx := context.Background()

		select {
		case <-f.stopCh:
			return
		case <-blockScanTicker.C:
			f.runBlockQuerierSync(ctx)
		case <-headSizeCheck.C:
			if f.headSize() > maxBlockBytes {
				f.Flush(ctx, true, flushReasonMaxBlockBytes)
			}
		case <-staleHeadTicker.C:
			f.Flush(ctx, false, flushReasonMaxDuration)
		case e := <-f.evictCh:
			f.evictBlock(e)
		}
	}
}

// Flush start flushing heads to disk.
// When force is true, all heads are flushed.
// When force is false, only stale heads are flushed.
// see Head.isStale for the definition of stale.
func (f *PhlareDB) Flush(ctx context.Context, force bool, reason string) (err error) {
	// Ensure this is the only Flush running.
	f.flushLock.Lock()
	defer f.flushLock.Unlock()

	currentSize := f.headSize()
	f.headLock.Lock()
	if len(f.heads) == 0 {
		f.headLock.Unlock()
		return nil
	}

	// sweep heads for flushing
	f.flushing = make([]*Head, 0, len(f.heads))
	for maxT, h := range f.heads {
		// Skip heads that are not stale.
		if h.isStale(maxT, time.Now()) || force {
			f.flushing = append(f.flushing, h)
			delete(f.heads, maxT)
		}
	}

	if len(f.flushing) != 0 {
		level.Debug(f.logger).Log(
			"msg", "flushing heads to disk",
			"reason", reason,
			"max_size", humanize.Bytes(f.maxBlockBytes()),
			"current_size", humanize.Bytes(currentSize),
			"num_heads", len(f.flushing),
		)
	}

	f.headLock.Unlock()
	// lock is release flushing heads are available for queries in the flushing array.
	// New heads can be created and written to while the flushing heads are being flushed.
	errs := multierror.New()

	// flush all heads and keep only successful ones
	successful := lo.Filter(f.flushing, func(h *Head, index int) bool {
		f.metrics.flushedBlocksReasons.WithLabelValues(reason).Inc()
		if err := h.Flush(ctx); err != nil {
			errs.Add(err)
			return false
		}
		return true
	})

	// At this point we ensure that the data has been flushed on disk.
	// Now we need to make it "visible" to queries, and close the old
	// head once in-flight queries finish.
	// TODO(kolesnikovae): Although the head move is supposed to be a quick
	//  operation, consider making the lock more selective and block only
	//  queries that target the old head.
	f.headLock.Lock()
	// Now that there are no in-flight queries we can move the head.
	successful = lo.Filter(successful, func(h *Head, index int) bool {
		if err := h.Move(); err != nil {
			errs.Add(err)
			return false
		}
		return true
	})
	// Add heads that were flushed and moved to the blockQuerier.
	for _, h := range successful {
		f.blockQuerier.AddBlockQuerierByMeta(h.meta)
	}
	f.flushing = nil
	f.headLock.Unlock()
	return err
}

func (f *PhlareDB) maxBlockDuration() time.Duration {
	maxBlockDuration := 5 * time.Second
	if f.cfg.MaxBlockDuration > maxBlockDuration {
		maxBlockDuration = f.cfg.MaxBlockDuration
	}
	return maxBlockDuration
}

func (f *PhlareDB) maxBlockBytes() uint64 {
	maxBlockBytes := defaultParquetConfig.MaxBlockBytes
	if f.cfg.Parquet != nil && f.cfg.Parquet.MaxBlockBytes > 0 {
		maxBlockBytes = f.cfg.Parquet.MaxBlockBytes
	}
	return maxBlockBytes
}

func (f *PhlareDB) evictBlock(e *blockEviction) {
	defer close(e.done)
	e.evicted, e.err = f.blockQuerier.evict(e.blockID)
	if e.evicted && e.err == nil {
		e.err = e.fn()
	}
}

func (f *PhlareDB) Close() error {
	close(f.stopCh)
	f.wg.Wait()
	errs := multierror.New()
	for _, h := range f.heads {
		errs.Add(h.Flush(f.phlarectx))
	}
	close(f.evictCh)
	if err := f.blockQuerier.Close(); err != nil {
		errs.Add(err)
	}
	f.limiter.Stop()
	return errs.Err()
}

func (f *PhlareDB) queriers() Queriers {
	queriers := f.blockQuerier.Queriers()
	head := f.headQueriers()
	return append(queriers, head...)
}

func (f *PhlareDB) headQueriers() Queriers {
	res := make(Queriers, 0, len(f.heads)+len(f.flushing))
	for _, h := range f.heads {
		res = append(res, h.Queriers()...)
	}
	for _, h := range f.flushing {
		res = append(res, h.Queriers()...)
	}
	return res
}

func (f *PhlareDB) Ingest(ctx context.Context, p *profilev1.Profile, id uuid.UUID, externalLabels ...*typesv1.LabelPair) (err error) {
	return f.headForIngest(p.TimeNanos, func(head *Head) error {
		return head.Ingest(ctx, p, id, externalLabels...)
	})
}

func endRangeForTimestamp(t, width int64) (maxt int64) {
	return (t/width)*width + width
}

// headForIngest returns the head assigned for the range where the given sampleTimeNanos falls.
// We hold multiple heads and assign them a fixed range of timestamps.
// This helps make block range fixed and predictable.
func (f *PhlareDB) headForIngest(sampleTimeNanos int64, fn func(*Head) error) (err error) {
	// we use the maxT of fixed interval as the key to the head map
	maxT := endRangeForTimestamp(sampleTimeNanos, f.maxBlockDuration().Nanoseconds())
	// We need to keep track of the in-flight ingestion requests to ensure that none
	// of them will compete with Flush. Lock is acquired to avoid Add after Wait that
	// is called in the very beginning of Flush.
	f.headLock.RLock()
	if h := f.heads[maxT]; h != nil {
		h.inFlightProfiles.Add(1)
		f.headLock.RUnlock()
		defer h.inFlightProfiles.Done()
		return fn(h)
	}

	f.headLock.RUnlock()
	f.headLock.Lock()
	head, ok := f.heads[maxT]
	if !ok {
		h, err := NewHead(f.phlarectx, f.cfg, f.limiter)
		if err != nil {
			f.headLock.Unlock()
			return err
		}
		head = h
		f.heads[maxT] = head
	}
	h := head
	h.inFlightProfiles.Add(1)
	f.headLock.Unlock()
	defer h.inFlightProfiles.Done()
	return fn(h)
}

func (f *PhlareDB) headSize() uint64 {
	f.headLock.RLock()
	defer f.headLock.RUnlock()
	size := uint64(0)
	for _, h := range f.heads {
		size += h.Size()
	}
	return size
}

const (
	flushReasonMaxDuration   = "max-duration"
	flushReasonMaxBlockBytes = "max-block-bytes"
)

// LabelValues returns the possible label values for a given label name.
func (f *PhlareDB) LabelValues(ctx context.Context, req *connect.Request[typesv1.LabelValuesRequest]) (resp *connect.Response[typesv1.LabelValuesResponse], err error) {
	f.headLock.RLock()
	defer f.headLock.RUnlock()

	return f.headQueriers().LabelValues(ctx, req)
}

// LabelNames returns the possible label names.
<<<<<<< HEAD
func (f *PhlareDB) LabelNames(ctx context.Context, req *connect.Request[typesv1.LabelNamesRequest]) (*connect.Response[typesv1.LabelNamesResponse], error) {
	sp, ctx := opentracing.StartSpanFromContext(ctx, "PhlareDB LabelNames")
	defer sp.Finish()

	if !util.HasTimeRange(req.Msg) {
		return withHeadForQuery(f, func(head *Head) (*connect.Response[typesv1.LabelNamesResponse], error) {
			return head.LabelNames(ctx, req)
		})
	}

	f.headLock.RLock()
	defer f.headLock.RUnlock()

	res, err := LabelNames(ctx, req.Msg, f.queriers().ForTimeRange)
	if err != nil {
		return nil, err
	}
	return connect.NewResponse(res), nil
=======
func (f *PhlareDB) LabelNames(ctx context.Context, req *connect.Request[typesv1.LabelNamesRequest]) (resp *connect.Response[typesv1.LabelNamesResponse], err error) {
	f.headLock.RLock()
	defer f.headLock.RUnlock()

	return f.headQueriers().LabelNames(ctx, req)
>>>>>>> ee8952dd
}

// ProfileTypes returns the possible profile types.
func (f *PhlareDB) ProfileTypes(ctx context.Context, req *connect.Request[ingestv1.ProfileTypesRequest]) (resp *connect.Response[ingestv1.ProfileTypesResponse], err error) {
<<<<<<< HEAD
	return withHeadForQuery(f, func(head *Head) (*connect.Response[ingestv1.ProfileTypesResponse], error) {
		return head.ProfileTypes(ctx, req)
	})
=======
	f.headLock.RLock()
	defer f.headLock.RUnlock()

	return f.headQueriers().ProfileTypes(ctx, req)
>>>>>>> ee8952dd
}

// Series returns labels series for the given set of matchers.
func (f *PhlareDB) Series(ctx context.Context, req *connect.Request[ingestv1.SeriesRequest]) (*connect.Response[ingestv1.SeriesResponse], error) {
	sp, ctx := opentracing.StartSpanFromContext(ctx, "PhlareDB Series")
	defer sp.Finish()

	if !util.HasTimeRange(req.Msg) {
		return withHeadForQuery(f, func(head *Head) (*connect.Response[ingestv1.SeriesResponse], error) {
			return head.Series(ctx, req)
		})
	}

	f.headLock.RLock()
	defer f.headLock.RUnlock()

	if req.Msg.Start == 0 || req.Msg.End == 0 {
		return f.headQueriers().Series(ctx, req)
	}
	return f.queriers().Series(ctx, req)
}

func (f *PhlareDB) MergeProfilesStacktraces(ctx context.Context, stream *connect.BidiStream[ingestv1.MergeProfilesStacktracesRequest, ingestv1.MergeProfilesStacktracesResponse]) error {
	f.headLock.RLock()
	defer f.headLock.RUnlock()

	return f.queriers().MergeProfilesStacktraces(ctx, stream)
}

func (f *PhlareDB) MergeProfilesLabels(ctx context.Context, stream *connect.BidiStream[ingestv1.MergeProfilesLabelsRequest, ingestv1.MergeProfilesLabelsResponse]) error {
	f.headLock.RLock()
	defer f.headLock.RUnlock()

	return f.queriers().MergeProfilesLabels(ctx, stream)
}

func (f *PhlareDB) MergeProfilesPprof(ctx context.Context, stream *connect.BidiStream[ingestv1.MergeProfilesPprofRequest, ingestv1.MergeProfilesPprofResponse]) error {
	f.headLock.RLock()
	defer f.headLock.RUnlock()

	return f.queriers().MergeProfilesPprof(ctx, stream)
}

func (f *PhlareDB) MergeSpanProfile(ctx context.Context, stream *connect.BidiStream[ingestv1.MergeSpanProfileRequest, ingestv1.MergeSpanProfileResponse]) error {
	f.headLock.RLock()
	defer f.headLock.RUnlock()

	return f.queriers().MergeSpanProfile(ctx, stream)
}

type blockEviction struct {
	blockID ulid.ULID
	err     error
	evicted bool
	fn      func() error
	done    chan struct{}
}

// Evict removes the given local block from the PhlareDB.
// Note that the block files are not deleted from the disk.
// No evictions should be done after and during the Close call.
func (f *PhlareDB) Evict(blockID ulid.ULID, fn func() error) (bool, error) {
	e := &blockEviction{
		blockID: blockID,
		done:    make(chan struct{}),
		fn:      fn,
	}
	// It's assumed that the DB close is only called
	// after all evictions are done, therefore it's safe
	// to block here.
	f.evictCh <- e
	<-e.done
	return e.evicted, e.err
}<|MERGE_RESOLUTION|>--- conflicted
+++ resolved
@@ -368,46 +368,25 @@
 }
 
 // LabelNames returns the possible label names.
-<<<<<<< HEAD
 func (f *PhlareDB) LabelNames(ctx context.Context, req *connect.Request[typesv1.LabelNamesRequest]) (*connect.Response[typesv1.LabelNamesResponse], error) {
 	sp, ctx := opentracing.StartSpanFromContext(ctx, "PhlareDB LabelNames")
 	defer sp.Finish()
 
+	f.headLock.RLock()
+	defer f.headLock.RUnlock()
+
 	if !util.HasTimeRange(req.Msg) {
-		return withHeadForQuery(f, func(head *Head) (*connect.Response[typesv1.LabelNamesResponse], error) {
-			return head.LabelNames(ctx, req)
-		})
-	}
-
-	f.headLock.RLock()
-	defer f.headLock.RUnlock()
-
-	res, err := LabelNames(ctx, req.Msg, f.queriers().ForTimeRange)
-	if err != nil {
-		return nil, err
-	}
-	return connect.NewResponse(res), nil
-=======
-func (f *PhlareDB) LabelNames(ctx context.Context, req *connect.Request[typesv1.LabelNamesRequest]) (resp *connect.Response[typesv1.LabelNamesResponse], err error) {
-	f.headLock.RLock()
-	defer f.headLock.RUnlock()
-
-	return f.headQueriers().LabelNames(ctx, req)
->>>>>>> ee8952dd
+		return f.headQueriers().LabelNames(ctx, req)
+	}
+	return f.queriers().LabelNames(ctx, req)
 }
 
 // ProfileTypes returns the possible profile types.
 func (f *PhlareDB) ProfileTypes(ctx context.Context, req *connect.Request[ingestv1.ProfileTypesRequest]) (resp *connect.Response[ingestv1.ProfileTypesResponse], err error) {
-<<<<<<< HEAD
-	return withHeadForQuery(f, func(head *Head) (*connect.Response[ingestv1.ProfileTypesResponse], error) {
-		return head.ProfileTypes(ctx, req)
-	})
-=======
 	f.headLock.RLock()
 	defer f.headLock.RUnlock()
 
 	return f.headQueriers().ProfileTypes(ctx, req)
->>>>>>> ee8952dd
 }
 
 // Series returns labels series for the given set of matchers.
@@ -415,16 +394,10 @@
 	sp, ctx := opentracing.StartSpanFromContext(ctx, "PhlareDB Series")
 	defer sp.Finish()
 
+	f.headLock.RLock()
+	defer f.headLock.RUnlock()
+
 	if !util.HasTimeRange(req.Msg) {
-		return withHeadForQuery(f, func(head *Head) (*connect.Response[ingestv1.SeriesResponse], error) {
-			return head.Series(ctx, req)
-		})
-	}
-
-	f.headLock.RLock()
-	defer f.headLock.RUnlock()
-
-	if req.Msg.Start == 0 || req.Msg.End == 0 {
 		return f.headQueriers().Series(ctx, req)
 	}
 	return f.queriers().Series(ctx, req)
