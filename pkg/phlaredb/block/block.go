--- conflicted
+++ resolved
@@ -52,11 +52,7 @@
 	return m, nil
 }
 
-<<<<<<< HEAD
-// Download downloads directory that is meant to be block directory. If a block file exists locally we won't download it. However we always re-download the meta file.
-=======
 // Download downloads directory that is meant to be block directory.
->>>>>>> 802ff4fa
 func Download(ctx context.Context, logger log.Logger, bucket objstore.Bucket, id ulid.ULID, dst string, options ...objstore.DownloadOption) error {
 	if err := os.MkdirAll(dst, 0o750); err != nil {
 		return errors.Wrap(err, "create dir")
