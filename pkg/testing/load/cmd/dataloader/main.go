--- conflicted
+++ resolved
@@ -48,12 +48,7 @@
 		CacheEvictThreshold:   0.02,
 		CacheEvictVolume:      0.10,
 		MaxNodesSerialization: 2048,
-<<<<<<< HEAD
-		MaxNodesRender:        2048,
-	}, logrus.StandardLogger(), prometheus.NewRegistry())
-=======
-	}), prometheus.NewRegistry())
->>>>>>> 95ceb711
+	}), logrus.StandardLogger(), prometheus.NewRegistry())
 }
 
 func main() {
