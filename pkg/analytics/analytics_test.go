--- conflicted
+++ resolved
@@ -59,11 +59,7 @@
 					defer httpServer.Close()
 					url = httpServer.URL + "/api/events"
 
-<<<<<<< HEAD
-					s, err := storage.New(&(*cfg).Server, logrus.StandardLogger(), prometheus.NewRegistry())
-=======
-					s, err := storage.New(storage.NewConfig(&(*cfg).Server), prometheus.NewRegistry())
->>>>>>> 95ceb711
+					s, err := storage.New(storage.NewConfig(&(*cfg).Server), logrus.StandardLogger(), prometheus.NewRegistry())
 					Expect(err).ToNot(HaveOccurred())
 
 					analytics := NewService(&(*cfg).Server, s, mockStatsProvider{})
