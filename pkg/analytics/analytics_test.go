--- conflicted
+++ resolved
@@ -55,13 +55,9 @@
 
 				s, err := storage.New(&(*cfg).Server)
 				Expect(err).ToNot(HaveOccurred())
-<<<<<<< HEAD
-				c, _ := server.New(*cfg, s)
-				analytics := NewService(*cfg, s, c)
-=======
-				c := server.New(&(*cfg).Server, s)
+
+				c, _ := server.New(&(*cfg).Server, s)
 				analytics := NewService(&(*cfg).Server, s, c)
->>>>>>> 73a7aadd
 
 				startTime := time.Now()
 				go analytics.Start()
