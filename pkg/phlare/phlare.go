--- conflicted
+++ resolved
@@ -304,11 +304,7 @@
 
 	// Add dependencies
 	deps := map[string][]string{
-<<<<<<< HEAD
-		All: {Ingester, Distributor, QueryScheduler, QueryFrontend, Querier, StoreGateway, TenantSettings},
-=======
-		All: {Ingester, Distributor, QueryScheduler, QueryFrontend, Querier, StoreGateway, Admin},
->>>>>>> a2c65537
+		All: {Ingester, Distributor, QueryScheduler, QueryFrontend, Querier, StoreGateway, Admin, TenantSettings},
 
 		Server:            {GRPCGateway},
 		API:               {Server},
@@ -325,12 +321,9 @@
 		RuntimeConfig:     {API},
 		Ring:              {API, MemberlistKV},
 		MemberlistKV:      {API},
-<<<<<<< HEAD
-		TenantSettings:    {API},
-=======
 		Admin:             {API, Storage},
 		Version:           {API, MemberlistKV},
->>>>>>> a2c65537
+		TenantSettings:    {API},
 	}
 
 	for mod, targets := range deps {
