--- conflicted
+++ resolved
@@ -224,20 +224,6 @@
 	c.v2Experiment = os.Getenv("PYROSCOPE_V2_EXPERIMENT") != ""
 	if c.v2Experiment {
 		for k, v := range map[string]string{
-<<<<<<< HEAD
-			"server.grpc-max-recv-msg-size-bytes":               "104857600",
-			"server.grpc-max-send-msg-size-bytes":               "104857600",
-			"server.grpc.keepalive.min-time-between-pings":      "1s",
-			"segment-writer.grpc-client-config.connect-timeout": "1s",
-			"segment-writer.num-tokens":                         "4",
-			"segment-writer.heartbeat-timeout":                  "1m",
-			"segment-writer.unregister-on-shutdown":             "false",
-			"segment-writer.min-ready-duration":                 "30s",
-			"storage.s3.http.idle-conn-timeout":                 "10m",
-			"storage.s3.max-idle-connections-per-host":          "1000",
-			"storage.gcs.http.idle-conn-timeout":                "10m",
-			"storage.gcs.max-idle-connections-per-host":         "1000",
-=======
 			"server.grpc-max-recv-msg-size-bytes":                    "104857600",
 			"server.grpc-max-send-msg-size-bytes":                    "104857600",
 			"server.grpc.keepalive.min-time-between-pings":           "1s",
@@ -246,8 +232,11 @@
 			"segment-writer.heartbeat-timeout":                       "1m",
 			"segment-writer.unregister-on-shutdown":                  "false",
 			"segment-writer.min-ready-duration":                      "30s",
+			"storage.s3.http.idle-conn-timeout":                      "10m",
+			"storage.s3.max-idle-connections-per-host":               "1000",
+			"storage.gcs.http.idle-conn-timeout":                     "10m",
+			"storage.gcs.max-idle-connections-per-host":              "1000",
 			"compaction-worker.metrics-exporter.rules-source.static": "[]",
->>>>>>> a5b75040
 		} {
 			overrides[k] = v
 		}
