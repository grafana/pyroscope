--- conflicted
+++ resolved
@@ -60,11 +60,7 @@
 			"src start: %q end: %q, dst start: %q end: %q", srcSt, srcEt, dstSt, dstEt)
 	}
 
-<<<<<<< HEAD
-	s, err := storage.New(srvCfg, logrus.StandardLogger(), prometheus.DefaultRegisterer)
-=======
-	s, err := storage.New(stCfg, prometheus.DefaultRegisterer)
->>>>>>> 95ceb711
+	s, err := storage.New(stCfg, logrus.StandardLogger(), prometheus.DefaultRegisterer)
 	if err != nil {
 		return err
 	}
