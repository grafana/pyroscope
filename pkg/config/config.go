--- conflicted
+++ resolved
@@ -40,12 +40,9 @@
 	DetectSubprocesses bool   `yaml:"detect-subprocesses" def:"true" desc:"makes pyroscope keep track of and profile subprocesses of the main process"`
 
 	// Spy-specific settings.
-<<<<<<< HEAD
+
 	PyspyBlocking bool `yaml:"pyspy-blocking" def:"false" desc:"enables blocking mode for pyspy"`
-=======
-	PyspyBlocking bool `yaml:"pyspy-blocking"`
-	RbspyBlocking bool `yaml:"rbspy-blocking"`
->>>>>>> e756a200
+	RbspyBlocking bool `yaml:"rbspy-blocking" def:"false" desc:"enables blocking mode for rbspy"`
 }
 
 type Server struct {
