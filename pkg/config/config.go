--- conflicted
+++ resolved
@@ -103,16 +103,10 @@
 	LogLevel       string `def:"info" desc:"log level: debug|info|warn|error" yaml:"log-level" mapstructure:"log-level"`
 	BadgerLogLevel string `def:"error" desc:"log level: debug|info|warn|error" yaml:"badger-log-level" mapstructure:"badger-log-level"`
 
-<<<<<<< HEAD
-	StoragePath string `def:"<installPrefix>/var/lib/pyroscope" desc:"directory where pyroscope stores profiling data" yaml:"storage-path" mapstructure:"storage-path"`
-	APIBindAddr string `def:":4040" desc:"port for the HTTP(S) server used for data ingestion and web UI" yaml:"api-bind-addr" mapstructure:"api-bind-addr"`
-	BaseURL     string `def:"" desc:"base URL for when the server is behind a reverse proxy with a different path" yaml:"base-url" mapstructure:"base-url"`
-=======
-	StoragePath     string `def:"<installPrefix>/var/lib/pyroscope" desc:"directory where pyroscope stores profiling data" mapstructure:"storage-path"`
-	APIBindAddr     string `def:":4040" desc:"port for the HTTP(S) server used for data ingestion and web UI" mapstructure:"api-bind-addr"`
-	BaseURL         string `def:"" desc:"base URL for when the server is behind a reverse proxy with a different path" mapstructure:"base-url"`
-	BaseURLBindAddr string `def:"" deprecated:"true" desc:"server for debugging base url" mapstructure:"base-url-bind-addr"`
->>>>>>> 16440040
+	StoragePath     string `def:"<installPrefix>/var/lib/pyroscope" desc:"directory where pyroscope stores profiling data" yaml:"storage-path" mapstructure:"storage-path"`
+	APIBindAddr     string `def:":4040" desc:"port for the HTTP(S) server used for data ingestion and web UI" yaml:"api-bind-addr" mapstructure:"api-bind-addr"`
+	BaseURL         string `def:"" desc:"base URL for when the server is behind a reverse proxy with a different path" yaml:"base-url" mapstructure:"base-url"`
+	BaseURLBindAddr string `def:"" deprecated:"true" desc:"server for debugging base url" yaml:"base-url-bind-addr" mapstructure:"base-url-bind-addr"`
 
 	CacheEvictThreshold float64 `def:"0.25" desc:"percentage of memory at which cache evictions start" yaml:"cache-evict-threshold" mapstructure:"cache-evict-threshold"`
 	CacheEvictVolume    float64 `def:"0.33" desc:"percentage of cache that is evicted per eviction run" yaml:"cache-evict-volume" mapstructure:"cache-evict-volume"`
