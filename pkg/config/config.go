package config

//revive:disable:line-length-limit Most of line length is documentation
//revive:disable:max-public-structs Config structs

import (
	"time"

	scrape "github.com/pyroscope-io/pyroscope/pkg/scrape/config"
	"github.com/pyroscope-io/pyroscope/pkg/util/bytesize"
)

type Config struct {
	Version bool `mapstructure:"version"`

	Agent     Agent     `skip:"true" mapstructure:",squash"`
	Server    Server    `skip:"true" mapstructure:",squash"`
	Convert   Convert   `skip:"true" mapstructure:",squash"`
	Exec      Exec      `skip:"true" mapstructure:",squash"`
	DbManager DbManager `skip:"true" mapstructure:",squash"`
	Admin     Admin     `skip:"true" mapstructure:",squash"`
}

// File can be read from file system.
type File interface{ Path() string }

func (cfg Agent) Path() string {
	return cfg.Config
}

func (cfg Server) Path() string {
	return cfg.Config
}

func (cfg CombinedDbManager) Path() string {
	return cfg.Server.Config
}

type Agent struct {
	Config string `def:"<defaultAgentConfigPath>" desc:"location of config file" mapstructure:"config"`

	LogFilePath string `def:"<defaultAgentLogFilePath>" desc:"log file path" mapstructure:"log-file-path"`
	LogLevel    string `def:"info" desc:"log level: debug|info|warn|error" mapstructure:"log-level"`
	NoLogging   bool   `def:"false" desc:"disables logging from pyroscope" mapstructure:"no-logging"`

	ServerAddress          string        `def:"http://localhost:4040" desc:"address of the pyroscope server" mapstructure:"server-address"`
	AuthToken              string        `def:"" desc:"authorization token used to upload profiling data" mapstructure:"auth-token"`
	UpstreamThreads        int           `def:"4" desc:"number of upload threads" mapstructure:"upstream-threads"`
	UpstreamRequestTimeout time.Duration `def:"10s" desc:"profile upload timeout" mapstructure:"upstream-request-timeout"`

	Targets []Target `yaml:"targets" desc:"list of targets to be profiled" mapstructure:"-"`

	// Note that in YAML the key is 'tags' but the flag is 'tag'.
	Tags map[string]string `yaml:"tags" name:"tag" def:"" desc:"tag key value pairs" mapstructure:"-"`
}

type Target struct {
	ServiceName string `yaml:"service-name" mapstructure:"service-name" desc:"name of the system service to be profiled"`

	SpyName            string `yaml:"spy-name" mapstructure:"spy-name" def:"" desc:"name of the profiler you want to use. Supported ones are: <supportedProfilers>"`
	ApplicationName    string `yaml:"application-name" mapstructure:"application-name" def:"" desc:"application name used when uploading profiling data"`
	SampleRate         uint   `yaml:"sample-rate" mapstructure:"sample-rate" def:"100" desc:"sample rate for the profiler in Hz. 100 means reading 100 times per second"`
	DetectSubprocesses bool   `yaml:"detect-subprocesses" mapstructure:"detect-subprocesses" def:"true" desc:"makes pyroscope keep track of and profile subprocesses of the main process"`

	// Spy-specific settings.
	PyspyBlocking bool `yaml:"pyspy-blocking" mapstructure:"pyspy-blocking" def:"false" desc:"enables blocking mode for pyspy"`
	RbspyBlocking bool `yaml:"rbspy-blocking" mapstructure:"rbspy-blocking" def:"false" desc:"enables blocking mode for rbspy"`

	// Tags are inherited from the agent level. At some point we may need
	// specifying tags at the target level (override).
	Tags map[string]string `yaml:"-"`
}

type Server struct {
	AnalyticsOptOut bool `def:"false" desc:"disables analytics" mapstructure:"analytics-opt-out"`

	Config         string `def:"<installPrefix>/etc/pyroscope/server.yml" desc:"location of config file" mapstructure:"config"`
	LogLevel       string `def:"info" desc:"log level: debug|info|warn|error" mapstructure:"log-level"`
	BadgerLogLevel string `def:"error" desc:"log level: debug|info|warn|error" mapstructure:"badger-log-level"`

	StoragePath string `def:"<installPrefix>/var/lib/pyroscope" desc:"directory where pyroscope stores profiling data" mapstructure:"storage-path"`
	APIBindAddr string `def:":4040" desc:"port for the HTTP(S) server used for data ingestion and web UI" mapstructure:"api-bind-addr"`
	BaseURL     string `def:"" desc:"base URL for when the server is behind a reverse proxy with a different path" mapstructure:"base-url"`

	CacheEvictThreshold float64 `def:"0.25" desc:"percentage of memory at which cache evictions start" mapstructure:"cache-evict-threshold"`
	CacheEvictVolume    float64 `def:"0.33" desc:"percentage of cache that is evicted per eviction run" mapstructure:"cache-evict-volume"`

	// TODO: I don't think a lot of people will change these values.
	//   I think these should just be constants.
	BadgerNoTruncate     bool `def:"false" desc:"indicates whether value log files should be truncated to delete corrupt data, if any" mapstructure:"badger-no-truncate"`
	DisablePprofEndpoint bool `def:"false" desc:"disables /debug/pprof route" mapstructure:"disable-pprof-endpoint"`

	MaxNodesSerialization int `def:"2048" desc:"max number of nodes used when saving profiles to disk" mapstructure:"max-nodes-serialization"`
	MaxNodesRender        int `def:"8192" desc:"max number of nodes used to display data on the frontend" mapstructure:"max-nodes-render"`

	// currently only used in our demo app
	HideApplications []string `def:"" desc:"please don't use, this will soon be deprecated" mapstructure:"hide-applications"`

	Retention       time.Duration   `def:"" desc:"sets the maximum amount of time the profiling data is stored for. Data before this threshold is deleted. Disabled by default" mapstructure:"retention"`
	RetentionLevels RetentionLevels `def:"" desc:"specifies how long the profiling data stored per aggregation level. Disabled by default" mapstructure:"retention-levels"`

	// Deprecated fields. They can be set (for backwards compatibility) but have no effect
	// TODO: we should print some warning messages when people try to use these
	SampleRate          uint              `deprecated:"true" mapstructure:"sample-rate"`
	OutOfSpaceThreshold bytesize.ByteSize `deprecated:"true" mapstructure:"out-of-space-threshold"`
	CacheDimensionSize  int               `deprecated:"true" mapstructure:"cache-dimensions-size"`
	CacheDictionarySize int               `deprecated:"true" mapstructure:"cache-dictonary-size"`
	CacheSegmentSize    int               `deprecated:"true" mapstructure:"cache-segment-size"`
	CacheTreeSize       int               `deprecated:"true" mapstructure:"cache-tree-size"`

	Auth Auth `mapstructure:"auth"`

	MetricsExportRules MetricsExportRules `yaml:"metrics-export-rules" def:"" desc:"metrics export rules" mapstructure:"metrics-export-rules"`

	TLSCertificateFile string `def:"" desc:"location of TLS Certificate file (.crt)" mapstructure:"tls-certificate-file"`
	TLSKeyFile         string `def:"" desc:"location of TLS Private key file (.key)" mapstructure:"tls-key-file"`

<<<<<<< HEAD
	AdminSocketPath           string `def:"/tmp/pyroscope.sock" desc:"path where the admin server socket will be created." mapstructure:"admin-socket-path"`
	EnableExperimentalAdmin   bool   `def:"false" desc:"whether to enable the experimental admin interface" mapstructure:"enable-experimental-admin"`
	EnableExperimentalAdhocUI bool   `def:"false" desc:"whether to enable the experimental adhoc ui interface" mapstructure:"enable-experimental-adhoc-ui"`
=======
	AdminSocketPath         string `def:"/tmp/pyroscope.sock" desc:"path where the admin server socket will be created." mapstructure:"admin-socket-path"`
	EnableExperimentalAdmin bool   `def:"false" desc:"whether to enable the experimental admin interface" mapstructure:"enable-experimental-admin"`

	ScrapeConfigs []*scrape.Config `yaml:"scrape-configs" mapstructure:"-"`
>>>>>>> de35338b
}

type MetricsExportRules map[string]MetricsExportRule

type MetricsExportRule struct {
	Expr    string   `def:"" desc:"expression in FlameQL syntax to be evaluated against samples" mapstructure:"expr"`
	Node    string   `def:"total" desc:"tree node filter expression. Should be either 'total' or a valid regexp" mapstructure:"node"`
	GroupBy []string `def:"" desc:"list of tags to be used for aggregation. The tags are exported as prometheus labels" mapstructure:"group_by"`
}

type RetentionLevels struct {
	Zero time.Duration `name:"0" deprecated:"true" mapstructure:"0"`
	One  time.Duration `name:"1" deprecated:"true" mapstructure:"1"`
	Two  time.Duration `name:"2" deprecated:"true" mapstructure:"2"`
}

type Auth struct {
	Google GoogleOauth `mapstructure:"google"`
	Gitlab GitlabOauth `mapstructure:"gitlab"`
	Github GithubOauth `mapstructure:"github"`

	// TODO: can we generate these automatically if it's empty?
	JWTSecret                string `json:"-" deprecated:"true" def:"" desc:"secret used to secure your JWT tokens" mapstructure:"jwt-secret"`
	LoginMaximumLifetimeDays int    `json:"-" deprecated:"true" def:"0" desc:"amount of days after which user will be logged out. 0 means non-expiring." mapstructure:"login-maximum-lifetime-days"`
}

// TODO: Maybe merge Oauth structs into one (would have to move def and desc tags somewhere else in code)
type GoogleOauth struct {
	// TODO: remove deprecated: true when we enable these back
	Enabled        bool     `json:"-" deprecated:"true" def:"false" desc:"enables Google Oauth" mapstructure:"enabled"`
	ClientID       string   `json:"-" deprecated:"true" def:"" desc:"client ID generated for Google API" mapstructure:"client-id"`
	ClientSecret   string   `json:"-" deprecated:"true" def:"" desc:"client secret generated for Google API" mapstructure:"client-secret"`
	RedirectURL    string   `json:"-" deprecated:"true" def:"" desc:"url that google will redirect to after logging in. Has to be in form <pathToPyroscopeServer/auth/google/callback>" mapstructure:"redirect-url"`
	AuthURL        string   `json:"-" deprecated:"true" def:"https://accounts.google.com/o/oauth2/auth" desc:"auth url for Google API (usually present in credentials.json file)" mapstructure:"auth-url"`
	TokenURL       string   `json:"-" deprecated:"true" def:"https://accounts.google.com/o/oauth2/token" desc:"token url for Google API (usually present in credentials.json file)" mapstructure:"token-url"`
	AllowedDomains []string `json:"-" deprecated:"true" def:"" desc:"list of domains that are allowed to login through google" mapstructure:"allowed-domains"`
}

type GitlabOauth struct {
	Enabled bool `json:"-" deprecated:"true" def:"false" desc:"enables Gitlab Oauth" mapstructure:"enabled"`
	// TODO: I changed this to ClientID to fit others, but in Gitlab docs it's Application ID so it might get someone confused?
	ClientID      string   `json:"-" deprecated:"true" def:"" desc:"client ID generated for GitLab API" mapstructure:"client-id"`
	ClientSecret  string   `json:"-" deprecated:"true" def:"" desc:"client secret generated for GitLab API" mapstructure:"client-secret"`
	RedirectURL   string   `json:"-" deprecated:"true" def:"" desc:"url that gitlab will redirect to after logging in. Has to be in form <pathToPyroscopeServer/auth/gitlab/callback>" mapstructure:"redirect-url"`
	AuthURL       string   `json:"-" deprecated:"true" def:"https://gitlab.com/oauth/authorize" desc:"auth url for GitLab API (keep default for cloud, usually https://gitlab.mycompany.com/oauth/authorize for on-premise)" mapstructure:"auth-url"`
	TokenURL      string   `json:"-" deprecated:"true" def:"https://gitlab.com/oauth/token" desc:"token url for GitLab API (keep default for cloud, usually https://gitlab.mycompany.com/oauth/token for on-premise)" mapstructure:"token-url"`
	APIURL        string   `json:"-" deprecated:"true" def:"https://gitlab.com/api/v4" desc:"URL to gitlab API (keep default for cloud, usually https://gitlab.mycompany.com/api/v4/user for on-premise)" mapstructure:"api-url"`
	AllowedGroups []string `json:"-" deprecated:"true" def:"" desc:"list of groups (unique names of the group as listed in URL) that are allowed to login through gitlab" mapstructure:"allowed-groups"`
}

type GithubOauth struct {
	Enabled              bool     `json:"-" deprecated:"true" def:"false" desc:"enables Github Oauth" mapstructure:"enabled"`
	ClientID             string   `json:"-" deprecated:"true" def:"" desc:"client ID generated for Github API" mapstructure:"client-id"`
	ClientSecret         string   `json:"-" deprecated:"true" def:"" desc:"client secret generated for Github API" mapstructure:"client-secret"`
	RedirectURL          string   `json:"-" deprecated:"true" def:"" desc:"url that Github will redirect to after logging in. Has to be in form <pathToPyroscopeServer/auth/github/callback>" mapstructure:"redirect-url"`
	AuthURL              string   `json:"-" deprecated:"true" def:"https://github.com/login/oauth/authorize" desc:"auth url for Github API" mapstructure:"auth-url"`
	TokenURL             string   `json:"-" deprecated:"true" def:"https://github.com/login/oauth/access_token" desc:"token url for Github API" mapstructure:"token-url"`
	AllowedOrganizations []string `json:"-" deprecated:"true" def:"" desc:"list of organizations that are allowed to login through github" mapstructure:"allowed-organizations"`
}

type Convert struct {
	Format string `def:"tree" mapstructure:"format"`
}

type CombinedDbManager struct {
	*DbManager `mapstructure:",squash"`
	*Server    `mapstructure:",squash"`
}

type DbManager struct {
	LogLevel        string `def:"error" desc:"log level: debug|info|warn|error" mapstructure:"log-level"`
	StoragePath     string `def:"<installPrefix>/var/lib/pyroscope" desc:"directory where pyroscope stores profiling data" mapstructure:"storage-path"`
	DstStartTime    time.Time
	DstEndTime      time.Time
	SrcStartTime    time.Time
	ApplicationName string

	EnableProfiling bool `def:"false" desc:"enables profiling of dbmanager" mapstructure:"enable-profiling"`
}

type Exec struct {
	SpyName                string        `def:"auto" desc:"name of the profiler you want to use. Supported ones are: <supportedProfilers>" mapstructure:"spy-name"`
	ApplicationName        string        `def:"" desc:"application name used when uploading profiling data" mapstructure:"application-name"`
	SampleRate             uint          `def:"100" desc:"sample rate for the profiler in Hz. 100 means reading 100 times per second" mapstructure:"sample-rate"`
	DetectSubprocesses     bool          `def:"true" desc:"makes pyroscope keep track of and profile subprocesses of the main process" mapstructure:"detect-subprocesses"`
	LogLevel               string        `def:"info" desc:"log level: debug|info|warn|error" mapstructure:"log-level"`
	ServerAddress          string        `def:"http://localhost:4040" desc:"address of the pyroscope server" mapstructure:"server-address"`
	AuthToken              string        `def:"" desc:"authorization token used to upload profiling data" mapstructure:"auth-token"`
	UpstreamThreads        int           `def:"4" desc:"number of upload threads" mapstructure:"upstream-threads"`
	UpstreamRequestTimeout time.Duration `def:"10s" desc:"profile upload timeout" mapstructure:"upstream-request-timeout"`
	NoLogging              bool          `def:"false" desc:"disables logging from pyroscope" mapstructure:"no-logging"`
	NoRootDrop             bool          `def:"false" desc:"disables permissions drop when ran under root. use this one if you want to run your command as root" mapstructure:"no-root-drop"`
	Pid                    int           `def:"0" desc:"PID of the process you want to profile. Pass -1 to profile the whole system (only supported by ebpfspy)" mapstructure:"pid"`
	UserName               string        `def:"" desc:"starts process under specified user name" mapstructure:"user-name"`
	GroupName              string        `def:"" desc:"starts process under specified group name" mapstructure:"group-name"`
	PyspyBlocking          bool          `def:"false" desc:"enables blocking mode for pyspy" mapstructure:"pyspy-blocking"`
	RbspyBlocking          bool          `def:"false" desc:"enables blocking mode for rbspy" mapstructure:"rbspy-blocking"`

	Tags map[string]string `name:"tag" def:"" desc:"tag in key=value form. The flag may be specified multiple times" mapstructure:"tags"`
}

// TODO how to abstract this better?
type Admin struct {
	AdminAppDelete AdminAppDelete `skip:"true" mapstructure:",squash"`
	AdminAppGet    AdminAppGet    `skip:"true" mapstructure:",squash"`
}
type AdminCommon struct {
	SocketPath string `def:"/tmp/pyroscope.sock" desc:"path where the admin server socket was created." mapstructure:"socket-path"`
}
type AdminAppGet struct {
	SocketPath string `def:"/tmp/pyroscope.sock" desc:"path where the admin server socket was created." mapstructure:"socket-path"`
}

type AdminAppDelete struct {
	SocketPath string `def:"/tmp/pyroscope.sock" desc:"path where the admin server socket was created." mapstructure:"socket-path"`
	Force      bool   `def:"false" desc:"don't prompt for confirmation of dangerous actions" mapstructure:"force"`
}<|MERGE_RESOLUTION|>--- conflicted
+++ resolved
@@ -115,16 +115,11 @@
 	TLSCertificateFile string `def:"" desc:"location of TLS Certificate file (.crt)" mapstructure:"tls-certificate-file"`
 	TLSKeyFile         string `def:"" desc:"location of TLS Private key file (.key)" mapstructure:"tls-key-file"`
 
-<<<<<<< HEAD
-	AdminSocketPath           string `def:"/tmp/pyroscope.sock" desc:"path where the admin server socket will be created." mapstructure:"admin-socket-path"`
-	EnableExperimentalAdmin   bool   `def:"false" desc:"whether to enable the experimental admin interface" mapstructure:"enable-experimental-admin"`
-	EnableExperimentalAdhocUI bool   `def:"false" desc:"whether to enable the experimental adhoc ui interface" mapstructure:"enable-experimental-adhoc-ui"`
-=======
 	AdminSocketPath         string `def:"/tmp/pyroscope.sock" desc:"path where the admin server socket will be created." mapstructure:"admin-socket-path"`
 	EnableExperimentalAdmin bool   `def:"false" desc:"whether to enable the experimental admin interface" mapstructure:"enable-experimental-admin"`
+  EnableExperimentalAdhocUI bool   `def:"false" desc:"whether to enable the experimental adhoc ui interface" mapstructure:"enable-experimental-adhoc-ui"`
 
 	ScrapeConfigs []*scrape.Config `yaml:"scrape-configs" mapstructure:"-"`
->>>>>>> de35338b
 }
 
 type MetricsExportRules map[string]MetricsExportRule
