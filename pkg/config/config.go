package config

//revive:disable:line-length-limit Most of line length is documentation
//revive:disable:max-public-structs Config structs

// TODO(abeaumont): spy and remote configurations could be grouped,
// but using squash seems to keep the prefix in the CLI.

import (
	"time"

	scrape "github.com/pyroscope-io/pyroscope/pkg/scrape/config"
	"github.com/pyroscope-io/pyroscope/pkg/util/bytesize"
)

type Config struct {
	Version bool `mapstructure:"version"`

	Agent     Agent     `skip:"true" mapstructure:",squash"`
	Server    Server    `skip:"true" mapstructure:",squash"`
	Convert   Convert   `skip:"true" mapstructure:",squash"`
	Exec      Exec      `skip:"true" mapstructure:",squash"`
	Connect   Connect   `skip:"true" mapstructure:",squash"`
	DbManager DbManager `skip:"true" mapstructure:",squash"`
	Admin     Admin     `skip:"true" mapstructure:",squash"`
	Adhoc     Adhoc     `skip:"true" mapstructure:",squash"`
}

// File can be read from file system.
type File interface{ Path() string }

func (cfg Agent) Path() string {
	return cfg.Config
}

func (cfg Server) Path() string {
	return cfg.Config
}

func (cfg CombinedDbManager) Path() string {
	return cfg.Server.Config
}

type Adhoc struct {
	LogLevel  string `def:"info" desc:"log level: debug|info|warn|error" mapstructure:"log-level"`
	NoLogging bool   `def:"false" desc:"disables logging from pyroscope" mapstructure:"no-logging"`

	MaxNodesSerialization int           `def:"2048" desc:"max number of nodes used when saving profiles to disk" mapstructure:"max-nodes-serialization"`
	Duration              time.Duration `def:"0" desc:"duration of the profiling session, which is the whole execution of the profield process by default" mapstructure:"duration"`

	// JSON output configuration
	MaxNodesRender int    `def:"8192" desc:"max number of nodes used to display data on the frontend" mapstructure:"max-nodes-render"`
	OutputFormat   string `def:"json" desc:"format to export profiling data, supported formats are: json, pprof, collapsed" mapstructure:"output-format"`

	// Spy configuration
	ApplicationName    string `def:"" desc:"application name used when uploading profiling data" mapstructure:"application-name"`
	SampleRate         uint   `def:"100" desc:"sample rate for the profiler in Hz. 100 means reading 100 times per second" mapstructure:"sample-rate"`
	SpyName            string `def:"auto" desc:"name of the profiler you want to use. Supported ones are: <supportedProfilers>" mapstructure:"spy-name"`
	DetectSubprocesses bool   `def:"true" desc:"makes pyroscope keep track of and profile subprocesses of the main process" mapstructure:"detect-subprocesses"`
	PyspyBlocking      bool   `def:"false" desc:"enables blocking mode for pyspy" mapstructure:"pyspy-blocking"`
	RbspyBlocking      bool   `def:"false" desc:"enables blocking mode for rbspy" mapstructure:"rbspy-blocking"`

	// Connect mode configuration
	Pid int `def:"0" desc:"PID of the process you want to profile. Pass -1 to profile the whole system (only supported by ebpfspy)" mapstructure:"pid"`

	// Push mode configuration
	Push bool `def:"false" desc:"Use push mode, exposing an ingestion endpoint for the profiled program to use" mapstructure:"push"`

	// Pull mode configuration
	URL string `def:"" desc:"URL to gather profiling data from" mapstructure:"url"`
}

type Agent struct {
	Config string `def:"<defaultAgentConfigPath>" desc:"location of config file" mapstructure:"config"`

	LogFilePath string `def:"<defaultAgentLogFilePath>" desc:"log file path" mapstructure:"log-file-path"`
	LogLevel    string `def:"info" desc:"log level: debug|info|warn|error" mapstructure:"log-level"`
	NoLogging   bool   `def:"false" desc:"disables logging from pyroscope" mapstructure:"no-logging"`

	ServerAddress          string        `def:"http://localhost:4040" desc:"address of the pyroscope server" mapstructure:"server-address"`
	AuthToken              string        `def:"" desc:"authorization token used to upload profiling data" mapstructure:"auth-token"`
	UpstreamThreads        int           `def:"4" desc:"number of upload threads" mapstructure:"upstream-threads"`
	UpstreamRequestTimeout time.Duration `def:"10s" desc:"profile upload timeout" mapstructure:"upstream-request-timeout"`

	Targets []Target `yaml:"targets" desc:"list of targets to be profiled" mapstructure:"-"`

	// Note that in YAML the key is 'tags' but the flag is 'tag'.
	Tags map[string]string `yaml:"tags" name:"tag" def:"" desc:"tag key value pairs" mapstructure:"-"`
}

type Target struct {
	ServiceName string `yaml:"service-name" mapstructure:"service-name" desc:"name of the system service to be profiled"`

	SpyName            string `yaml:"spy-name" mapstructure:"spy-name" def:"" desc:"name of the profiler you want to use. Supported ones are: <supportedProfilers>"`
	ApplicationName    string `yaml:"application-name" mapstructure:"application-name" def:"" desc:"application name used when uploading profiling data"`
	SampleRate         uint   `yaml:"sample-rate" mapstructure:"sample-rate" def:"100" desc:"sample rate for the profiler in Hz. 100 means reading 100 times per second"`
	DetectSubprocesses bool   `yaml:"detect-subprocesses" mapstructure:"detect-subprocesses" def:"true" desc:"makes pyroscope keep track of and profile subprocesses of the main process"`

	// Spy-specific settings.
	PyspyBlocking bool `yaml:"pyspy-blocking" mapstructure:"pyspy-blocking" def:"false" desc:"enables blocking mode for pyspy"`
	RbspyBlocking bool `yaml:"rbspy-blocking" mapstructure:"rbspy-blocking" def:"false" desc:"enables blocking mode for rbspy"`

	// Tags are inherited from the agent level. At some point we may need
	// specifying tags at the target level (override).
	Tags map[string]string `yaml:"-"`
}

type Server struct {
	AnalyticsOptOut bool `def:"false" desc:"disables analytics" mapstructure:"analytics-opt-out"`

	Config         string `def:"<installPrefix>/etc/pyroscope/server.yml" desc:"location of config file" mapstructure:"config"`
	LogLevel       string `def:"info" desc:"log level: debug|info|warn|error" mapstructure:"log-level"`
	BadgerLogLevel string `def:"error" desc:"log level: debug|info|warn|error" mapstructure:"badger-log-level"`

	StoragePath string `def:"<installPrefix>/var/lib/pyroscope" desc:"directory where pyroscope stores profiling data" mapstructure:"storage-path"`
	APIBindAddr string `def:":4040" desc:"port for the HTTP(S) server used for data ingestion and web UI" mapstructure:"api-bind-addr"`
	BaseURL     string `def:"" desc:"base URL for when the server is behind a reverse proxy with a different path" mapstructure:"base-url"`

	CacheEvictThreshold float64 `def:"0.25" desc:"percentage of memory at which cache evictions start" mapstructure:"cache-evict-threshold"`
	CacheEvictVolume    float64 `def:"0.33" desc:"percentage of cache that is evicted per eviction run" mapstructure:"cache-evict-volume"`

	// TODO: I don't think a lot of people will change these values.
	//   I think these should just be constants.
	BadgerNoTruncate     bool `def:"false" desc:"indicates whether value log files should be truncated to delete corrupt data, if any" mapstructure:"badger-no-truncate"`
	DisablePprofEndpoint bool `def:"false" desc:"disables /debug/pprof route" mapstructure:"disable-pprof-endpoint"`

	MaxNodesSerialization int `def:"2048" desc:"max number of nodes used when saving profiles to disk" mapstructure:"max-nodes-serialization"`
	MaxNodesRender        int `def:"8192" desc:"max number of nodes used to display data on the frontend" mapstructure:"max-nodes-render"`

	// currently only used in our demo app
	HideApplications []string `def:"" desc:"please don't use, this will soon be deprecated" mapstructure:"hide-applications"`

	Retention       time.Duration   `def:"" desc:"sets the maximum amount of time the profiling data is stored for. Data before this threshold is deleted. Disabled by default" mapstructure:"retention"`
	RetentionLevels RetentionLevels `def:"" desc:"specifies how long the profiling data stored per aggregation level. Disabled by default" mapstructure:"retention-levels"`

	// Deprecated fields. They can be set (for backwards compatibility) but have no effect
	// TODO: we should print some warning messages when people try to use these
	SampleRate          uint              `deprecated:"true" mapstructure:"sample-rate"`
	OutOfSpaceThreshold bytesize.ByteSize `deprecated:"true" mapstructure:"out-of-space-threshold"`
	CacheDimensionSize  int               `deprecated:"true" mapstructure:"cache-dimensions-size"`
	CacheDictionarySize int               `deprecated:"true" mapstructure:"cache-dictonary-size"`
	CacheSegmentSize    int               `deprecated:"true" mapstructure:"cache-segment-size"`
	CacheTreeSize       int               `deprecated:"true" mapstructure:"cache-tree-size"`

	Auth Auth `mapstructure:"auth"`

	MetricsExportRules MetricsExportRules `yaml:"metrics-export-rules" def:"" desc:"metrics export rules" mapstructure:"metrics-export-rules"`

	TLSCertificateFile string `def:"" desc:"location of TLS Certificate file (.crt)" mapstructure:"tls-certificate-file"`
	TLSKeyFile         string `def:"" desc:"location of TLS Private key file (.key)" mapstructure:"tls-key-file"`

	AdminSocketPath           string `def:"/tmp/pyroscope.sock" desc:"path where the admin server socket will be created." mapstructure:"admin-socket-path"`
	EnableExperimentalAdmin   bool   `def:"false" desc:"whether to enable the experimental admin interface" mapstructure:"enable-experimental-admin"`
<<<<<<< HEAD
	EnableExperimentalAdhocUI bool   `def:"true" desc:"whether to enable the experimental adhoc ui interface" mapstructure:"enable-experimental-adhoc-ui"`
=======
	EnableExperimentalAdhocUI bool   `def:"false" desc:"whether to enable the experimental adhoc ui interface" mapstructure:"enable-experimental-adhoc-ui"`
>>>>>>> f85dc011

	ScrapeConfigs []*scrape.Config `yaml:"scrape-configs" mapstructure:"-"`

	NoSelfProfiling bool `def:"false" desc:"disable profiling of pyroscope itself" mapstructure:"no-self-profiling"`
}

type MetricsExportRules map[string]MetricsExportRule

type MetricsExportRule struct {
	Expr    string   `def:"" desc:"expression in FlameQL syntax to be evaluated against samples" mapstructure:"expr"`
	Node    string   `def:"total" desc:"tree node filter expression. Should be either 'total' or a valid regexp" mapstructure:"node"`
	GroupBy []string `def:"" desc:"list of tags to be used for aggregation. The tags are exported as prometheus labels" mapstructure:"group_by"`
}

type RetentionLevels struct {
	Zero time.Duration `name:"0" deprecated:"true" mapstructure:"0"`
	One  time.Duration `name:"1" deprecated:"true" mapstructure:"1"`
	Two  time.Duration `name:"2" deprecated:"true" mapstructure:"2"`
}

type Auth struct {
	Google GoogleOauth `mapstructure:"google"`
	Gitlab GitlabOauth `mapstructure:"gitlab"`
	Github GithubOauth `mapstructure:"github"`

	// TODO: can we generate these automatically if it's empty?
	JWTSecret                string `json:"-" deprecated:"true" def:"" desc:"secret used to secure your JWT tokens" mapstructure:"jwt-secret"`
	LoginMaximumLifetimeDays int    `json:"-" deprecated:"true" def:"0" desc:"amount of days after which user will be logged out. 0 means non-expiring." mapstructure:"login-maximum-lifetime-days"`
}

// TODO: Maybe merge Oauth structs into one (would have to move def and desc tags somewhere else in code)
type GoogleOauth struct {
	// TODO: remove deprecated: true when we enable these back
	Enabled        bool     `json:"-" deprecated:"true" def:"false" desc:"enables Google Oauth" mapstructure:"enabled"`
	ClientID       string   `json:"-" deprecated:"true" def:"" desc:"client ID generated for Google API" mapstructure:"client-id"`
	ClientSecret   string   `json:"-" deprecated:"true" def:"" desc:"client secret generated for Google API" mapstructure:"client-secret"`
	RedirectURL    string   `json:"-" deprecated:"true" def:"" desc:"url that google will redirect to after logging in. Has to be in form <pathToPyroscopeServer/auth/google/callback>" mapstructure:"redirect-url"`
	AuthURL        string   `json:"-" deprecated:"true" def:"https://accounts.google.com/o/oauth2/auth" desc:"auth url for Google API (usually present in credentials.json file)" mapstructure:"auth-url"`
	TokenURL       string   `json:"-" deprecated:"true" def:"https://accounts.google.com/o/oauth2/token" desc:"token url for Google API (usually present in credentials.json file)" mapstructure:"token-url"`
	AllowedDomains []string `json:"-" deprecated:"true" def:"" desc:"list of domains that are allowed to login through google" mapstructure:"allowed-domains"`
}

type GitlabOauth struct {
	Enabled bool `json:"-" deprecated:"true" def:"false" desc:"enables Gitlab Oauth" mapstructure:"enabled"`
	// TODO: I changed this to ClientID to fit others, but in Gitlab docs it's Application ID so it might get someone confused?
	ClientID      string   `json:"-" deprecated:"true" def:"" desc:"client ID generated for GitLab API" mapstructure:"client-id"`
	ClientSecret  string   `json:"-" deprecated:"true" def:"" desc:"client secret generated for GitLab API" mapstructure:"client-secret"`
	RedirectURL   string   `json:"-" deprecated:"true" def:"" desc:"url that gitlab will redirect to after logging in. Has to be in form <pathToPyroscopeServer/auth/gitlab/callback>" mapstructure:"redirect-url"`
	AuthURL       string   `json:"-" deprecated:"true" def:"https://gitlab.com/oauth/authorize" desc:"auth url for GitLab API (keep default for cloud, usually https://gitlab.mycompany.com/oauth/authorize for on-premise)" mapstructure:"auth-url"`
	TokenURL      string   `json:"-" deprecated:"true" def:"https://gitlab.com/oauth/token" desc:"token url for GitLab API (keep default for cloud, usually https://gitlab.mycompany.com/oauth/token for on-premise)" mapstructure:"token-url"`
	APIURL        string   `json:"-" deprecated:"true" def:"https://gitlab.com/api/v4" desc:"URL to gitlab API (keep default for cloud, usually https://gitlab.mycompany.com/api/v4/user for on-premise)" mapstructure:"api-url"`
	AllowedGroups []string `json:"-" deprecated:"true" def:"" desc:"list of groups (unique names of the group as listed in URL) that are allowed to login through gitlab" mapstructure:"allowed-groups"`
}

type GithubOauth struct {
	Enabled              bool     `json:"-" deprecated:"true" def:"false" desc:"enables Github Oauth" mapstructure:"enabled"`
	ClientID             string   `json:"-" deprecated:"true" def:"" desc:"client ID generated for Github API" mapstructure:"client-id"`
	ClientSecret         string   `json:"-" deprecated:"true" def:"" desc:"client secret generated for Github API" mapstructure:"client-secret"`
	RedirectURL          string   `json:"-" deprecated:"true" def:"" desc:"url that Github will redirect to after logging in. Has to be in form <pathToPyroscopeServer/auth/github/callback>" mapstructure:"redirect-url"`
	AuthURL              string   `json:"-" deprecated:"true" def:"https://github.com/login/oauth/authorize" desc:"auth url for Github API" mapstructure:"auth-url"`
	TokenURL             string   `json:"-" deprecated:"true" def:"https://github.com/login/oauth/access_token" desc:"token url for Github API" mapstructure:"token-url"`
	AllowedOrganizations []string `json:"-" deprecated:"true" def:"" desc:"list of organizations that are allowed to login through github" mapstructure:"allowed-organizations"`
}

type Convert struct {
	Format string `def:"tree" mapstructure:"format"`
}

type CombinedDbManager struct {
	*DbManager `mapstructure:",squash"`
	*Server    `mapstructure:",squash"`
}

type DbManager struct {
	LogLevel        string `def:"error" desc:"log level: debug|info|warn|error" mapstructure:"log-level"`
	StoragePath     string `def:"<installPrefix>/var/lib/pyroscope" desc:"directory where pyroscope stores profiling data" mapstructure:"storage-path"`
	DstStartTime    time.Time
	DstEndTime      time.Time
	SrcStartTime    time.Time
	ApplicationName string

	EnableProfiling bool `def:"false" desc:"enables profiling of dbmanager" mapstructure:"enable-profiling"`
}

type Exec struct {
	LogLevel  string `def:"info" desc:"log level: debug|info|warn|error" mapstructure:"log-level"`
	NoLogging bool   `def:"false" desc:"disables logging from pyroscope" mapstructure:"no-logging"`

	// Spy configuration
	ApplicationName    string `def:"" desc:"application name used when uploading profiling data" mapstructure:"application-name"`
	SampleRate         uint   `def:"100" desc:"sample rate for the profiler in Hz. 100 means reading 100 times per second" mapstructure:"sample-rate"`
	SpyName            string `def:"auto" desc:"name of the profiler you want to use. Supported ones are: <supportedProfilers>" mapstructure:"spy-name"`
	DetectSubprocesses bool   `def:"true" desc:"makes pyroscope keep track of and profile subprocesses of the main process" mapstructure:"detect-subprocesses"`
	PyspyBlocking      bool   `def:"false" desc:"enables blocking mode for pyspy" mapstructure:"pyspy-blocking"`
	RbspyBlocking      bool   `def:"false" desc:"enables blocking mode for rbspy" mapstructure:"rbspy-blocking"`

	// Remote upstream configuration
	ServerAddress          string        `def:"http://localhost:4040" desc:"address of the pyroscope server" mapstructure:"server-address"`
	AuthToken              string        `def:"" desc:"authorization token used to upload profiling data" mapstructure:"auth-token"`
	UpstreamThreads        int           `def:"4" desc:"number of upload threads" mapstructure:"upstream-threads"`
	UpstreamRequestTimeout time.Duration `def:"10s" desc:"profile upload timeout" mapstructure:"upstream-request-timeout"`

	Tags map[string]string `name:"tag" def:"" desc:"tag in key=value form. The flag may be specified multiple times" mapstructure:"tags"`

	NoRootDrop bool   `def:"false" desc:"disables permissions drop when ran under root. use this one if you want to run your command as root" mapstructure:"no-root-drop"`
	UserName   string `def:"" desc:"starts process under specified user name" mapstructure:"user-name"`
	GroupName  string `def:"" desc:"starts process under specified group name" mapstructure:"group-name"`
}

type Connect struct {
	LogLevel  string `def:"info" desc:"log level: debug|info|warn|error" mapstructure:"log-level"`
	NoLogging bool   `def:"false" desc:"disables logging from pyroscope" mapstructure:"no-logging"`

	// Spy configuration
	ApplicationName    string `def:"" desc:"application name used when uploading profiling data" mapstructure:"application-name"`
	SampleRate         uint   `def:"100" desc:"sample rate for the profiler in Hz. 100 means reading 100 times per second" mapstructure:"sample-rate"`
	SpyName            string `def:"" desc:"name of the profiler you want to use. Supported ones are: <supportedProfilers>" mapstructure:"spy-name"`
	DetectSubprocesses bool   `def:"true" desc:"makes pyroscope keep track of and profile subprocesses of the main process" mapstructure:"detect-subprocesses"`
	PyspyBlocking      bool   `def:"false" desc:"enables blocking mode for pyspy" mapstructure:"pyspy-blocking"`
	RbspyBlocking      bool   `def:"false" desc:"enables blocking mode for rbspy" mapstructure:"rbspy-blocking"`

	// Remote upstream configuration
	ServerAddress          string        `def:"http://localhost:4040" desc:"address of the pyroscope server" mapstructure:"server-address"`
	AuthToken              string        `def:"" desc:"authorization token used to upload profiling data" mapstructure:"auth-token"`
	UpstreamThreads        int           `def:"4" desc:"number of upload threads" mapstructure:"upstream-threads"`
	UpstreamRequestTimeout time.Duration `def:"10s" desc:"profile upload timeout" mapstructure:"upstream-request-timeout"`

	Tags map[string]string `name:"tag" def:"" desc:"tag in key=value form. The flag may be specified multiple times" mapstructure:"tags"`

	Pid int `def:"0" desc:"PID of the process you want to profile. Pass -1 to profile the whole system (only supported by ebpfspy)" mapstructure:"pid"`
}

// TODO how to abstract this better?
type Admin struct {
	AdminAppDelete AdminAppDelete `skip:"true" mapstructure:",squash"`
	AdminAppGet    AdminAppGet    `skip:"true" mapstructure:",squash"`
}
type AdminAppGet struct {
	SocketPath string        `def:"/tmp/pyroscope.sock" desc:"path where the admin server socket was created." mapstructure:"socket-path"`
	Timeout    time.Duration `def:"30m" desc:"timeout for the server to respond" mapstructure:"timeout"`
}

type AdminAppDelete struct {
	SocketPath string        `def:"/tmp/pyroscope.sock" desc:"path where the admin server socket was created." mapstructure:"socket-path"`
	Force      bool          `def:"false" desc:"don't prompt for confirmation of dangerous actions" mapstructure:"force"`
	Timeout    time.Duration `def:"30m" desc:"timeout for the server to respond" mapstructure:"timeout"`
}<|MERGE_RESOLUTION|>--- conflicted
+++ resolved
@@ -151,11 +151,7 @@
 
 	AdminSocketPath           string `def:"/tmp/pyroscope.sock" desc:"path where the admin server socket will be created." mapstructure:"admin-socket-path"`
 	EnableExperimentalAdmin   bool   `def:"false" desc:"whether to enable the experimental admin interface" mapstructure:"enable-experimental-admin"`
-<<<<<<< HEAD
 	EnableExperimentalAdhocUI bool   `def:"true" desc:"whether to enable the experimental adhoc ui interface" mapstructure:"enable-experimental-adhoc-ui"`
-=======
-	EnableExperimentalAdhocUI bool   `def:"false" desc:"whether to enable the experimental adhoc ui interface" mapstructure:"enable-experimental-adhoc-ui"`
->>>>>>> f85dc011
 
 	ScrapeConfigs []*scrape.Config `yaml:"scrape-configs" mapstructure:"-"`
 
