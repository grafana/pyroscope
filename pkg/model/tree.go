--- conflicted
+++ resolved
@@ -335,7 +335,8 @@
 
 const truncatedNodeName = "other"
 
-<<<<<<< HEAD
+var truncatedNodeNameBytes = []byte(truncatedNodeName)
+
 // Bytes returns marshaled tree byte representation; the number of nodes
 // is limited to maxNodes. The function modifies the tree: truncated nodes
 // are removed from the tree in place.
@@ -344,9 +345,6 @@
 	_ = t.MarshalTruncate(&buf, maxNodes)
 	return buf.Bytes()
 }
-=======
-var truncatedNodeNameBytes = []byte(truncatedNodeName)
->>>>>>> 1bd65d1c
 
 // MarshalTruncate writes tree byte representation to the writer provider,
 // the number of nodes is limited to maxNodes. The function modifies
