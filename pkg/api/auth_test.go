--- conflicted
+++ resolved
@@ -5,12 +5,8 @@
 	"net/http/httptest"
 
 	"github.com/golang/mock/gomock"
-<<<<<<< HEAD
-	. "github.com/onsi/ginkgo"
+	. "github.com/onsi/ginkgo/v2"
 	"github.com/sirupsen/logrus"
-=======
-	. "github.com/onsi/ginkgo/v2"
->>>>>>> ac1fdd27
 
 	"github.com/pyroscope-io/pyroscope/pkg/api"
 	"github.com/pyroscope-io/pyroscope/pkg/api/mocks"
@@ -36,7 +32,6 @@
 		authServiceMock = mocks.NewMockAuthService(ctrl)
 		apiKeyServiceMock = mocks.NewMockAPIKeyService(ctrl)
 		server = httptest.NewServer(newTestRouter(defaultReqCtx, router.Services{
-			Logger:        logrus.StandardLogger(),
 			AuthService:   authServiceMock,
 			APIKeyService: apiKeyServiceMock,
 		}))
@@ -50,14 +45,14 @@
 	Describe("request authentication", func() {
 		var (
 			// API key and JWT token string returned by mocked service.
-			expectedAPIKey model.APIKey
-			expectedUser   model.User
-			expectedToken  string
+			expectedAPIKey   model.APIKeyToken
+			expectedUser     model.User
+			expectedJWTToken string
 		)
 
 		BeforeEach(func() {
-			expectedToken = "some-token"
-			expectedAPIKey = model.APIKey{
+			expectedJWTToken = "some-jwt-token"
+			expectedAPIKey = model.APIKeyToken{
 				Name: "test-api-key",
 				Role: model.AdminRole,
 			}
@@ -70,7 +65,7 @@
 		Context("when request has a valid API key in the header", func() {
 			It("authenticates request", func() {
 				authServiceMock.EXPECT().
-					APIKeyFromToken(gomock.Any(), expectedToken).
+					APIKeyFromToken(gomock.Any(), expectedJWTToken).
 					Return(expectedAPIKey, nil).
 					Times(1)
 
@@ -79,7 +74,7 @@
 					Times(1)
 
 				req := newRequest(http.MethodGet, server.URL+"/keys", "")
-				req.Header.Set("Authorization", "Bearer "+expectedToken)
+				req.Header.Set("Authorization", "Bearer "+expectedJWTToken)
 				expectResponse(req,
 					"response_empty_array.json",
 					http.StatusOK)
@@ -89,12 +84,12 @@
 		Context("when request has an invalid API key in the header", func() {
 			It("returns status code Unauthorized", func() {
 				authServiceMock.EXPECT().
-					APIKeyFromToken(gomock.Any(), expectedToken).
+					APIKeyFromToken(gomock.Any(), expectedJWTToken).
 					Return(expectedAPIKey, model.ErrAPIKeyNotFound).
 					Times(1)
 
 				authServiceMock.EXPECT().
-					UserFromJWTToken(gomock.Any(), expectedToken).
+					UserFromJWTToken(gomock.Any(), expectedJWTToken).
 					Times(0)
 
 				apiKeyServiceMock.EXPECT().
@@ -102,7 +97,7 @@
 					Times(0)
 
 				req := newRequest(http.MethodGet, server.URL+"/keys", "")
-				req.Header.Set("Authorization", "Bearer "+expectedToken)
+				req.Header.Set("Authorization", "Bearer "+expectedJWTToken)
 				expectResponse(req,
 					"response_invalid_credentials.json",
 					http.StatusUnauthorized)
@@ -112,12 +107,12 @@
 		Context("when request has a valid user token in the cookies", func() {
 			It("authenticates request", func() {
 				authServiceMock.EXPECT().
-					UserFromJWTToken(gomock.Any(), expectedToken).
+					UserFromJWTToken(gomock.Any(), expectedJWTToken).
 					Return(expectedUser, nil).
 					Times(1)
 
 				authServiceMock.EXPECT().
-					APIKeyFromToken(gomock.Any(), expectedToken).
+					APIKeyFromToken(gomock.Any(), expectedJWTToken).
 					Times(0)
 
 				apiKeyServiceMock.EXPECT().
@@ -125,7 +120,7 @@
 					Times(1)
 
 				req := newRequest(http.MethodGet, server.URL+"/keys", "")
-				req.AddCookie(&http.Cookie{Name: api.JWTCookieName, Value: expectedToken})
+				req.AddCookie(&http.Cookie{Name: api.JWTCookieName, Value: expectedJWTToken})
 				expectResponse(req,
 					"response_empty_array.json",
 					http.StatusOK)
@@ -135,12 +130,12 @@
 		Context("when user token is invalid or can not be found", func() {
 			It("redirects request", func() {
 				authServiceMock.EXPECT().
-					UserFromJWTToken(gomock.Any(), expectedToken).
+					UserFromJWTToken(gomock.Any(), expectedJWTToken).
 					Return(expectedUser, model.ErrUserNotFound).
 					Times(1)
 
 				authServiceMock.EXPECT().
-					APIKeyFromToken(gomock.Any(), expectedToken).
+					APIKeyFromToken(gomock.Any(), expectedJWTToken).
 					Times(0)
 
 				apiKeyServiceMock.EXPECT().
@@ -148,7 +143,7 @@
 					Times(0)
 
 				req := newRequest(http.MethodGet, server.URL+"/keys", "")
-				req.AddCookie(&http.Cookie{Name: api.JWTCookieName, Value: expectedToken})
+				req.AddCookie(&http.Cookie{Name: api.JWTCookieName, Value: expectedJWTToken})
 				expectResponse(req,
 					"", // Empty response body.
 					http.StatusTemporaryRedirect)
@@ -158,12 +153,12 @@
 		Context("when credentials are not provided", func() {
 			It("redirects request", func() {
 				authServiceMock.EXPECT().
-					APIKeyFromToken(gomock.Any(), expectedToken).
+					APIKeyFromToken(gomock.Any(), expectedJWTToken).
 					Return(expectedAPIKey, nil).
 					Times(0)
 
 				authServiceMock.EXPECT().
-					UserFromJWTToken(gomock.Any(), expectedToken).
+					UserFromJWTToken(gomock.Any(), expectedJWTToken).
 					Return(expectedUser, model.ErrUserNotFound).
 					Times(0)
 
