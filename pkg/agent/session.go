--- conflicted
+++ resolved
@@ -105,13 +105,10 @@
 
 			for i, s := range ps.spies {
 				s.Snapshot(func(stack []byte, v uint64, err error) {
-<<<<<<< HEAD
 					if err != nil {
 						logrus.Errorf("do snapshot: %v", err)
 						return
 					}
-=======
->>>>>>> 411e51e8
 					if len(stack) > 0 {
 						ps.trieMutex.Lock()
 						defer ps.trieMutex.Unlock()
