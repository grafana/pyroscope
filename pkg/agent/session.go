--- conflicted
+++ resolved
@@ -107,12 +107,9 @@
 		tries:         make(map[string][]*transporttrie.Trie),
 	}
 
-<<<<<<< HEAD
 	ps.previousTries[ps.appName] = []*transporttrie.Trie{nil}
 	ps.tries[ps.appName] = []*transporttrie.Trie{transporttrie.New()}
 
-	return ps
-=======
 	if err := ps.createNames(c.Tags); err != nil {
 		return nil, err
 	}
@@ -171,7 +168,6 @@
 		}
 	}
 	return appName, nil
->>>>>>> a9138ba7
 }
 
 func (ps *ProfileSession) takeSnapshots() {
@@ -343,11 +339,11 @@
 					}
 				}
 
-<<<<<<< HEAD
 				if !skipUpload {
-					name := ps.appName + "." + string(profileType)
+					name2 := ps.appName + "." + string(profileType)
 					ps.upstream.Upload(&upstream.UploadJob{
-						Name:            name,
+						// Name:            ps.names[ps.profileTypes[i]],
+						Name:            name2,
 						StartTime:       ps.startTime,
 						EndTime:         endTime,
 						SpyName:         ps.spyName,
@@ -360,22 +356,6 @@
 				if profileType.IsCumulative() {
 					ps.previousTries[name][i] = trie
 				}
-=======
-			if !skipUpload {
-				ps.upstream.Upload(&upstream.UploadJob{
-					Name:            ps.names[ps.profileTypes[i]],
-					StartTime:       ps.startTime,
-					EndTime:         endTime,
-					SpyName:         ps.spyName,
-					SampleRate:      ps.sampleRate,
-					Units:           ps.profileTypes[i].Units(),
-					AggregationType: ps.profileTypes[i].AggregationType(),
-					Trie:            uploadTrie,
-				})
-			}
-			if ps.profileTypes[i].IsCumulative() {
-				ps.previousTries[i] = trie
->>>>>>> a9138ba7
 			}
 			ps.tries[name][i] = transporttrie.New()
 		}
