--- conflicted
+++ resolved
@@ -22,28 +22,16 @@
 	u              upstream.Upstream
 }
 
-<<<<<<< HEAD
-func New(cfg *config.Config) (*Agent, error) {
+func New(cfg *config.Agent) (*Agent, error) {
 	rc := remote.RemoteConfig{
-		UpstreamThreads:        cfg.Agent.UpstreamThreads,
-		UpstreamAddress:        cfg.Agent.ServerAddress,
-		UpstreamRequestTimeout: cfg.Agent.UpstreamRequestTimeout,
+		UpstreamThreads:        cfg.UpstreamThreads,
+		UpstreamAddress:        cfg.ServerAddress,
+		UpstreamRequestTimeout: cfg.UpstreamRequestTimeout,
 	}
 	upstream, err := remote.New(rc, logrus.StandardLogger())
 	if err != nil {
 		return nil, err
 	}
-
-=======
-func New(cfg *config.Agent) *Agent {
-	// TODO: handle this error properly
-	r, _ := remote.New(remote.RemoteConfig{
-		UpstreamThreads:        cfg.UpstreamThreads,
-		UpstreamAddress:        cfg.ServerAddress,
-		UpstreamRequestTimeout: cfg.UpstreamRequestTimeout,
-	})
-	r.Logger = logrus.StandardLogger()
->>>>>>> 73a7aadd
 	return &Agent{
 		cfg:            cfg,
 		activeProfiles: make(map[int]*agent.ProfileSession),
