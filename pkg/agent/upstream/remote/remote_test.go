package remote

import (
	"fmt"
	"html"
	"io/ioutil"
	"net/http"
	"sync"
	"time"

	. "github.com/onsi/ginkgo"
	. "github.com/onsi/gomega"
	"github.com/pyroscope-io/pyroscope/pkg/agent/upstream"
	"github.com/pyroscope-io/pyroscope/pkg/structs/transporttrie"
	"github.com/pyroscope-io/pyroscope/pkg/testing"
)

var _ = Describe("remote.Remote", func() {
	Describe("Upload", func() {
		It("uploads data to an http server", func(done Done) {
			wg := sync.WaitGroup{}
			wg.Add(3)
			var timestampsMutex sync.Mutex
			timestamps := []time.Time{}
			myHandler := http.HandlerFunc(func(w http.ResponseWriter, r *http.Request) {
				defer GinkgoRecover()

				timestampsMutex.Lock()
				timestamps = append(timestamps, time.Now())
				timestampsMutex.Unlock()
				_, err := ioutil.ReadAll(r.Body)
				Expect(err).ToNot(HaveOccurred())

				fmt.Fprintf(w, "Hello, %q", html.EscapeString(r.URL.Path))
				wg.Done()
			})

			mockServer := &http.Server{
				Addr:           ":50001",
				Handler:        myHandler,
				ReadTimeout:    10 * time.Second,
				WriteTimeout:   10 * time.Second,
				MaxHeaderBytes: 1 << 20,
			}
			go mockServer.ListenAndServe()

			cfg := RemoteConfig{
				AuthToken:              "",
				UpstreamThreads:        4,
				UpstreamAddress:        "http://localhost:50001",
				UpstreamRequestTimeout: 3 * time.Second,
			}
			r, err := New(cfg)

			t := transporttrie.New()
			for i := 0; i < 3; i++ {
<<<<<<< HEAD

				r.Upload(&upstream.UploadJob{
					Name:       "test{}",
					StartTime:  testing.SimpleTime(0),
					EndTime:    testing.SimpleTime(10),
					SpyName:    "debugspy",
					SampleRate: 100,
					Units:      "samples",
					Trie:       t,
				})
=======
				r.Upload("test{}", testing.SimpleTime(0), testing.SimpleTime(10), "debugspy", 100, t)
>>>>>>> 35b4dcaf
			}

			Expect(err).To(BeNil())
			wg.Wait()
			r.Stop()
			close(done)
		}, 3)
	})
})<|MERGE_RESOLUTION|>--- conflicted
+++ resolved
@@ -54,8 +54,6 @@
 
 			t := transporttrie.New()
 			for i := 0; i < 3; i++ {
-<<<<<<< HEAD
-
 				r.Upload(&upstream.UploadJob{
 					Name:       "test{}",
 					StartTime:  testing.SimpleTime(0),
@@ -65,9 +63,6 @@
 					Units:      "samples",
 					Trie:       t,
 				})
-=======
-				r.Upload("test{}", testing.SimpleTime(0), testing.SimpleTime(10), "debugspy", 100, t)
->>>>>>> 35b4dcaf
 			}
 
 			Expect(err).To(BeNil())
