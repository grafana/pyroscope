package agent

import (
	"time"

	"github.com/pyroscope-io/pyroscope/pkg/agent/types"
	"github.com/pyroscope-io/pyroscope/pkg/agent/upstream"
	"github.com/pyroscope-io/pyroscope/pkg/util/atexit"
)

<<<<<<< HEAD
func SelfProfile(cfg *config.Config, u upstream.Upstream, appName string, logger Logger) error {
	sc := SessionConfig{
=======
func SelfProfile(sampleRate uint32, u upstream.Upstream, appName string, logger Logger) error {
	// TODO: upload rate should come from config
	c := SessionConfig{
>>>>>>> 73a7aadd
		Upstream:         u,
		AppName:          appName,
		ProfilingTypes:   types.DefaultProfileTypes,
		SpyName:          types.GoSpy,
		SampleRate:       sampleRate,
		UploadRate:       10 * time.Second,
		Pid:              0,
		WithSubprocesses: false,
	}
<<<<<<< HEAD
	s := NewSession(&sc, logger)
=======
	s := NewSession(&c)
>>>>>>> 73a7aadd
	if err := s.Start(); err != nil {
		return err
	}
	s.Logger = logger

	atexit.Register(s.Stop)
	return nil
}<|MERGE_RESOLUTION|>--- conflicted
+++ resolved
@@ -8,14 +8,9 @@
 	"github.com/pyroscope-io/pyroscope/pkg/util/atexit"
 )
 
-<<<<<<< HEAD
-func SelfProfile(cfg *config.Config, u upstream.Upstream, appName string, logger Logger) error {
-	sc := SessionConfig{
-=======
 func SelfProfile(sampleRate uint32, u upstream.Upstream, appName string, logger Logger) error {
 	// TODO: upload rate should come from config
 	c := SessionConfig{
->>>>>>> 73a7aadd
 		Upstream:         u,
 		AppName:          appName,
 		ProfilingTypes:   types.DefaultProfileTypes,
@@ -25,11 +20,7 @@
 		Pid:              0,
 		WithSubprocesses: false,
 	}
-<<<<<<< HEAD
-	s := NewSession(&sc, logger)
-=======
-	s := NewSession(&c)
->>>>>>> 73a7aadd
+	s := NewSession(&c, logger)
 	if err := s.Start(); err != nil {
 		return err
 	}
