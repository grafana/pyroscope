package agent

import (
	"time"

	"github.com/pyroscope-io/pyroscope/pkg/agent/types"
	"github.com/pyroscope-io/pyroscope/pkg/agent/upstream"
	"github.com/pyroscope-io/pyroscope/pkg/util/atexit"
)

<<<<<<< HEAD
func SelfProfile(u upstream.Upstream, appName string, logger Logger) error {
	// TODO: sample rate and upload rate should come from config
=======
func SelfProfile(cfg *config.Config, u upstream.Upstream, appName string, logger Logger) error {
>>>>>>> dec9540e
	c := SessionConfig{
		Upstream:         u,
		AppName:          appName,
		ProfilingTypes:   types.DefaultProfileTypes,
		SpyName:          types.GoSpy,
		SampleRate:       uint32(cfg.Server.SampleRate),
		UploadRate:       10 * time.Second,
		Pid:              0,
		WithSubprocesses: false,
	}
	s := NewSession(&c)
	if err := s.Start(); err != nil {
		return err
	}
	s.Logger = logger

	atexit.Register(s.Stop)
	return nil
}<|MERGE_RESOLUTION|>--- conflicted
+++ resolved
@@ -8,18 +8,14 @@
 	"github.com/pyroscope-io/pyroscope/pkg/util/atexit"
 )
 
-<<<<<<< HEAD
-func SelfProfile(u upstream.Upstream, appName string, logger Logger) error {
-	// TODO: sample rate and upload rate should come from config
-=======
-func SelfProfile(cfg *config.Config, u upstream.Upstream, appName string, logger Logger) error {
->>>>>>> dec9540e
+func SelfProfile(sampleRate uint32, u upstream.Upstream, appName string, logger Logger) error {
+	// TODO: upload rate should come from config
 	c := SessionConfig{
 		Upstream:         u,
 		AppName:          appName,
 		ProfilingTypes:   types.DefaultProfileTypes,
 		SpyName:          types.GoSpy,
-		SampleRate:       uint32(cfg.Server.SampleRate),
+		SampleRate:       sampleRate,
 		UploadRate:       10 * time.Second,
 		Pid:              0,
 		WithSubprocesses: false,
