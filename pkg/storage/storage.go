package storage

import (
	"errors"
	"fmt"
	"math/big"
	"os"
	"path/filepath"
	"runtime"
	"sync"
	"time"

	"github.com/pyroscope-io/pyroscope/pkg/util/disk"
	"github.com/pyroscope-io/pyroscope/pkg/util/metrics"

	"github.com/dgraph-io/badger/v2"
	"github.com/dgraph-io/badger/v2/options"
	"github.com/pyroscope-io/pyroscope/pkg/config"
	"github.com/pyroscope-io/pyroscope/pkg/storage/cache"
	"github.com/pyroscope-io/pyroscope/pkg/storage/dict"
	"github.com/pyroscope-io/pyroscope/pkg/storage/dimension"
	"github.com/pyroscope-io/pyroscope/pkg/storage/labels"
	"github.com/pyroscope-io/pyroscope/pkg/storage/segment"
	"github.com/pyroscope-io/pyroscope/pkg/storage/tree"
	"github.com/pyroscope-io/pyroscope/pkg/structs/merge"
	"github.com/pyroscope-io/pyroscope/pkg/util/bytesize"
	"github.com/pyroscope-io/pyroscope/pkg/util/slices"
	"github.com/sirupsen/logrus"
)

<<<<<<< HEAD
var (
	errOutOfSpace = errors.New("running out of space")
	evictInterval = 1 * time.Second
)
=======
var ErrClosing = errors.New("the db is in closing state")
var ErrAlreadyClosed = errors.New("the db is already closed")
var errOutOfSpace = errors.New("running out of space")
var errRetention = errors.New("could not write because of retention settings")

var evictInterval = 1 * time.Second
var writeBackInterval = 1 * time.Second
var retentionInterval = 1 * time.Minute
>>>>>>> c39f9296

type Storage struct {
	putMutex sync.Mutex

	config   *config.Server
	segments *cache.Cache

	dimensions *cache.Cache
	dicts      *cache.Cache
	trees      *cache.Cache
	labels     *labels.Labels

	db           *badger.DB
	dbTrees      *badger.DB
	dbDicts      *badger.DB
	dbDimensions *badger.DB
	dbSegments   *badger.DB

	localProfilesDir string

	stop chan struct{}
	wg   sync.WaitGroup
}

func (s *Storage) badgerGC(db *badger.DB) {
	ticker := time.NewTicker(5 * time.Minute)
	defer func() {
		ticker.Stop()
		s.wg.Done()
	}()
	for {
		select {
		case <-s.stop:
			return
		case <-ticker.C:
		again:
			err := db.RunValueLogGC(0.7)
			if err == nil {
				goto again
			}
		}
	}
}

func (s *Storage) newBadger(name string) (*badger.DB, error) {
	badgerPath := filepath.Join(s.config.StoragePath, name)
	err := os.MkdirAll(badgerPath, 0o755)
	if err != nil {
		return nil, err
	}
	badgerOptions := badger.DefaultOptions(badgerPath)
	badgerOptions = badgerOptions.WithTruncate(!s.config.BadgerNoTruncate)
	badgerOptions = badgerOptions.WithSyncWrites(false)
	badgerOptions = badgerOptions.WithCompactL0OnClose(false)
	badgerOptions = badgerOptions.WithCompression(options.ZSTD)
	badgerLevel := logrus.ErrorLevel
	if l, err := logrus.ParseLevel(s.config.BadgerLogLevel); err == nil {
		badgerLevel = l
	}
	badgerOptions = badgerOptions.WithLogger(badgerLogger{name: name, logLevel: badgerLevel})
	db, err := badger.Open(badgerOptions)
	if err != nil {
		return nil, err
	}
	s.wg.Add(1)
	go s.badgerGC(db)
	return db, nil
}

<<<<<<< HEAD
const memLimitPath = "/sys/fs/cgroup/memory/memory.limit_in_bytes"

func getCgroupMemLimit() (uint64, error) {
	f, err := os.Open(memLimitPath)
	if err != nil {
		return 0, err
	}
	b, err := ioutil.ReadAll(f)
	if err != nil {
		return 0, err
	}
	r, err := strconv.Atoi(strings.TrimSuffix(string(b), "\n"))
	if err != nil {
		return 0, err
	}

	return uint64(r), nil
}

func getMemTotal() (uint64, error) {
	if file.Exists(memLimitPath) {
		v, err := getCgroupMemLimit()
		if err == nil {
			return v, nil
		}
		logrus.WithError(err).Warn("Could not read cgroup memory limit")
	}

	vm, err := mem.VirtualMemory()
	if err != nil {
		return 0, err
	}

	return vm.Total, nil
}

func (s *Storage) startEvictTimer(interval time.Duration, memTotal uint64) {
	timer := time.NewTimer(interval)
	defer func() {
		timer.Stop()
		s.wg.Done()
	}()
	for {
		select {
		case <-s.stop:
			return

		case <-timer.C:
			var m runtime.MemStats
			runtime.ReadMemStats(&m)
			used := float64(m.Alloc) / float64(memTotal)

			metrics.Gauge("ram_evictions_alloc_bytes", m.Alloc)
			metrics.Gauge("ram_evictions_total_bytes", memTotal)
			metrics.Gauge("ram_evictions_used_perc", used)

			percent := s.config.CacheEvictVolume
			if used > s.config.CacheEvictThreshold {
				metrics.Timing("ram_evictions_timer", func() {
					metrics.Count("ram_evictions", 1)
					s.dimensions.Evict(percent / 4)
					s.dicts.Evict(percent / 4)
					s.segments.Evict(percent / 2)
					s.trees.Evict(percent)
					runtime.GC()
				})
			}
			timer.Reset(interval)
		}
	}
}

func (s *Storage) startWriteBackTimer(interval time.Duration) {
	timer := time.NewTimer(interval)
	defer func() {
		timer.Stop()
		s.wg.Done()
	}()
	for {
		select {
		case <-s.stop:
			return

		case <-timer.C:
			metrics.Timing("ram_write_back_timer", func() {
				metrics.Count("ram_write_back", 1)
				s.dimensions.WriteBack()
				s.segments.WriteBack()
				s.dicts.WriteBack()
				s.trees.WriteBack()
				runtime.GC()
			})
			timer.Reset(interval)
		}
	}
}

func New(c *config.Server) (*Storage, error) {
	s := &Storage{
		config:           c,
		stop:             make(chan struct{}),
		localProfilesDir: filepath.Join(c.StoragePath, "local-profiles"),
	}
	var err error
	s.db, err = s.newBadger("main")
=======
func New(cfg *config.Server) (*Storage, error) {
	db, err := newBadger(cfg, "main")
>>>>>>> c39f9296
	if err != nil {
		return nil, err
	}
	s.labels = labels.New(s.db)
	s.dbTrees, err = s.newBadger("trees")
	if err != nil {
		return nil, err
	}
	s.dbDicts, err = s.newBadger("dicts")
	if err != nil {
		return nil, err
	}
	s.dbDimensions, err = s.newBadger("dimensions")
	if err != nil {
		return nil, err
	}
	s.dbSegments, err = s.newBadger("segments")
	if err != nil {
		return nil, err
	}

	if err = os.MkdirAll(s.localProfilesDir, 0o755); err != nil {
		return nil, err
	}

	s.dimensions = cache.New(s.dbDimensions, "i:", "dimensions")
	s.dimensions.Bytes = func(k string, v interface{}) ([]byte, error) {
		return v.(*dimension.Dimension).Bytes()
	}
	s.dimensions.FromBytes = func(k string, v []byte) (interface{}, error) {
		return dimension.FromBytes(v)
	}
	s.dimensions.New = func(k string) interface{} {
		return dimension.New()
	}

	s.segments = cache.New(s.dbSegments, "s:", "segments")
	s.segments.Bytes = func(k string, v interface{}) ([]byte, error) {
		return v.(*segment.Segment).Bytes()
	}
	s.segments.FromBytes = func(k string, v []byte) (interface{}, error) {
		// TODO:
		//   these configuration params should be saved in db when it initializes
		return segment.FromBytes(v)
	}
	s.segments.New = func(k string) interface{} {
		return segment.New()
	}

	s.dicts = cache.New(s.dbDicts, "d:", "dicts")
	s.dicts.Bytes = func(k string, v interface{}) ([]byte, error) {
		return v.(*dict.Dict).Bytes()
	}
	s.dicts.FromBytes = func(k string, v []byte) (interface{}, error) {
		return dict.FromBytes(v)
	}
	s.dicts.New = func(k string) interface{} {
		return dict.New()
	}

	s.trees = cache.New(s.dbTrees, "t:", "trees")
	s.trees.Bytes = func(k string, v interface{}) ([]byte, error) {
		key := FromTreeToMainKey(k)
		d, err := s.dicts.Get(key)
		if err != nil {
			return nil, fmt.Errorf("dicts cache for %v: %v", key, err)
		}
		if d == nil { // key not found
			return nil, nil
		}
		return v.(*tree.Tree).Bytes(d.(*dict.Dict), s.config.MaxNodesSerialization)
	}
	s.trees.FromBytes = func(k string, v []byte) (interface{}, error) {
		key := FromTreeToMainKey(k)
		d, err := s.dicts.Get(FromTreeToMainKey(k))
		if err != nil {
			return nil, fmt.Errorf("dicts cache for %v: %v", key, err)
		}
		if d == nil { // key not found
			return nil, nil
		}
		return tree.FromBytes(d.(*dict.Dict), v)
	}
	s.trees.New = func(k string) interface{} {
		return tree.New()
	}

	// load the total memory of the server
	memTotal, err := getMemTotal()
	if err != nil {
		return nil, err
	}

<<<<<<< HEAD
	s.wg.Add(2)
	go s.startEvictTimer(evictInterval, memTotal)
	go s.startWriteBackTimer(evictInterval)
=======
	if err := s.startWriteBackTimer(writeBackInterval); err != nil {
		return nil, fmt.Errorf("start WriteBack timer: %v", err)
	}

	if err := s.startRetentionTimer(retentionInterval); err != nil {
		return nil, fmt.Errorf("start WriteBack timer: %v", err)
	}
>>>>>>> c39f9296

	return s, nil
}

type PutInput struct {
	StartTime       time.Time
	EndTime         time.Time
	Key             *Key
	Val             *tree.Tree
	SpyName         string
	SampleRate      uint32
	Units           string
	AggregationType string
}

<<<<<<< HEAD
=======
func (s *Storage) IsClosing() bool {
	s.closingMutex.RLock()
	defer s.closingMutex.RUnlock()

	return s.closing
}

var OutOfSpaceThreshold = 512 * bytesize.MB

>>>>>>> c39f9296
func (s *Storage) Put(po *PutInput) error {
	// TODO: This is a pretty broad lock. We should find a way to make these locks more selective.
	s.putMutex.Lock()
	defer s.putMutex.Unlock()

<<<<<<< HEAD
	freeSpace, err := disk.FreeSpace(s.config.StoragePath)
	if err == nil && freeSpace < s.config.OutOfSpaceThreshold {
		return errOutOfSpace
=======
	if err := s.performFreeSpaceCheck(); err != nil {
		return err
	}

	if po.StartTime.Before(s.lifetimeBasedRetentionThreshold()) {
		return errRetention
>>>>>>> c39f9296
	}

	logrus.WithFields(logrus.Fields{
		"startTime":       po.StartTime.String(),
		"endTime":         po.EndTime.String(),
		"key":             po.Key.Normalized(),
		"samples":         po.Val.Samples(),
		"units":           po.Units,
		"aggregationType": po.AggregationType,
	}).Debug("storage.Put")

	for k, v := range po.Key.labels {
		s.labels.Put(k, v)
	}

	sk := po.Key.SegmentKey()
	for k, v := range po.Key.labels {
		key := k + ":" + v
		res, err := s.dimensions.Get(key)
		if err != nil {
			logrus.Errorf("dimensions cache for %v: %v", key, err)
			continue
		}
		if res != nil {
			res.(*dimension.Dimension).Insert([]byte(sk))
		}
	}

	res, err := s.segments.Get(sk)
	if err != nil {
		return fmt.Errorf("segments cache for %v: %v", sk, err)
	}
	if res == nil {
		return fmt.Errorf("segments cache for %v: not found", sk)
	}

	st := res.(*segment.Segment)
	st.SetMetadata(po.SpyName, po.SampleRate, po.Units, po.AggregationType)
	samples := po.Val.Samples()
	st.Put(po.StartTime, po.EndTime, samples, func(depth int, t time.Time, r *big.Rat, addons []segment.Addon) {
		tk := po.Key.TreeKey(depth, t)

		res, err := s.trees.Get(tk)
		if err != nil {
			logrus.Errorf("trees cache for %v: %v", tk, err)
			return
		}
		cachedTree := res.(*tree.Tree)

		treeClone := po.Val.Clone(r)
		for _, addon := range addons {
			tk2 := po.Key.TreeKey(addon.Depth, addon.T)

			res, err := s.trees.Get(tk2)
			if err != nil {
				logrus.Errorf("trees cache for %v: %v", tk, err)
				continue
			}
			if res == nil {
				continue
			}
			treeClone.Merge(res.(*tree.Tree))
		}
		if cachedTree != nil {
			cachedTree.Merge(treeClone)
			s.trees.Put(tk, cachedTree)
		} else {
			s.trees.Put(tk, treeClone)
		}
	})
	s.segments.Put(sk, st)

	return nil
}

type GetInput struct {
	StartTime time.Time
	EndTime   time.Time
	Key       *Key
}

type GetOutput struct {
	Tree       *tree.Tree
	Timeline   *segment.Timeline
	SpyName    string
	SampleRate uint32
	Units      string
}

func (s *Storage) Get(gi *GetInput) (*GetOutput, error) {
	logrus.WithFields(logrus.Fields{
		"startTime": gi.StartTime.String(),
		"endTime":   gi.EndTime.String(),
		"key":       gi.Key.Normalized(),
	}).Trace("storage.Get")
	triesToMerge := []merge.Merger{}

	dimensions := []*dimension.Dimension{}
	for k, v := range gi.Key.labels {
		key := k + ":" + v
		res, err := s.dimensions.Get(key)
		if err != nil {
			logrus.Errorf("dimensions cache for %v: %v", key, err)
			continue
		}
		if res != nil {
			dimensions = append(dimensions, res.(*dimension.Dimension))
		}
	}

	segmentKeys := dimension.Intersection(dimensions...)

	tl := segment.GenerateTimeline(gi.StartTime, gi.EndTime)
	var lastSegment *segment.Segment
	var writesTotal uint64
	aggregationType := "sum"
	for _, sk := range segmentKeys {
		// TODO: refactor, store `Key`s in dimensions
		parsedKey, err := ParseKey(string(sk))
		if err != nil {
			logrus.Errorf("parse key: %v: %v", string(sk), err)
			continue
		}

		key := parsedKey.SegmentKey()
		res, err := s.segments.Get(key)
		if err != nil {
			logrus.Errorf("segments cache for %v: %v", key, err)
			continue
		}
		if res == nil {
			continue
		}

		st := res.(*segment.Segment)
		if st.AggregationType() == "average" {
			aggregationType = "average"
		}
		lastSegment = st

		tl.PopulateTimeline(st)

		st.Get(gi.StartTime, gi.EndTime, func(depth int, samples, writes uint64, t time.Time, r *big.Rat) {
			key := parsedKey.TreeKey(depth, t)
			res, err := s.trees.Get(key)
			if err != nil {
				logrus.Errorf("trees cache for %v: %v", key, err)
				return
			}

			tr := res.(*tree.Tree)
			// TODO: these clones are probably are not the most efficient way of doing this
			//   instead this info should be passed to the merger function imo
			tr2 := tr.Clone(r)
			triesToMerge = append(triesToMerge, merge.Merger(tr2))
			writesTotal += writes
		})
	}

	resultTrie := merge.MergeTriesConcurrently(runtime.NumCPU(), triesToMerge...)
	if resultTrie == nil {
		return nil, nil
	}

	t := resultTrie.(*tree.Tree)

	if writesTotal > 0 && aggregationType == "average" {
		t = t.Clone(big.NewRat(1, int64(writesTotal)))
	}

	return &GetOutput{
		Tree:       t,
		Timeline:   tl,
		SpyName:    lastSegment.SpyName(),
		SampleRate: lastSegment.SampleRate(),
		Units:      lastSegment.Units(),
	}, nil
}

func (s *Storage) iterateOverAllSegments(cb func(*Key, *segment.Segment) error) error {
	nameKey := "__name__"

	var dimensions []*dimension.Dimension
	var err error
	s.labels.GetValues(nameKey, func(v string) bool {
		dmInt, getErr := s.dimensions.Get(nameKey + ":" + v)
		dm, _ := dmInt.(*dimension.Dimension)
		err = getErr
		dimensions = append(dimensions, dm)
		return err == nil
	})

	if err != nil {
		return err
	}

	segmentKeys := dimension.Union(dimensions...)

	for _, rawSk := range segmentKeys {
		sk, _ := ParseKey(string(rawSk))

		stInt, err := s.segments.Get(sk.SegmentKey())
		if err != nil {
			return err
		}
		st := stInt.(*segment.Segment)
		if err := cb(sk, st); err != nil {
			return err
		}
	}
	return nil
}

func (s *Storage) DeleteDataBefore(threshold time.Time) error {
	s.closingMutex.RLock()
	defer s.closingMutex.RUnlock()
	if s.closing {
		return ErrClosing
	}

	return s.iterateOverAllSegments(func(sk *Key, st *segment.Segment) error {
		var err error
		deletedRoot := st.DeleteDataBefore(threshold, func(depth int, t time.Time) {
			tk := sk.TreeKey(depth, t)
			if delErr := s.trees.Delete(tk); delErr != nil {
				err = delErr
			}
		})
		if err != nil {
			return err
		}

		if deletedRoot {
			s.deleteSegmentAndRelatedData(sk)
		}
		return nil
	})
}

type DeleteInput struct {
	Key *Key
}

var maxTime = time.Unix(1<<62, 999999999)

func (s *Storage) Delete(di *DeleteInput) error {
<<<<<<< HEAD
	logrus.WithFields(logrus.Fields{
		"startTime": di.StartTime.String(),
		"endTime":   di.EndTime.String(),
		"key":       di.Key.Normalized(),
	}).Info("storage.Delete")
=======
	s.closingMutex.RLock()
	defer s.closingMutex.RUnlock()
	if s.closing {
		return ErrClosing
	}
>>>>>>> c39f9296

	dimensions := []*dimension.Dimension{}
	for k, v := range di.Key.labels {
		dInt, err := s.dimensions.Get(k + ":" + v)
		if err != nil {
			return nil
		}
		d := dInt.(*dimension.Dimension)
		dimensions = append(dimensions, d)
	}

	segmentKeys := dimension.Intersection(dimensions...)

	for _, sk := range segmentKeys {
		skk, _ := ParseKey(string(sk))
		stInt, err := s.segments.Get(skk.SegmentKey())
		if err != nil {
			return nil
		}
		st := stInt.(*segment.Segment)
		if st == nil {
			continue
		}

		st.Get(zeroTime, maxTime, func(depth int, _, _ uint64, t time.Time, _ *big.Rat) {
			treeKey := skk.TreeKey(depth, t)
			err = s.trees.Delete(treeKey)
		})
		if err != nil {
			return err
		}

		s.deleteSegmentAndRelatedData(skk)
	}

	return nil
}

func (s *Storage) deleteSegmentAndRelatedData(key *Key) error {
	s.dicts.Delete(key.DictKey())
	s.segments.Delete(key.SegmentKey())

	for k, v := range key.labels {
		dInt, err := s.dimensions.Get(k + ":" + v)
		if err != nil {
			return err
		}
		d := dInt.(*dimension.Dimension)
		d.Delete(dimension.Key(key.SegmentKey()))
	}
	return nil
}

func (s *Storage) Close() error {
	close(s.stop)
	s.wg.Wait()

	metrics.Timing("storage_caches_flush_timer", func() {
		wg := sync.WaitGroup{}
		wg.Add(3)
		go func() { defer wg.Done(); s.dimensions.Flush() }()
		go func() { defer wg.Done(); s.segments.Flush() }()
		go func() { defer wg.Done(); s.trees.Flush() }()
		wg.Wait()

		// dictionary has to flush last because trees write to dictionaries
		s.dicts.Flush()
	})

	metrics.Timing("storage_badger_close_timer", func() {
		wg := sync.WaitGroup{}
		wg.Add(5)
		go func() { defer wg.Done(); s.dbTrees.Close() }()
		go func() { defer wg.Done(); s.dbDicts.Close() }()
		go func() { defer wg.Done(); s.dbDimensions.Close() }()
		go func() { defer wg.Done(); s.dbSegments.Close() }()
		go func() { defer wg.Done(); s.db.Close() }()
		wg.Wait()
	})
	// this allows prometheus to collect metrics before pyroscope exits
	if os.Getenv("PYROSCOPE_WAIT_AFTER_STOP") != "" {
		time.Sleep(5 * time.Second)
	}
	return nil
}

func (s *Storage) GetKeys(cb func(_k string) bool) {
	s.labels.GetKeys(cb)
}

func (s *Storage) GetValues(key string, cb func(v string) bool) {
	s.labels.GetValues(key, func(v string) bool {
		if key != "__name__" || !slices.StringContains(s.config.HideApplications, v) {
			return cb(v)
		}
		return true
	})
}

func (s *Storage) DiskUsage() map[string]bytesize.ByteSize {
	res := map[string]bytesize.ByteSize{
		"main":       0,
		"trees":      0,
		"dicts":      0,
		"dimensions": 0,
		"segments":   0,
	}
	for k := range res {
		res[k] = dirSize(filepath.Join(s.config.StoragePath, k))
	}
	return res
}

func dirSize(path string) (result bytesize.ByteSize) {
	filepath.Walk(path, func(_ string, info os.FileInfo, err error) error {
		if err != nil {
			return err
		}
		if !info.IsDir() {
			result += bytesize.ByteSize(info.Size())
		}
		return nil
	})
	return result
}

func (s *Storage) CacheStats() map[string]interface{} {
	return map[string]interface{}{
		"dimensions_size": s.dimensions.Size(),
		"segments_size":   s.segments.Size(),
		"dicts_size":      s.dicts.Size(),
		"trees_size":      s.trees.Size(),
	}
}

var zeroTime time.Time

func (s *Storage) lifetimeBasedRetentionThreshold() time.Time {
	var t time.Time
	if s.cfg.Retention != 0 {
		t = time.Now().Add(-1 * s.cfg.Retention)
	}
	return t
}

func (s *Storage) performFreeSpaceCheck() error {
	freeSpace, err := disk.FreeSpace(s.cfg.StoragePath)
	if err == nil {
		if freeSpace < OutOfSpaceThreshold {
			return errOutOfSpace
		}
	}
	return nil
}<|MERGE_RESOLUTION|>--- conflicted
+++ resolved
@@ -28,21 +28,14 @@
 	"github.com/sirupsen/logrus"
 )
 
-<<<<<<< HEAD
 var (
 	errOutOfSpace = errors.New("running out of space")
-	evictInterval = 1 * time.Second
+	errRetention = errors.New("could not write because of retention settings")
+
+	evictInterval = time.Second
+	writeBackInterval = time.Second
+	retentionInterval = time.Minute
 )
-=======
-var ErrClosing = errors.New("the db is in closing state")
-var ErrAlreadyClosed = errors.New("the db is already closed")
-var errOutOfSpace = errors.New("running out of space")
-var errRetention = errors.New("could not write because of retention settings")
-
-var evictInterval = 1 * time.Second
-var writeBackInterval = 1 * time.Second
-var retentionInterval = 1 * time.Minute
->>>>>>> c39f9296
 
 type Storage struct {
 	putMutex sync.Mutex
@@ -112,104 +105,6 @@
 	return db, nil
 }
 
-<<<<<<< HEAD
-const memLimitPath = "/sys/fs/cgroup/memory/memory.limit_in_bytes"
-
-func getCgroupMemLimit() (uint64, error) {
-	f, err := os.Open(memLimitPath)
-	if err != nil {
-		return 0, err
-	}
-	b, err := ioutil.ReadAll(f)
-	if err != nil {
-		return 0, err
-	}
-	r, err := strconv.Atoi(strings.TrimSuffix(string(b), "\n"))
-	if err != nil {
-		return 0, err
-	}
-
-	return uint64(r), nil
-}
-
-func getMemTotal() (uint64, error) {
-	if file.Exists(memLimitPath) {
-		v, err := getCgroupMemLimit()
-		if err == nil {
-			return v, nil
-		}
-		logrus.WithError(err).Warn("Could not read cgroup memory limit")
-	}
-
-	vm, err := mem.VirtualMemory()
-	if err != nil {
-		return 0, err
-	}
-
-	return vm.Total, nil
-}
-
-func (s *Storage) startEvictTimer(interval time.Duration, memTotal uint64) {
-	timer := time.NewTimer(interval)
-	defer func() {
-		timer.Stop()
-		s.wg.Done()
-	}()
-	for {
-		select {
-		case <-s.stop:
-			return
-
-		case <-timer.C:
-			var m runtime.MemStats
-			runtime.ReadMemStats(&m)
-			used := float64(m.Alloc) / float64(memTotal)
-
-			metrics.Gauge("ram_evictions_alloc_bytes", m.Alloc)
-			metrics.Gauge("ram_evictions_total_bytes", memTotal)
-			metrics.Gauge("ram_evictions_used_perc", used)
-
-			percent := s.config.CacheEvictVolume
-			if used > s.config.CacheEvictThreshold {
-				metrics.Timing("ram_evictions_timer", func() {
-					metrics.Count("ram_evictions", 1)
-					s.dimensions.Evict(percent / 4)
-					s.dicts.Evict(percent / 4)
-					s.segments.Evict(percent / 2)
-					s.trees.Evict(percent)
-					runtime.GC()
-				})
-			}
-			timer.Reset(interval)
-		}
-	}
-}
-
-func (s *Storage) startWriteBackTimer(interval time.Duration) {
-	timer := time.NewTimer(interval)
-	defer func() {
-		timer.Stop()
-		s.wg.Done()
-	}()
-	for {
-		select {
-		case <-s.stop:
-			return
-
-		case <-timer.C:
-			metrics.Timing("ram_write_back_timer", func() {
-				metrics.Count("ram_write_back", 1)
-				s.dimensions.WriteBack()
-				s.segments.WriteBack()
-				s.dicts.WriteBack()
-				s.trees.WriteBack()
-				runtime.GC()
-			})
-			timer.Reset(interval)
-		}
-	}
-}
-
 func New(c *config.Server) (*Storage, error) {
 	s := &Storage{
 		config:           c,
@@ -218,10 +113,6 @@
 	}
 	var err error
 	s.db, err = s.newBadger("main")
-=======
-func New(cfg *config.Server) (*Storage, error) {
-	db, err := newBadger(cfg, "main")
->>>>>>> c39f9296
 	if err != nil {
 		return nil, err
 	}
@@ -315,19 +206,12 @@
 		return nil, err
 	}
 
-<<<<<<< HEAD
-	s.wg.Add(2)
+	s.wg.Add(3)
 	go s.startEvictTimer(evictInterval, memTotal)
 	go s.startWriteBackTimer(evictInterval)
-=======
-	if err := s.startWriteBackTimer(writeBackInterval); err != nil {
-		return nil, fmt.Errorf("start WriteBack timer: %v", err)
-	}
-
 	if err := s.startRetentionTimer(retentionInterval); err != nil {
 		return nil, fmt.Errorf("start WriteBack timer: %v", err)
 	}
->>>>>>> c39f9296
 
 	return s, nil
 }
@@ -343,35 +227,19 @@
 	AggregationType string
 }
 
-<<<<<<< HEAD
-=======
-func (s *Storage) IsClosing() bool {
-	s.closingMutex.RLock()
-	defer s.closingMutex.RUnlock()
-
-	return s.closing
-}
-
 var OutOfSpaceThreshold = 512 * bytesize.MB
 
->>>>>>> c39f9296
 func (s *Storage) Put(po *PutInput) error {
 	// TODO: This is a pretty broad lock. We should find a way to make these locks more selective.
 	s.putMutex.Lock()
 	defer s.putMutex.Unlock()
 
-<<<<<<< HEAD
-	freeSpace, err := disk.FreeSpace(s.config.StoragePath)
-	if err == nil && freeSpace < s.config.OutOfSpaceThreshold {
-		return errOutOfSpace
-=======
 	if err := s.performFreeSpaceCheck(); err != nil {
 		return err
 	}
 
 	if po.StartTime.Before(s.lifetimeBasedRetentionThreshold()) {
 		return errRetention
->>>>>>> c39f9296
 	}
 
 	logrus.WithFields(logrus.Fields{
@@ -618,20 +486,6 @@
 var maxTime = time.Unix(1<<62, 999999999)
 
 func (s *Storage) Delete(di *DeleteInput) error {
-<<<<<<< HEAD
-	logrus.WithFields(logrus.Fields{
-		"startTime": di.StartTime.String(),
-		"endTime":   di.EndTime.String(),
-		"key":       di.Key.Normalized(),
-	}).Info("storage.Delete")
-=======
-	s.closingMutex.RLock()
-	defer s.closingMutex.RUnlock()
-	if s.closing {
-		return ErrClosing
-	}
->>>>>>> c39f9296
-
 	dimensions := []*dimension.Dimension{}
 	for k, v := range di.Key.labels {
 		dInt, err := s.dimensions.Get(k + ":" + v)
@@ -777,11 +631,72 @@
 }
 
 func (s *Storage) performFreeSpaceCheck() error {
-	freeSpace, err := disk.FreeSpace(s.cfg.StoragePath)
+	freeSpace, err := disk.FreeSpace(s.config.StoragePath)
 	if err == nil {
 		if freeSpace < OutOfSpaceThreshold {
 			return errOutOfSpace
 		}
 	}
 	return nil
+}
+
+func (s *Storage) startEvictTimer(interval time.Duration, memTotal uint64) {
+	timer := time.NewTimer(interval)
+	defer func() {
+		timer.Stop()
+		s.wg.Done()
+	}()
+	for {
+		select {
+		case <-s.stop:
+			return
+
+		case <-timer.C:
+			var m runtime.MemStats
+			runtime.ReadMemStats(&m)
+			used := float64(m.Alloc) / float64(memTotal)
+
+			metrics.Gauge("ram_evictions_alloc_bytes", m.Alloc)
+			metrics.Gauge("ram_evictions_total_bytes", memTotal)
+			metrics.Gauge("ram_evictions_used_perc", used)
+
+			percent := s.config.CacheEvictVolume
+			if used > s.config.CacheEvictThreshold {
+				metrics.Timing("ram_evictions_timer", func() {
+					metrics.Count("ram_evictions", 1)
+					s.dimensions.Evict(percent / 4)
+					s.dicts.Evict(percent / 4)
+					s.segments.Evict(percent / 2)
+					s.trees.Evict(percent)
+					runtime.GC()
+				})
+			}
+			timer.Reset(interval)
+		}
+	}
+}
+
+func (s *Storage) startWriteBackTimer(interval time.Duration) {
+	timer := time.NewTimer(interval)
+	defer func() {
+		timer.Stop()
+		s.wg.Done()
+	}()
+	for {
+		select {
+		case <-s.stop:
+			return
+
+		case <-timer.C:
+			metrics.Timing("ram_write_back_timer", func() {
+				metrics.Count("ram_write_back", 1)
+				s.dimensions.WriteBack()
+				s.segments.WriteBack()
+				s.dicts.WriteBack()
+				s.trees.WriteBack()
+				runtime.GC()
+			})
+			timer.Reset(interval)
+		}
+	}
 }