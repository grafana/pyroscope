package storage

import (
	"errors"
	"fmt"
	"math/big"
	"os"
	"path/filepath"
	"runtime"
	"sync"
	"time"

	"github.com/dgraph-io/badger/v2"
	"github.com/dgraph-io/badger/v2/options"
	"github.com/sirupsen/logrus"

	"github.com/pyroscope-io/pyroscope/pkg/config"
	"github.com/pyroscope-io/pyroscope/pkg/storage/cache"
	"github.com/pyroscope-io/pyroscope/pkg/storage/dict"
	"github.com/pyroscope-io/pyroscope/pkg/storage/dimension"
	"github.com/pyroscope-io/pyroscope/pkg/storage/labels"
	"github.com/pyroscope-io/pyroscope/pkg/storage/segment"
	"github.com/pyroscope-io/pyroscope/pkg/storage/tree"
	"github.com/pyroscope-io/pyroscope/pkg/structs/merge"
	"github.com/pyroscope-io/pyroscope/pkg/util/bytesize"
	"github.com/pyroscope-io/pyroscope/pkg/util/disk"
	"github.com/pyroscope-io/pyroscope/pkg/util/metrics"
	"github.com/pyroscope-io/pyroscope/pkg/util/slices"
)

var (
	errOutOfSpace = errors.New("running out of space")
	errRetention  = errors.New("could not write because of retention settings")

	evictInterval     = time.Second
	writeBackInterval = time.Second
	retentionInterval = time.Minute
	gcInterval        = 5 * time.Minute
)

type Storage struct {
	putMutex sync.Mutex

	config   *config.Server
	segments *cache.Cache

	dimensions *cache.Cache
	dicts      *cache.Cache
	trees      *cache.Cache
	labels     *labels.Labels

	db           *badger.DB
	dbTrees      *badger.DB
	dbDicts      *badger.DB
	dbDimensions *badger.DB
	dbSegments   *badger.DB

	localProfilesDir string

	stop chan struct{}
	wg   sync.WaitGroup
}

func (s *Storage) newBadger(name string) (*badger.DB, error) {
	badgerPath := filepath.Join(s.config.StoragePath, name)
	err := os.MkdirAll(badgerPath, 0o755)
	if err != nil {
		return nil, err
	}
	badgerOptions := badger.DefaultOptions(badgerPath)
	badgerOptions = badgerOptions.WithTruncate(!s.config.BadgerNoTruncate)
	badgerOptions = badgerOptions.WithSyncWrites(false)
	badgerOptions = badgerOptions.WithCompactL0OnClose(false)
	badgerOptions = badgerOptions.WithCompression(options.ZSTD)
	badgerLevel := logrus.ErrorLevel
	if l, err := logrus.ParseLevel(s.config.BadgerLogLevel); err == nil {
		badgerLevel = l
	}
	badgerOptions = badgerOptions.WithLogger(badgerLogger{name: name, logLevel: badgerLevel})
	db, err := badger.Open(badgerOptions)
	if err != nil {
		return nil, err
	}
	s.wg.Add(1)
	go s.periodicTask(gcInterval, s.badgerGCTask(db))
	return db, nil
}

func New(c *config.Server) (*Storage, error) {
	s := &Storage{
		config:           c,
		stop:             make(chan struct{}),
		localProfilesDir: filepath.Join(c.StoragePath, "local-profiles"),
	}
	var err error
	s.db, err = s.newBadger("main")
	if err != nil {
		return nil, err
	}
	s.labels = labels.New(s.db)
	s.dbTrees, err = s.newBadger("trees")
	if err != nil {
		return nil, err
	}
	s.dbDicts, err = s.newBadger("dicts")
	if err != nil {
		return nil, err
	}
	s.dbDimensions, err = s.newBadger("dimensions")
	if err != nil {
		return nil, err
	}
	s.dbSegments, err = s.newBadger("segments")
	if err != nil {
		return nil, err
	}

	if err = os.MkdirAll(s.localProfilesDir, 0o755); err != nil {
		return nil, err
	}

	s.dimensions = cache.New(s.dbDimensions, "i:", "dimensions")
	s.dimensions.Bytes = func(k string, v interface{}) ([]byte, error) {
		return v.(*dimension.Dimension).Bytes()
	}
	s.dimensions.FromBytes = func(k string, v []byte) (interface{}, error) {
		return dimension.FromBytes(v)
	}
	s.dimensions.New = func(k string) interface{} {
		return dimension.New()
	}

	s.segments = cache.New(s.dbSegments, "s:", "segments")
	s.segments.Bytes = func(k string, v interface{}) ([]byte, error) {
		return v.(*segment.Segment).Bytes()
	}
	s.segments.FromBytes = func(k string, v []byte) (interface{}, error) {
		// TODO:
		//   these configuration params should be saved in db when it initializes
		return segment.FromBytes(v)
	}
	s.segments.New = func(k string) interface{} {
		return segment.New()
	}

	s.dicts = cache.New(s.dbDicts, "d:", "dicts")
	s.dicts.Bytes = func(k string, v interface{}) ([]byte, error) {
		return v.(*dict.Dict).Bytes()
	}
	s.dicts.FromBytes = func(k string, v []byte) (interface{}, error) {
		return dict.FromBytes(v)
	}
	s.dicts.New = func(k string) interface{} {
		return dict.New()
	}

<<<<<<< HEAD
	s.trees = cache.New(s.dbTrees, "t:", "trees")
	s.trees.Bytes = func(k string, v interface{}) ([]byte, error) {
		key := FromTreeToMainKey(k)
		d, err := s.dicts.Get(key)
		if err != nil {
			return nil, fmt.Errorf("dicts cache for %v: %v", key, err)
		}
		if d == nil { // key not found
			return nil, nil
		}
		return v.(*tree.Tree).Bytes(d.(*dict.Dict), s.config.MaxNodesSerialization)
	}
	s.trees.FromBytes = func(k string, v []byte) (interface{}, error) {
		key := FromTreeToMainKey(k)
		d, err := s.dicts.Get(FromTreeToMainKey(k))
		if err != nil {
			return nil, fmt.Errorf("dicts cache for %v: %v", key, err)
		}
		if d == nil { // key not found
			return nil, nil
		}
		return tree.FromBytes(d.(*dict.Dict), v)
	}
=======
	s.trees = cache.New(dbTrees, "t:", "trees")
	s.trees.Bytes = s.treeBytes
	s.trees.FromBytes = s.treeFromBytes
>>>>>>> b78084dc
	s.trees.New = func(k string) interface{} {
		return tree.New()
	}

	memTotal, err := getMemTotal()
	if err != nil {
		return nil, err
	}

	s.wg.Add(2)
	go s.periodicTask(evictInterval, s.evictionTask(memTotal))
	go s.periodicTask(writeBackInterval, s.writeBackTask)
	if s.config.Retention > 0 {
		s.wg.Add(1)
		go s.periodicTask(retentionInterval, s.retentionTask)
	}

	return s, nil
}

type PutInput struct {
	StartTime       time.Time
	EndTime         time.Time
	Key             *Key
	Val             *tree.Tree
	SpyName         string
	SampleRate      uint32
	Units           string
	AggregationType string
}

<<<<<<< HEAD
=======
func (s *Storage) treeFromBytes(k string, v []byte) (interface{}, error) {
	key := FromTreeToDictKey(k)
	d, err := s.dicts.Get(key)
	if err != nil {
		return nil, fmt.Errorf("dicts cache for %v: %v", key, err)
	}
	if d == nil {
		// The key not found. Fallback to segment key form which has been
		// used before tags support. Refer to FromTreeToDictKey.
		return s.treeFromBytesFallback(k, v)
	}
	return tree.FromBytes(d.(*dict.Dict), v)
}

func (s *Storage) treeFromBytesFallback(k string, v []byte) (interface{}, error) {
	key := FromTreeToMainKey(k)
	d, err := s.dicts.Get(key)
	if err != nil {
		return nil, fmt.Errorf("dicts cache for %v: %v", key, err)
	}
	if d == nil { // key not found
		return nil, nil
	}
	return tree.FromBytes(d.(*dict.Dict), v)
}

func (s *Storage) treeBytes(k string, v interface{}) ([]byte, error) {
	key := FromTreeToDictKey(k)
	d, err := s.dicts.Get(key)
	if err != nil {
		return nil, fmt.Errorf("dicts cache for %v: %v", key, err)
	}
	if d == nil { // key not found
		return nil, nil
	}
	return v.(*tree.Tree).Bytes(d.(*dict.Dict), s.cfg.MaxNodesSerialization)
}

func (s *Storage) IsClosing() bool {
	s.closingMutex.RLock()
	defer s.closingMutex.RUnlock()

	return s.closing
}

>>>>>>> b78084dc
var OutOfSpaceThreshold = 512 * bytesize.MB

func (s *Storage) Put(po *PutInput) error {
	// TODO: This is a pretty broad lock. We should find a way to make these locks more selective.
	s.putMutex.Lock()
	defer s.putMutex.Unlock()

	if err := s.performFreeSpaceCheck(); err != nil {
		return err
	}

	if po.StartTime.Before(s.lifetimeBasedRetentionThreshold()) {
		return errRetention
	}

	logrus.WithFields(logrus.Fields{
		"startTime":       po.StartTime.String(),
		"endTime":         po.EndTime.String(),
		"key":             po.Key.Normalized(),
		"samples":         po.Val.Samples(),
		"units":           po.Units,
		"aggregationType": po.AggregationType,
	}).Debug("storage.Put")

	for k, v := range po.Key.labels {
		s.labels.Put(k, v)
	}

	sk := po.Key.SegmentKey()
	for k, v := range po.Key.labels {
		key := k + ":" + v
		res, err := s.dimensions.Get(key)
		if err != nil {
			logrus.Errorf("dimensions cache for %v: %v", key, err)
			continue
		}
		if res != nil {
			res.(*dimension.Dimension).Insert([]byte(sk))
		}
	}

	res, err := s.segments.Get(sk)
	if err != nil {
		return fmt.Errorf("segments cache for %v: %v", sk, err)
	}
	if res == nil {
		return fmt.Errorf("segments cache for %v: not found", sk)
	}

	st := res.(*segment.Segment)
	st.SetMetadata(po.SpyName, po.SampleRate, po.Units, po.AggregationType)
	samples := po.Val.Samples()
	st.Put(po.StartTime, po.EndTime, samples, func(depth int, t time.Time, r *big.Rat, addons []segment.Addon) {
		tk := po.Key.TreeKey(depth, t)

		res, err := s.trees.Get(tk)
		if err != nil {
			logrus.Errorf("trees cache for %v: %v", tk, err)
			return
		}
		cachedTree := res.(*tree.Tree)

		treeClone := po.Val.Clone(r)
		for _, addon := range addons {
			tk2 := po.Key.TreeKey(addon.Depth, addon.T)

			res, err := s.trees.Get(tk2)
			if err != nil {
				logrus.Errorf("trees cache for %v: %v", tk, err)
				continue
			}
			if res == nil {
				continue
			}
			treeClone.Merge(res.(*tree.Tree))
		}
		if cachedTree != nil {
			cachedTree.Merge(treeClone)
			s.trees.Put(tk, cachedTree)
		} else {
			s.trees.Put(tk, treeClone)
		}
	})
	s.segments.Put(sk, st)

	return nil
}

type GetInput struct {
	StartTime time.Time
	EndTime   time.Time
	Key       *Key
}

type GetOutput struct {
	Tree       *tree.Tree
	Timeline   *segment.Timeline
	SpyName    string
	SampleRate uint32
	Units      string
}

func (s *Storage) Get(gi *GetInput) (*GetOutput, error) {
	logrus.WithFields(logrus.Fields{
		"startTime": gi.StartTime.String(),
		"endTime":   gi.EndTime.String(),
		"key":       gi.Key.Normalized(),
	}).Trace("storage.Get")
	triesToMerge := []merge.Merger{}

	dimensions := []*dimension.Dimension{}
	for k, v := range gi.Key.labels {
		key := k + ":" + v
		res, err := s.dimensions.Get(key)
		if err != nil {
			logrus.Errorf("dimensions cache for %v: %v", key, err)
			continue
		}
		if res != nil {
			dimensions = append(dimensions, res.(*dimension.Dimension))
		}
	}

	segmentKeys := dimension.Intersection(dimensions...)

	tl := segment.GenerateTimeline(gi.StartTime, gi.EndTime)
	var lastSegment *segment.Segment
	var writesTotal uint64
	aggregationType := "sum"
	for _, sk := range segmentKeys {
		// TODO: refactor, store `Key`s in dimensions
		parsedKey, err := ParseKey(string(sk))
		if err != nil {
			logrus.Errorf("parse key: %v: %v", string(sk), err)
			continue
		}

		key := parsedKey.SegmentKey()
		res, err := s.segments.Get(key)
		if err != nil {
			logrus.Errorf("segments cache for %v: %v", key, err)
			continue
		}
		if res == nil {
			continue
		}

		st := res.(*segment.Segment)
		if st.AggregationType() == "average" {
			aggregationType = "average"
		}
		lastSegment = st

		tl.PopulateTimeline(st)

		st.Get(gi.StartTime, gi.EndTime, func(depth int, samples, writes uint64, t time.Time, r *big.Rat) {
			key := parsedKey.TreeKey(depth, t)
			res, err := s.trees.Get(key)
			if err != nil {
				logrus.Errorf("trees cache for %v: %v", key, err)
				return
			}

			tr := res.(*tree.Tree)
			// TODO: these clones are probably are not the most efficient way of doing this
			//   instead this info should be passed to the merger function imo
			tr2 := tr.Clone(r)
			triesToMerge = append(triesToMerge, merge.Merger(tr2))
			writesTotal += writes
		})
	}

	resultTrie := merge.MergeTriesConcurrently(runtime.NumCPU(), triesToMerge...)
	if resultTrie == nil {
		return nil, nil
	}

	t := resultTrie.(*tree.Tree)

	if writesTotal > 0 && aggregationType == "average" {
		t = t.Clone(big.NewRat(1, int64(writesTotal)))
	}

	return &GetOutput{
		Tree:       t,
		Timeline:   tl,
		SpyName:    lastSegment.SpyName(),
		SampleRate: lastSegment.SampleRate(),
		Units:      lastSegment.Units(),
	}, nil
}

func (s *Storage) iterateOverAllSegments(cb func(*Key, *segment.Segment) error) error {
	nameKey := "__name__"

	var dimensions []*dimension.Dimension
	var err error
	s.labels.GetValues(nameKey, func(v string) bool {
		dmInt, getErr := s.dimensions.Get(nameKey + ":" + v)
		dm, _ := dmInt.(*dimension.Dimension)
		err = getErr
		dimensions = append(dimensions, dm)
		return err == nil
	})

	if err != nil {
		return err
	}

	segmentKeys := dimension.Union(dimensions...)

	for _, rawSk := range segmentKeys {
		sk, _ := ParseKey(string(rawSk))

		stInt, err := s.segments.Get(sk.SegmentKey())
		if err != nil {
			return err
		}
		st := stInt.(*segment.Segment)
		if err := cb(sk, st); err != nil {
			return err
		}
	}
	return nil
}

func (s *Storage) DeleteDataBefore(threshold time.Time) error {
	return s.iterateOverAllSegments(func(sk *Key, st *segment.Segment) error {
		var err error
		deletedRoot := st.DeleteDataBefore(threshold, func(depth int, t time.Time) {
			tk := sk.TreeKey(depth, t)
			if delErr := s.trees.Delete(tk); delErr != nil {
				err = delErr
			}
		})
		if err != nil {
			return err
		}

		if deletedRoot {
			s.deleteSegmentAndRelatedData(sk)
		}
		return nil
	})
}

type DeleteInput struct {
	Key *Key
}

var maxTime = time.Unix(1<<62, 999999999)

func (s *Storage) Delete(di *DeleteInput) error {
	dimensions := []*dimension.Dimension{}
	for k, v := range di.Key.labels {
		dInt, err := s.dimensions.Get(k + ":" + v)
		if err != nil {
			return nil
		}
		d := dInt.(*dimension.Dimension)
		dimensions = append(dimensions, d)
	}

	segmentKeys := dimension.Intersection(dimensions...)

	for _, sk := range segmentKeys {
		skk, _ := ParseKey(string(sk))
		stInt, err := s.segments.Get(skk.SegmentKey())
		if err != nil {
			return nil
		}
		st := stInt.(*segment.Segment)
		if st == nil {
			continue
		}

		st.Get(zeroTime, maxTime, func(depth int, _, _ uint64, t time.Time, _ *big.Rat) {
			treeKey := skk.TreeKey(depth, t)
			err = s.trees.Delete(treeKey)
		})
		if err != nil {
			return err
		}

		s.deleteSegmentAndRelatedData(skk)
	}

	return nil
}

func (s *Storage) deleteSegmentAndRelatedData(key *Key) error {
	s.dicts.Delete(key.DictKey())
	s.segments.Delete(key.SegmentKey())

	for k, v := range key.labels {
		dInt, err := s.dimensions.Get(k + ":" + v)
		if err != nil {
			return err
		}
		d := dInt.(*dimension.Dimension)
		d.Delete(dimension.Key(key.SegmentKey()))
	}
	return nil
}

func (s *Storage) Close() error {
	close(s.stop)
	s.wg.Wait()

	metrics.Timing("storage_caches_flush_timer", func() {
		wg := sync.WaitGroup{}
		wg.Add(3)
		go func() { defer wg.Done(); s.dimensions.Flush() }()
		go func() { defer wg.Done(); s.segments.Flush() }()
		go func() { defer wg.Done(); s.trees.Flush() }()
		wg.Wait()

		// dictionary has to flush last because trees write to dictionaries
		s.dicts.Flush()
	})

	metrics.Timing("storage_badger_close_timer", func() {
		wg := sync.WaitGroup{}
		wg.Add(5)
		go func() { defer wg.Done(); s.dbTrees.Close() }()
		go func() { defer wg.Done(); s.dbDicts.Close() }()
		go func() { defer wg.Done(); s.dbDimensions.Close() }()
		go func() { defer wg.Done(); s.dbSegments.Close() }()
		go func() { defer wg.Done(); s.db.Close() }()
		wg.Wait()
	})
	// this allows prometheus to collect metrics before pyroscope exits
	if os.Getenv("PYROSCOPE_WAIT_AFTER_STOP") != "" {
		time.Sleep(5 * time.Second)
	}
	return nil
}

func (s *Storage) GetKeys(cb func(_k string) bool) {
	s.labels.GetKeys(cb)
}

func (s *Storage) GetValues(key string, cb func(v string) bool) {
	s.labels.GetValues(key, func(v string) bool {
		if key != "__name__" || !slices.StringContains(s.config.HideApplications, v) {
			return cb(v)
		}
		return true
	})
}

func (s *Storage) DiskUsage() map[string]bytesize.ByteSize {
	res := map[string]bytesize.ByteSize{
		"main":       0,
		"trees":      0,
		"dicts":      0,
		"dimensions": 0,
		"segments":   0,
	}
	for k := range res {
		res[k] = dirSize(filepath.Join(s.config.StoragePath, k))
	}
	return res
}

func dirSize(path string) (result bytesize.ByteSize) {
	filepath.Walk(path, func(_ string, info os.FileInfo, err error) error {
		if err != nil {
			return err
		}
		if !info.IsDir() {
			result += bytesize.ByteSize(info.Size())
		}
		return nil
	})
	return result
}

func (s *Storage) CacheStats() map[string]interface{} {
	return map[string]interface{}{
		"dimensions_size": s.dimensions.Size(),
		"segments_size":   s.segments.Size(),
		"dicts_size":      s.dicts.Size(),
		"trees_size":      s.trees.Size(),
	}
}

var zeroTime time.Time

func (s *Storage) lifetimeBasedRetentionThreshold() time.Time {
	var t time.Time
	if s.config.Retention != 0 {
		t = time.Now().Add(-1 * s.config.Retention)
	}
	return t
}

func (s *Storage) performFreeSpaceCheck() error {
	freeSpace, err := disk.FreeSpace(s.config.StoragePath)
	if err == nil {
		if freeSpace < OutOfSpaceThreshold {
			return errOutOfSpace
		}
	}
	return nil
}<|MERGE_RESOLUTION|>--- conflicted
+++ resolved
@@ -154,35 +154,9 @@
 		return dict.New()
 	}
 
-<<<<<<< HEAD
-	s.trees = cache.New(s.dbTrees, "t:", "trees")
-	s.trees.Bytes = func(k string, v interface{}) ([]byte, error) {
-		key := FromTreeToMainKey(k)
-		d, err := s.dicts.Get(key)
-		if err != nil {
-			return nil, fmt.Errorf("dicts cache for %v: %v", key, err)
-		}
-		if d == nil { // key not found
-			return nil, nil
-		}
-		return v.(*tree.Tree).Bytes(d.(*dict.Dict), s.config.MaxNodesSerialization)
-	}
-	s.trees.FromBytes = func(k string, v []byte) (interface{}, error) {
-		key := FromTreeToMainKey(k)
-		d, err := s.dicts.Get(FromTreeToMainKey(k))
-		if err != nil {
-			return nil, fmt.Errorf("dicts cache for %v: %v", key, err)
-		}
-		if d == nil { // key not found
-			return nil, nil
-		}
-		return tree.FromBytes(d.(*dict.Dict), v)
-	}
-=======
 	s.trees = cache.New(dbTrees, "t:", "trees")
 	s.trees.Bytes = s.treeBytes
 	s.trees.FromBytes = s.treeFromBytes
->>>>>>> b78084dc
 	s.trees.New = func(k string) interface{} {
 		return tree.New()
 	}
@@ -214,8 +188,6 @@
 	AggregationType string
 }
 
-<<<<<<< HEAD
-=======
 func (s *Storage) treeFromBytes(k string, v []byte) (interface{}, error) {
 	key := FromTreeToDictKey(k)
 	d, err := s.dicts.Get(key)
@@ -261,7 +233,6 @@
 	return s.closing
 }
 
->>>>>>> b78084dc
 var OutOfSpaceThreshold = 512 * bytesize.MB
 
 func (s *Storage) Put(po *PutInput) error {
