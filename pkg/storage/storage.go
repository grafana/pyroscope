--- conflicted
+++ resolved
@@ -167,13 +167,8 @@
 		dbSegments:   dbSegments,
 	}
 
-<<<<<<< HEAD
 	s.dimensions = cache.New(dbDimensions, "i:")
-	s.dimensions.Bytes = func(_k string, v interface{}) []byte {
-=======
-	s.dimensions = cache.New(dbDimensions, cfg.CacheDimensionSize, "i:")
 	s.dimensions.Bytes = func(k string, v interface{}) ([]byte, error) {
->>>>>>> 2cc5f0ee
 		return v.(*dimension.Dimension).Bytes()
 	}
 	s.dimensions.FromBytes = func(k string, v []byte) (interface{}, error) {
@@ -183,13 +178,8 @@
 		return dimension.New()
 	}
 
-<<<<<<< HEAD
 	s.segments = cache.New(dbSegments, "s:")
-	s.segments.Bytes = func(_k string, v interface{}) []byte {
-=======
-	s.segments = cache.New(dbSegments, cfg.CacheSegmentSize, "s:")
 	s.segments.Bytes = func(k string, v interface{}) ([]byte, error) {
->>>>>>> 2cc5f0ee
 		return v.(*segment.Segment).Bytes()
 	}
 	s.segments.FromBytes = func(k string, v []byte) (interface{}, error) {
@@ -201,13 +191,8 @@
 		return segment.New()
 	}
 
-<<<<<<< HEAD
 	s.dicts = cache.New(dbDicts, "d:")
-	s.dicts.Bytes = func(_k string, v interface{}) []byte {
-=======
-	s.dicts = cache.New(dbDicts, cfg.CacheDictionarySize, "d:")
 	s.dicts.Bytes = func(k string, v interface{}) ([]byte, error) {
->>>>>>> 2cc5f0ee
 		return v.(*dict.Dict).Bytes()
 	}
 	s.dicts.FromBytes = func(k string, v []byte) (interface{}, error) {
@@ -217,13 +202,7 @@
 		return dict.New()
 	}
 
-<<<<<<< HEAD
 	s.trees = cache.New(dbTrees, "t:")
-	s.trees.Bytes = func(k string, v interface{}) []byte {
-		d := s.dicts.Get(FromTreeToMainKey(k)).(*dict.Dict)
-		return v.(*tree.Tree).Bytes(d, cfg.MaxNodesSerialization)
-=======
-	s.trees = cache.New(dbTrees, cfg.CacheTreeSize, "t:")
 	s.trees.Bytes = func(k string, v interface{}) ([]byte, error) {
 		key := FromTreeToMainKey(k)
 		d, err := s.dicts.Get(key)
@@ -234,7 +213,6 @@
 			return nil, nil
 		}
 		return v.(*tree.Tree).Bytes(d.(*dict.Dict), cfg.MaxNodesSerialization)
->>>>>>> 2cc5f0ee
 	}
 	s.trees.FromBytes = func(k string, v []byte) (interface{}, error) {
 		key := FromTreeToMainKey(k)
