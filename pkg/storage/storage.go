--- conflicted
+++ resolved
@@ -217,51 +217,6 @@
 	}()
 }
 
-<<<<<<< HEAD
-// GetAppNames returns the list of all app's names
-func (s *Storage) GetAppNames() []string {
-	var appNames []string
-
-	s.GetValues("__name__", func(v string) bool {
-		appNames = append(appNames, v)
-		return true
-	})
-
-	return appNames
-}
-
-func (s *Storage) GetKeysByQuery(query string, cb func(_k string) bool) error {
-	parsedQuery, err := flameql.ParseQuery(query)
-	if err != nil {
-		return err
-	}
-
-	segmentKey, err := segment.ParseKey(parsedQuery.AppName + "{}")
-	if err != nil {
-		return err
-	}
-	dimensionKeys := s.dimensionKeysByKey(segmentKey)
-
-	resultSet := map[string]bool{}
-	for _, dk := range dimensionKeys() {
-		dkParsed, _ := segment.ParseKey(string(dk))
-		if dkParsed.AppName() == parsedQuery.AppName {
-			for k := range dkParsed.Labels() {
-				resultSet[k] = true
-			}
-		}
-	}
-
-	resultList := []string{}
-	for v := range resultSet {
-		resultList = append(resultList, v)
-	}
-
-	sort.Strings(resultList)
-	for _, v := range resultList {
-		if !cb(v) {
-			break
-=======
 func (s *Storage) evictionTask(memTotal uint64) func() {
 	var m runtime.MemStats
 	return func() {
@@ -272,7 +227,6 @@
 		percent := s.config.cacheEvictVolume
 		if used < s.config.cacheEvictThreshold {
 			return
->>>>>>> c87f69a1
 		}
 		// Dimensions, dictionaries, and segments should not be evicted,
 		// as they are almost 100% in use and will be loaded back, causing
