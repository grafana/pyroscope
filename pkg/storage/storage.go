--- conflicted
+++ resolved
@@ -548,13 +548,15 @@
 	}, nil
 }
 
-<<<<<<< HEAD
 func (s *Storage) DeleteDataBefore(threshold time.Time) error {
-	s.closingMutex.Lock()
-	defer s.closingMutex.Unlock()
-
+	s.closingMutex.RLock()
+	defer s.closingMutex.RUnlock()
 	if s.closing {
-		return errClosing
+		return ErrClosing
+	}
+
+	if s.closing {
+		return ErrClosing
 	}
 
 	nameKey := "__name__"
@@ -606,7 +608,9 @@
 	}
 
 	lg.Debugf("segment cleanup completed")
-=======
+	return nil
+}
+
 type DeleteInput struct {
 	StartTime time.Time
 	EndTime   time.Time
@@ -663,7 +667,6 @@
 		s.dimensions.Delete(k + ":" + v)
 	}
 
->>>>>>> 351586df
 	return nil
 }
 
