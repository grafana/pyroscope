--- conflicted
+++ resolved
@@ -131,13 +131,9 @@
 	s.segments.Bytes = func(k string, v interface{}) ([]byte, error) {
 		return v.(*segment.Segment).Bytes()
 	}
-<<<<<<< HEAD
-	s.segments.FromBytes = func(_k string, v []byte) interface{} {
-=======
 	s.segments.FromBytes = func(k string, v []byte) (interface{}, error) {
 		// TODO:
 		//   these configuration params should be saved in db when it initializes
->>>>>>> 81ba6c44
 		return segment.FromBytes(v)
 	}
 	s.segments.New = func(k string) interface{} {
@@ -155,13 +151,7 @@
 		return dict.New()
 	}
 
-<<<<<<< HEAD
 	s.trees = cache.New(dbTrees, cfg.CacheTreeSize, "t:")
-	s.trees.Bytes = func(k string, v interface{}) []byte {
-		d := s.dicts.Get(FromTreeToMainKey(k)).(*dict.Dict)
-		return v.(*tree.Tree).Bytes(d, cfg.MaxNodesSerialization)
-=======
-	s.trees = cache.New(dbTrees, cfg.CacheSegmentSize, "t:")
 	s.trees.Bytes = func(k string, v interface{}) ([]byte, error) {
 		key := FromTreeToMainKey(k)
 		d, err := s.dicts.Get(key)
@@ -172,7 +162,6 @@
 			return nil, nil
 		}
 		return v.(*tree.Tree).Bytes(d.(*dict.Dict), cfg.MaxNodesSerialization)
->>>>>>> 81ba6c44
 	}
 	s.trees.FromBytes = func(k string, v []byte) (interface{}, error) {
 		key := FromTreeToMainKey(k)
