--- conflicted
+++ resolved
@@ -502,10 +502,7 @@
 		}
 		return nil
 	})
-<<<<<<< HEAD
 	return result
-=======
-	return
 }
 
 func (s *Storage) CacheStats() map[string]interface{} {
@@ -515,5 +512,4 @@
 		"dicts":      s.dicts.Size(),
 		"trees":      s.trees.Size(),
 	}
->>>>>>> 2cc5f0ee
 }