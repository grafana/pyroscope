--- conflicted
+++ resolved
@@ -89,7 +89,6 @@
 	return db, err
 }
 
-<<<<<<< HEAD
 func (s *Storage) startEvictTimer(interval time.Duration) error {
 	// load the total memory of the server
 	vm, err := mem.VirtualMemory()
@@ -136,10 +135,7 @@
 	return nil
 }
 
-func New(cfg *config.Config) (*Storage, error) {
-=======
-func New(cfg *config.Server) (*Storage, error) { // TODO: cfg.Server?
->>>>>>> 3c519ff3
+func New(cfg *config.Server) (*Storage, error) {
 	db, err := newBadger(cfg, "main")
 	if err != nil {
 		return nil, err
