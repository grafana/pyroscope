--- conflicted
+++ resolved
@@ -114,9 +114,9 @@
 
 			used := float64(m.Alloc) / float64(vm.Total)
 
-			logrus.Infof("current used percent of memory: %.5f, %f, %f", used, s.cfg.Server.CacheEvictPoint, s.cfg.Server.CacheEvictVolume)
-			if used > s.cfg.Server.CacheEvictPoint {
-				percent := s.cfg.Server.CacheEvictVolume
+			logrus.Infof("current used percent of memory: %.5f, %f, %f", used, s.cfg.CacheEvictPoint, s.cfg.CacheEvictVolume)
+			if used > s.cfg.CacheEvictPoint {
+				percent := s.cfg.CacheEvictVolume
 
 				s.dimensions.Evit(percent)
 				s.segments.Evit(percent)
@@ -167,11 +167,7 @@
 		dbSegments:   dbSegments,
 	}
 
-<<<<<<< HEAD
 	s.dimensions = cache.New(dbDimensions, "i:")
-=======
-	s.dimensions = cache.New(dbDimensions, cfg.CacheDimensionSize, "i:")
->>>>>>> f45b14e4
 	s.dimensions.Bytes = func(_k string, v interface{}) []byte {
 		return v.(*dimension.Dimension).Bytes()
 	}
@@ -182,11 +178,7 @@
 		return dimension.New()
 	}
 
-<<<<<<< HEAD
 	s.segments = cache.New(dbSegments, "s:")
-=======
-	s.segments = cache.New(dbSegments, cfg.CacheSegmentSize, "s:")
->>>>>>> f45b14e4
 	s.segments.Bytes = func(_k string, v interface{}) []byte {
 		return v.(*segment.Segment).Bytes()
 	}
@@ -199,11 +191,7 @@
 		return segment.New()
 	}
 
-<<<<<<< HEAD
 	s.dicts = cache.New(dbDicts, "d:")
-=======
-	s.dicts = cache.New(dbDicts, cfg.CacheDictionarySize, "d:")
->>>>>>> f45b14e4
 	s.dicts.Bytes = func(_k string, v interface{}) []byte {
 		return v.(*dict.Dict).Bytes()
 	}
@@ -214,11 +202,7 @@
 		return dict.New()
 	}
 
-<<<<<<< HEAD
 	s.trees = cache.New(dbTrees, "t:")
-=======
-	s.trees = cache.New(dbTrees, cfg.CacheSegmentSize, "t:")
->>>>>>> f45b14e4
 	s.trees.Bytes = func(k string, v interface{}) []byte {
 		d := s.dicts.Get(FromTreeToMainKey(k)).(*dict.Dict)
 		return v.(*tree.Tree).Bytes(d, cfg.MaxNodesSerialization)
