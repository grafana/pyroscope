package storage

// revive:disable:max-public-structs complex package

import (
	"context"
	"errors"
	"fmt"
	"math/big"
	"os"
	"path/filepath"
	"runtime/debug"
	"sort"
	"sync"
	"time"

	"github.com/dgraph-io/badger/v2"
	"github.com/dgraph-io/badger/v2/options"
	"github.com/prometheus/client_golang/prometheus"
	"github.com/sirupsen/logrus"

	"github.com/pyroscope-io/pyroscope/pkg/config"
	"github.com/pyroscope-io/pyroscope/pkg/flameql"
	"github.com/pyroscope-io/pyroscope/pkg/storage/cache"
	"github.com/pyroscope-io/pyroscope/pkg/storage/dimension"
	"github.com/pyroscope-io/pyroscope/pkg/storage/labels"
	"github.com/pyroscope-io/pyroscope/pkg/storage/segment"
	"github.com/pyroscope-io/pyroscope/pkg/storage/tree"
	"github.com/pyroscope-io/pyroscope/pkg/util/bytesize"
	"github.com/pyroscope-io/pyroscope/pkg/util/disk"
	"github.com/pyroscope-io/pyroscope/pkg/util/slices"
)

var (
	errOutOfSpace = errors.New("running out of space")
	errRetention  = errors.New("could not write because of retention settings")

	badgerGCInterval  = 5 * time.Minute
	cacheTTL          = 2 * time.Minute
	writeBackInterval = time.Minute
	retentionInterval = time.Minute
	evictInterval     = 20 * time.Second
)

type Storage struct {
	putMutex sync.Mutex

	config           *config.Server
	localProfilesDir string

	db           *badger.DB
	dbTrees      *badger.DB
	dbDicts      *badger.DB
	dbDimensions *badger.DB
	dbSegments   *badger.DB

	labels     *labels.Labels
	segments   *cache.Cache
	dimensions *cache.Cache
	dicts      *cache.Cache
	trees      *cache.Cache

	*metrics

	stop chan struct{}
	wg   sync.WaitGroup
}

<<<<<<< HEAD
// MetricsExporter exports values of particular stack traces sample from profiling
// data as a Prometheus metrics.
type MetricsExporter interface {
	// Evaluate evaluates metrics export rules against the input key and creates
	// prometheus counters for new time series, if required. Returned observer can
	// be used to evaluate and observe particular samples.
	//
	// If there are no matching rules, the function returns false.
	Evaluate(*PutInput) (SampleObserver, bool)
}

type SampleObserver interface {
	// Observe adds v to the matched counters if k satisfies node selector.
	// k is a sample stack trace where frames are delimited by semicolon.
	// v is the sample value.
	Observe(k []byte, v int)
}

func (s *Storage) newBadger(name string) (*badger.DB, error) {
=======
func (s *Storage) newBadger(name string) (db *badger.DB, err error) {
>>>>>>> 211440e7
	badgerPath := filepath.Join(s.config.StoragePath, name)
	if err = os.MkdirAll(badgerPath, 0o755); err != nil {
		return nil, err
	}
	badgerOptions := badger.DefaultOptions(badgerPath)
	badgerOptions = badgerOptions.WithTruncate(!s.config.BadgerNoTruncate)
	badgerOptions = badgerOptions.WithSyncWrites(false)
	badgerOptions = badgerOptions.WithCompactL0OnClose(false)
	badgerOptions = badgerOptions.WithCompression(options.ZSTD)
	badgerLevel := logrus.ErrorLevel
	if l, err := logrus.ParseLevel(s.config.BadgerLogLevel); err == nil {
		badgerLevel = l
	}
	badgerOptions = badgerOptions.WithLogger(badgerLogger{name: name, logLevel: badgerLevel})
	defer func() {
		if r := recover(); r != nil {
			// BadgerDB may panic because of file system access permissions. In particular,
			// if is running in kubernetes with incorrect/unset fsGroup security context:
			// https://github.com/pyroscope-io/pyroscope/issues/350.
			err = fmt.Errorf("failed to open database\n\n"+
				"Please make sure Pyroscope Server has write access permissions to %s directory.\n\n"+
				"Recovered from panic: %v\n%v", badgerPath, r, string(debug.Stack()))
		}
	}()
	db, err = badger.Open(badgerOptions)
	if err != nil {
		return nil, err
	}
	s.wg.Add(1)
	go s.periodicTask(badgerGCInterval, s.badgerGCTask(db))
	return db, nil
}

func New(c *config.Server, reg prometheus.Registerer) (*Storage, error) {
	s := &Storage{
		config:           c,
		stop:             make(chan struct{}),
		localProfilesDir: filepath.Join(c.StoragePath, "local-profiles"),
		metrics:          newStorageMetrics(reg),
	}

	err := os.MkdirAll(s.localProfilesDir, 0o755)
	if err != nil {
		return nil, err
	}
	if s.db, err = s.newBadger("main"); err != nil {
		return nil, err
	}
	s.labels = labels.New(s.db)

	if s.dbTrees, err = s.newBadger("trees"); err != nil {
		return nil, err
	}
	if s.dbDicts, err = s.newBadger("dicts"); err != nil {
		return nil, err
	}
	if s.dbDimensions, err = s.newBadger("dimensions"); err != nil {
		return nil, err
	}
	if s.dbSegments, err = s.newBadger("segments"); err != nil {
		return nil, err
	}

	cm := newCacheMetrics(reg)

	s.dimensions = cache.New(cache.Config{
		DB:      s.dbDimensions,
		Metrics: cm.createInstance("dimensions"),
		Codec:   dimensionCodec{},
		Prefix:  "i:",
		TTL:     cacheTTL,
	})

	s.segments = cache.New(cache.Config{
		DB:      s.dbSegments,
		Metrics: cm.createInstance("segments"),
		Codec:   segmentCodec{},
		Prefix:  "s:",
		TTL:     cacheTTL,
	})

	s.dicts = cache.New(cache.Config{
		DB:      s.dbDicts,
		Metrics: cm.createInstance("dicts"),
		Codec:   dictionaryCodec{},
		Prefix:  "d:",
		TTL:     cacheTTL,
	})

	s.trees = cache.New(cache.Config{
		DB:      s.dbTrees,
		Metrics: cm.createInstance("trees"),
		Codec:   treeCodec{s},
		Prefix:  "t:",
		TTL:     cacheTTL,
	})

	memTotal, err := getMemTotal()
	if err != nil {
		return nil, err
	}

	s.wg.Add(2)
	go s.periodicTask(evictInterval, s.evictionTask(memTotal))
	go s.periodicTask(writeBackInterval, s.writeBackTask)
	if s.config.Retention > 0 {
		s.wg.Add(1)
		go s.periodicTask(retentionInterval, s.retentionTask)
	}

	if err = s.migrate(); err != nil {
		return nil, err
	}

	return s, nil
}

type PutInput struct {
	StartTime       time.Time
	EndTime         time.Time
	Key             *segment.Key
	Val             *tree.Tree
	SpyName         string
	SampleRate      uint32
	Units           string
	AggregationType string
}

var OutOfSpaceThreshold = 512 * bytesize.MB

func (s *Storage) Put(pi *PutInput) error {
	// TODO: This is a pretty broad lock. We should find a way to make these locks more selective.
	s.putMutex.Lock()
	defer s.putMutex.Unlock()

	if err := s.performFreeSpaceCheck(); err != nil {
		return err
	}

	if pi.StartTime.Before(s.lifetimeBasedRetentionThreshold()) {
		return errRetention
	}

	logrus.WithFields(logrus.Fields{
		"startTime":       pi.StartTime.String(),
		"endTime":         pi.EndTime.String(),
		"key":             pi.Key.Normalized(),
		"samples":         pi.Val.Samples(),
		"units":           pi.Units,
		"aggregationType": pi.AggregationType,
	}).Debug("storage.Put")

	s.writesTotal.Add(1.0)

	for k, v := range pi.Key.Labels() {
		s.labels.Put(k, v)
	}

	sk := pi.Key.SegmentKey()
	for k, v := range pi.Key.Labels() {
		key := k + ":" + v
		r, err := s.dimensions.GetOrCreate(key)
		if err != nil {
			logrus.Errorf("dimensions cache for %v: %v", key, err)
			continue
		}
		r.(*dimension.Dimension).Insert([]byte(sk))
		s.dimensions.Put(key, r)
	}

	r, err := s.segments.GetOrCreate(sk)
	if err != nil {
		return fmt.Errorf("segments cache for %v: %v", sk, err)
	}

	st := r.(*segment.Segment)
	st.SetMetadata(pi.SpyName, pi.SampleRate, pi.Units, pi.AggregationType)
	samples := pi.Val.Samples()

	err = st.Put(pi.StartTime, pi.EndTime, samples, func(depth int, t time.Time, r *big.Rat, addons []segment.Addon) {
		tk := pi.Key.TreeKey(depth, t)
		res, err := s.trees.GetOrCreate(tk)
		if err != nil {
			logrus.Errorf("trees cache for %v: %v", tk, err)
			return
		}
		cachedTree := res.(*tree.Tree)
		treeClone := pi.Val.Clone(r)
		for _, addon := range addons {
			if res, ok := s.trees.Lookup(pi.Key.TreeKey(addon.Depth, addon.T)); ok {
				ta := res.(*tree.Tree)
				ta.RLock()
				treeClone.Merge(ta)
				ta.RUnlock()
			}
		}
		cachedTree.Lock()
		cachedTree.Merge(treeClone)
		cachedTree.Unlock()
		s.trees.Put(tk, cachedTree)
	})
	if err != nil {
		return err
	}

	s.segments.Put(sk, st)
	return nil
}

type GetInput struct {
	StartTime time.Time
	EndTime   time.Time
	Key       *segment.Key
	Query     *flameql.Query
}

type GetOutput struct {
	Tree       *tree.Tree
	Timeline   *segment.Timeline
	SpyName    string
	SampleRate uint32
	Units      string
}

const averageAggregationType = "average"

func (s *Storage) Get(gi *GetInput) (*GetOutput, error) {
	logger := logrus.WithFields(logrus.Fields{
		"startTime": gi.StartTime.String(),
		"endTime":   gi.EndTime.String(),
	})

	var dimensionKeys func() []dimension.Key
	switch {
	case gi.Key != nil:
		logger = logger.WithField("key", gi.Key.Normalized())
		dimensionKeys = s.dimensionKeysByKey(gi.Key)
	case gi.Query != nil:
		logger = logger.WithField("query", gi.Query)
		dimensionKeys = s.dimensionKeysByQuery(gi.Query)
	default:
		// Should never happen.
		return nil, fmt.Errorf("key or query must be specified")
	}

	logger.Debug("storage.Get")

	s.readsTotal.Add(1)

	var (
		resultTrie  *tree.Tree
		lastSegment *segment.Segment
		writesTotal uint64

		timeline        = segment.GenerateTimeline(gi.StartTime, gi.EndTime)
		aggregationType = "sum"
	)

	for _, k := range dimensionKeys() {
		// TODO: refactor, store `Key`s in dimensions
		parsedKey, err := segment.ParseKey(string(k))
		if err != nil {
			logrus.Errorf("parse key: %v: %v", string(k), err)
			continue
		}
		key := parsedKey.SegmentKey()
		res, ok := s.segments.Lookup(key)
		if !ok {
			continue
		}

		st := res.(*segment.Segment)
		if st.AggregationType() == averageAggregationType {
			aggregationType = averageAggregationType
		}

		timeline.PopulateTimeline(st)
		lastSegment = st

		st.Get(gi.StartTime, gi.EndTime, func(depth int, samples, writes uint64, t time.Time, r *big.Rat) {
			if res, ok = s.trees.Lookup(parsedKey.TreeKey(depth, t)); ok {
				x := res.(*tree.Tree).Clone(r)
				writesTotal += writes
				if resultTrie == nil {
					resultTrie = x
					return
				}
				resultTrie.Merge(x)
			}
		})
	}

	if resultTrie == nil {
		return nil, nil
	}

	if writesTotal > 0 && aggregationType == averageAggregationType {
		resultTrie = resultTrie.Clone(big.NewRat(1, int64(writesTotal)))
	}

	return &GetOutput{
		Tree:       resultTrie,
		Timeline:   timeline,
		SpyName:    lastSegment.SpyName(),
		SampleRate: lastSegment.SampleRate(),
		Units:      lastSegment.Units(),
	}, nil
}

func (s *Storage) dimensionKeysByKey(key *segment.Key) func() []dimension.Key {
	return func() []dimension.Key {
		d, ok := s.lookupAppDimension(key.AppName())
		if !ok {
			return nil
		}
		l := key.Labels()
		if len(l) == 1 {
			// No tags specified: return application dimension keys.
			return d.Keys
		}
		dimensions := []*dimension.Dimension{d}
		for k, v := range l {
			if flameql.IsTagKeyReserved(k) {
				continue
			}
			if d, ok = s.lookupDimensionKV(k, v); ok {
				dimensions = append(dimensions, d)
			}
		}
		if len(dimensions) == 1 {
			// Tags specified but not found.
			return nil
		}
		return dimension.Intersection(dimensions...)
	}
}

func (s *Storage) dimensionKeysByQuery(qry *flameql.Query) func() []dimension.Key {
	return func() []dimension.Key { return s.exec(context.TODO(), qry) }
}

func (s *Storage) iterateOverAllSegments(cb func(*segment.Key, *segment.Segment) error) error {
	nameKey := "__name__"

	var dimensions []*dimension.Dimension
	s.labels.GetValues(nameKey, func(v string) bool {
		dmInt, ok := s.dimensions.Lookup(nameKey + ":" + v)
		if !ok {
			return true
		}
		dimensions = append(dimensions, dmInt.(*dimension.Dimension))
		return true
	})

	for _, rawSk := range dimension.Union(dimensions...) {
		sk, _ := segment.ParseKey(string(rawSk))
		stInt, ok := s.segments.Lookup(sk.SegmentKey())
		if !ok {
			continue
		}
		st := stInt.(*segment.Segment)
		if err := cb(sk, st); err != nil {
			return err
		}
	}
	return nil
}

func (s *Storage) DeleteDataBefore(threshold time.Time) error {
	return s.iterateOverAllSegments(func(sk *segment.Key, st *segment.Segment) error {
		var err error
		deletedRoot := st.DeleteDataBefore(threshold, func(depth int, t time.Time) {
			tk := sk.TreeKey(depth, t)
			if delErr := s.trees.Delete(tk); delErr != nil {
				err = delErr
			}
		})
		if err != nil {
			return err
		}

		if deletedRoot {
			if err = s.deleteSegmentAndRelatedData(sk); err != nil {
				return err
			}
		}
		return nil
	})
}

type DeleteInput struct {
	Key *segment.Key
}

var maxTime = time.Unix(1<<62, 999999999)

func (s *Storage) Delete(di *DeleteInput) error {
	dimensions := make([]*dimension.Dimension, len(di.Key.Labels()))
	i := 0
	for k, v := range di.Key.Labels() {
		dInt, ok := s.dimensions.Lookup(k + ":" + v)
		if !ok {
			return nil
		}
		dimensions[i] = dInt.(*dimension.Dimension)
		i++
	}

	for _, sk := range dimension.Intersection(dimensions...) {
		skk, _ := segment.ParseKey(string(sk))
		stInt, ok := s.segments.Lookup(skk.SegmentKey())
		if !ok {
			continue
		}
		st := stInt.(*segment.Segment)
		var err error
		st.Get(zeroTime, maxTime, func(depth int, _, _ uint64, t time.Time, _ *big.Rat) {
			treeKey := skk.TreeKey(depth, t)
			err = s.trees.Delete(treeKey)
		})
		if err != nil {
			return err
		}

		if err := s.deleteSegmentAndRelatedData(skk); err != nil {
			return err
		}
	}

	return nil
}

func (s *Storage) deleteSegmentAndRelatedData(key *segment.Key) error {
	if err := s.dicts.Delete(key.DictKey()); err != nil {
		return err
	}
	if err := s.segments.Delete(key.SegmentKey()); err != nil {
		return err
	}
	for k, v := range key.Labels() {
		dInt, ok := s.dimensions.Lookup(k + ":" + v)
		if !ok {
			continue
		}
		d := dInt.(*dimension.Dimension)
		d.Delete(dimension.Key(key.SegmentKey()))
	}
	return nil
}

func (s *Storage) Close() error {
	close(s.stop)
	s.wg.Wait()

	func() {
		timer := prometheus.NewTimer(prometheus.ObserverFunc(s.cacheFlushTimer.Observe))
		defer timer.ObserveDuration()

		wg := sync.WaitGroup{}
		wg.Add(3)
		go func() { defer wg.Done(); s.dimensions.Flush() }()
		go func() { defer wg.Done(); s.segments.Flush() }()
		go func() { defer wg.Done(); s.trees.Flush() }()
		wg.Wait()

		// dictionary has to flush last because trees write to dictionaries
		s.dicts.Flush()
	}()

	func() {
		timer := prometheus.NewTimer(prometheus.ObserverFunc(s.badgerCloseTimer.Observe))
		defer timer.ObserveDuration()

		wg := sync.WaitGroup{}
		wg.Add(5)
		go func() { defer wg.Done(); s.dbTrees.Close() }()
		go func() { defer wg.Done(); s.dbDicts.Close() }()
		go func() { defer wg.Done(); s.dbDimensions.Close() }()
		go func() { defer wg.Done(); s.dbSegments.Close() }()
		go func() { defer wg.Done(); s.db.Close() }()
		wg.Wait()
	}()

	// this allows prometheus to collect metrics before pyroscope exits
	if os.Getenv("PYROSCOPE_WAIT_AFTER_STOP") != "" {
		time.Sleep(5 * time.Second)
	}
	return nil
}

//revive:disable-next-line:get-return A callback is fine
func (s *Storage) GetKeys(cb func(_k string) bool) {
	s.labels.GetKeys(cb)
}

//revive:disable-next-line:get-return A callback is fine
func (s *Storage) GetValues(key string, cb func(v string) bool) {
	s.labels.GetValues(key, func(v string) bool {
		if key != "__name__" || !slices.StringContains(s.config.HideApplications, v) {
			return cb(v)
		}
		return true
	})
}

func (s *Storage) GetKeysByQuery(query string, cb func(_k string) bool) error {
	parsedQuery, err := flameql.ParseQuery(query)
	if err != nil {
		return err
	}

	segmentKey, err := segment.ParseKey(parsedQuery.AppName + "{}")
	if err != nil {
		return err
	}
	dimensionKeys := s.dimensionKeysByKey(segmentKey)

	resultSet := map[string]bool{}
	for _, dk := range dimensionKeys() {
		dkParsed, _ := segment.ParseKey(string(dk))
		if dkParsed.AppName() == parsedQuery.AppName {
			for k := range dkParsed.Labels() {
				resultSet[k] = true
			}
		}
	}

	resultList := []string{}
	for v := range resultSet {
		resultList = append(resultList, v)
	}

	sort.Strings(resultList)
	for _, v := range resultList {
		if !cb(v) {
			break
		}
	}
	return nil
}

func (s *Storage) GetValuesByQuery(label string, query string, cb func(v string) bool) error {
	parsedQuery, err := flameql.ParseQuery(query)
	if err != nil {
		return err
	}

	segmentKey, err := segment.ParseKey(parsedQuery.AppName + "{}")
	if err != nil {
		return err
	}
	dimensionKeys := s.dimensionKeysByKey(segmentKey)

	resultSet := map[string]bool{}
	for _, dk := range dimensionKeys() {
		dkParsed, _ := segment.ParseKey(string(dk))
		if v, ok := dkParsed.Labels()[label]; ok {
			resultSet[v] = true
		}
	}

	resultList := []string{}
	for v := range resultSet {
		resultList = append(resultList, v)
	}

	sort.Strings(resultList)
	for _, v := range resultList {
		if !cb(v) {
			break
		}
	}
	return nil
}

func (s *Storage) DiskUsage() map[string]bytesize.ByteSize {
	res := map[string]bytesize.ByteSize{
		"main":       0,
		"trees":      0,
		"dicts":      0,
		"dimensions": 0,
		"segments":   0,
	}
	for k := range res {
		res[k] = dirSize(filepath.Join(s.config.StoragePath, k))
	}
	return res
}

func dirSize(path string) (result bytesize.ByteSize) {
	filepath.Walk(path, func(_ string, info os.FileInfo, err error) error {
		if err != nil {
			return err
		}
		if !info.IsDir() {
			result += bytesize.ByteSize(info.Size())
		}
		return nil
	})
	return result
}

func (s *Storage) CacheStats() map[string]interface{} {
	return map[string]interface{}{
		"dimensions_size": s.dimensions.Size(),
		"segments_size":   s.segments.Size(),
		"dicts_size":      s.dicts.Size(),
		"trees_size":      s.trees.Size(),
	}
}

var zeroTime time.Time

func (s *Storage) lifetimeBasedRetentionThreshold() time.Time {
	var t time.Time
	if s.config.Retention != 0 {
		t = time.Now().Add(-1 * s.config.Retention)
	}
	return t
}

func (s *Storage) performFreeSpaceCheck() error {
	freeSpace, err := disk.FreeSpace(s.config.StoragePath)
	if err == nil {
		if freeSpace < OutOfSpaceThreshold {
			return errOutOfSpace
		}
	}
	return nil
}<|MERGE_RESOLUTION|>--- conflicted
+++ resolved
@@ -66,7 +66,6 @@
 	wg   sync.WaitGroup
 }
 
-<<<<<<< HEAD
 // MetricsExporter exports values of particular stack traces sample from profiling
 // data as a Prometheus metrics.
 type MetricsExporter interface {
@@ -85,10 +84,7 @@
 	Observe(k []byte, v int)
 }
 
-func (s *Storage) newBadger(name string) (*badger.DB, error) {
-=======
 func (s *Storage) newBadger(name string) (db *badger.DB, err error) {
->>>>>>> 211440e7
 	badgerPath := filepath.Join(s.config.StoragePath, name)
 	if err = os.MkdirAll(badgerPath, 0o755); err != nil {
 		return nil, err
