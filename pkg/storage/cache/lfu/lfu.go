package lfu

import (
	"container/list"
	"strings"
	"sync"
	"time"
)

type Cache struct {
	TTL              int64
	EvictionChannel  chan<- Eviction
	WriteBackChannel chan<- Eviction

	lock   sync.Mutex
	values map[string]*cacheEntry
	freqs  *list.List
	len    int
}

type Eviction struct {
	Key   string
	Value interface{}
}

type cacheEntry struct {
	key            string
	value          interface{}
	freqNode       *list.Element
	persisted      bool
	lastAccessTime int64
}

type listEntry struct {
	entries map[*cacheEntry]struct{}
	freq    int
}

func New() *Cache {
	return &Cache{
		values: make(map[string]*cacheEntry),
		freqs:  list.New(),
	}
}

func (c *Cache) Get(key string) interface{} {
	c.lock.Lock()
	defer c.lock.Unlock()
	if e, ok := c.values[key]; ok {
		c.increment(e)
		return e.value
	}
	return nil
}

func (c *Cache) GetOrSet(key string, value func() (interface{}, error)) (interface{}, error) {
	c.lock.Lock()
	defer c.lock.Unlock()
	e, ok := c.values[key]
	if ok {
		c.increment(e)
		return e.value, nil
	}
	// value doesn't exist.
	v, err := value()
	if err != nil || v == nil {
		return nil, err
	}
	e = new(cacheEntry)
	e.key = key
	e.value = v
	c.values[key] = e
	c.increment(e)
	c.len++
	return v, nil
}

func (c *Cache) Set(key string, value interface{}) {
	c.lock.Lock()
	defer c.lock.Unlock()
	if e, ok := c.values[key]; ok {
		// value already exists for key.  overwrite
		e.value = value
		e.persisted = false
		c.increment(e)
	} else {
		// value doesn't exist.  insert
		e = new(cacheEntry)
		e.key = key
		e.value = value
		c.values[key] = e
		c.increment(e)
		c.len++
	}
}

func (c *Cache) Delete(key string) {
	c.lock.Lock()
	defer c.lock.Unlock()
	if e, ok := c.values[key]; ok {
		c.delete(e)
	}
}

<<<<<<< HEAD
func (c *Cache) DeletePrefix(prefix string) {
	c.lock.Lock()
	defer c.lock.Unlock()
	for k, e := range c.values {
		if strings.HasPrefix(k, prefix) {
			c.delete(e)
		}
	}
}

=======
//revive:disable-next-line:confusing-naming methods are different
>>>>>>> 76cd773e
func (c *Cache) delete(entry *cacheEntry) {
	delete(c.values, entry.key)
	c.remEntry(entry.freqNode, entry)
	c.len--
}

func (c *Cache) Len() int {
	c.lock.Lock()
	defer c.lock.Unlock()
	return c.len
}

func (c *Cache) Evict(count int) int {
	c.lock.Lock()
	defer c.lock.Unlock()
	return c.evict(count)
}

// WriteBack persists modified items and evicts obsolete ones.
func (c *Cache) WriteBack() (persisted, evicted int) {
	c.lock.Lock()
	defer c.lock.Unlock()
	return c.writeBack()
}

//revive:disable-next-line:confusing-naming methods are different
func (c *Cache) evict(count int) int {
	// No lock here so it can be called
	// from within the lock (during Set)
	var evicted int
	for i := 0; i < count; {
		if place := c.freqs.Front(); place != nil {
			for entry := range place.Value.(*listEntry).entries {
				if i >= count {
					return evicted
				}
				if c.EvictionChannel != nil && !entry.persisted {
					c.EvictionChannel <- Eviction{
						Key:   entry.key,
						Value: entry.value,
					}
				}
				c.delete(entry)
				evicted++
				i++
			}
		}
	}
	return evicted
}

//revive:disable-next-line:confusing-naming methods are different
func (c *Cache) writeBack() (persisted, evicted int) {
	now := time.Now().Unix()
	for k, entry := range c.values {
		if c.WriteBackChannel != nil && !entry.persisted {
			c.WriteBackChannel <- Eviction{
				Key:   k,
				Value: entry.value,
			}
			entry.persisted = true
			persisted++
		}
		if c.TTL > 0 && now-entry.lastAccessTime > c.TTL {
			c.delete(entry)
			evicted++
		}
	}
	return persisted, evicted
}

func (c *Cache) increment(e *cacheEntry) {
	e.lastAccessTime = time.Now().Unix()
	currentPlace := e.freqNode
	var nextFreq int
	var nextPlace *list.Element
	if currentPlace == nil {
		// new entry
		nextFreq = 1
		nextPlace = c.freqs.Front()
	} else {
		// move up
		nextFreq = currentPlace.Value.(*listEntry).freq + 1
		nextPlace = currentPlace.Next()
	}

	if nextPlace == nil || nextPlace.Value.(*listEntry).freq != nextFreq {
		// create a new list entry
		li := new(listEntry)
		li.freq = nextFreq
		li.entries = make(map[*cacheEntry]struct{})
		if currentPlace != nil {
			nextPlace = c.freqs.InsertAfter(li, currentPlace)
		} else {
			nextPlace = c.freqs.PushFront(li)
		}
	}
	e.freqNode = nextPlace
	nextPlace.Value.(*listEntry).entries[e] = struct{}{}
	if currentPlace != nil {
		// remove from current position
		c.remEntry(currentPlace, e)
	}
}

func (c *Cache) remEntry(place *list.Element, entry *cacheEntry) {
	entries := place.Value.(*listEntry).entries
	delete(entries, entry)
	if len(entries) == 0 {
		c.freqs.Remove(place)
	}
}<|MERGE_RESOLUTION|>--- conflicted
+++ resolved
@@ -102,7 +102,6 @@
 	}
 }
 
-<<<<<<< HEAD
 func (c *Cache) DeletePrefix(prefix string) {
 	c.lock.Lock()
 	defer c.lock.Unlock()
@@ -113,9 +112,7 @@
 	}
 }
 
-=======
 //revive:disable-next-line:confusing-naming methods are different
->>>>>>> 76cd773e
 func (c *Cache) delete(entry *cacheEntry) {
 	delete(c.values, entry.key)
 	c.remEntry(entry.freqNode, entry)
