package cache

import (
	"errors"
	"fmt"
	"sync"

	"github.com/dgrijalva/lfu-go"
	"github.com/pyroscope-io/pyroscope/pkg/util/metrics"
	"github.com/sirupsen/logrus"

	"github.com/dgraph-io/badger/v2"
)

type Cache struct {
	db     *badger.DB
	lfu    *lfu.Cache
	prefix string

	alwaysSave    bool
	evictionsDone chan struct{}
	flushOnce     sync.Once

	hitCounter          string
	missCounter         string
	storageReadCounter  string
	storageWriteCounter string

	// Bytes serializes objects before they go into storage. Users are required to define this one
	Bytes func(k string, v interface{}) ([]byte, error)
	// FromBytes deserializes object coming from storage. Users are required to define this one
	FromBytes func(k string, v []byte) (interface{}, error)
	// New creates a new object when there's no object in cache or storage. Optional
	New func(k string) interface{}
}

func New(db *badger.DB, prefix, humanReadableName string) *Cache {
	evictionChannel := make(chan lfu.Eviction)
	writeBackChannel := make(chan lfu.Eviction)

	l := lfu.New()

	// eviction channel for saving cache items to disk
	l.EvictionChannel = evictionChannel
	l.WriteBackChannel = writeBackChannel

	// disable the eviction based on upper and lower bound
	l.UpperBound = 0
	l.LowerBound = 0

	cache := &Cache{
		db:  db,
		lfu: l,

		prefix:        prefix,
		evictionsDone: make(chan struct{}),

		hitCounter:          "cache_" + humanReadableName + "_hit",
		missCounter:         "cache_" + humanReadableName + "_miss",
		storageReadCounter:  "storage_" + humanReadableName + "_read",
		storageWriteCounter: "storage_" + humanReadableName + "_write",
	}

	// start a goroutine for saving the evicted cache items to disk

	go func() {
		for {
			e, ok := <-evictionChannel
			if !ok {
				break
			}
			cache.saveToDisk(e.Key, e.Value)

		}
		cache.evictionsDone <- struct{}{}
	}()

	// start a goroutine for saving the evicted cache items to disk
	go func() {
		for {
			e, ok := <-writeBackChannel
			if !ok {
				break
			}
			cache.saveToDisk(e.Key, e.Value)
		}
	}()

	return cache
}

func (cache *Cache) Put(key string, val interface{}) {
	cache.lfu.Set(key, val)
	if cache.alwaysSave {
		cache.saveToDisk(key, val)
	}
}

func (cache *Cache) saveToDisk(key string, val interface{}) error {
	logrus.WithFields(logrus.Fields{
		"prefix": cache.prefix,
		"key":    key,
	}).Debug("saving to disk")

	// serialize the key and value
	buf, err := cache.Bytes(key, val)
	if err != nil {
		return fmt.Errorf("serialize key and value: %v", err)
	}

	metrics.Count(cache.storageWriteCounter, 1)
	// update the kv to badger
	if err := cache.db.Update(func(txn *badger.Txn) error {
		return txn.SetEntry(badger.NewEntry([]byte(cache.prefix+key), buf))
	}); err != nil {
		return fmt.Errorf("save to disk: %v", err)
	}
	return nil
}

func (cache *Cache) Flush() {
	cache.flushOnce.Do(func() {
		// evict all the items in cache
		cache.lfu.Evict(cache.lfu.Len())

		close(cache.lfu.EvictionChannel)
		close(cache.lfu.WriteBackChannel)

		// wait until all evictions are done
		<-cache.evictionsDone
	})
}

// Evict performs cache evictions. The difference between Evict and WriteBack is that evictions happen when cache grows
// above allowed threshold and write-back calls happen constantly, making pyroscope more crash-resilient.
// See https://github.com/pyroscope-io/pyroscope/issues/210 for more context
func (cache *Cache) Evict(percent float64) {
	cache.lfu.Evict(int(float64(cache.lfu.Len()) * percent))
}

// See Evict for more information on this
func (cache *Cache) WriteBack() {
	cache.lfu.WriteBack(cache.lfu.Len())
}

func (cache *Cache) Delete(key string) error {
	cache.lfu.Delete(key)

	err := cache.db.Update(func(txn *badger.Txn) error {
		return txn.Delete([]byte(cache.prefix + key))
	})

	return err
}

func (cache *Cache) Get(key string) (interface{}, error) {
	// find the key from cache first
	val := cache.lfu.Get(key)
	if val != nil {
		metrics.Count(cache.hitCounter, 1)
		return val, nil
	}
	logrus.WithField("key", key).Debug("lfu miss")
	metrics.Count(cache.missCounter, 1)

	var copied []byte
	// read the value from badger
	if err := cache.db.View(func(txn *badger.Txn) error {
		item, err := txn.Get([]byte(cache.prefix + key))
		if err != nil {
			if err == badger.ErrKeyNotFound {
				return nil
			}

			return fmt.Errorf("read from badger: %v", err)
		}

		if err := item.Value(func(val []byte) error {
			copied = append([]byte{}, val...)
			return nil
		}); err != nil {
			return fmt.Errorf("retrieve value from item: %v", err)
		}
		return nil
	}); err != nil {
		return nil, fmt.Errorf("badger view: %v", err)
	}

	// if it's not found from badger, create a new object
	if copied == nil {
		logrus.WithField("key", key).Debug("storage miss")

		if cache.New == nil {
			return nil, errors.New("cache's New function is nil")
		}

		newVal := cache.New(key)
		cache.lfu.Set(key, newVal)
		return newVal, nil
	}

	// deserialize the object from storage
	metrics.Count(cache.storageReadCounter, 1)
	val, err := cache.FromBytes(key, copied)
	if err != nil {
		return nil, fmt.Errorf("deserialize the object: %v", err)
	}
	cache.lfu.Set(key, val)
	// if it needs to save to disk
	if cache.alwaysSave {
		cache.saveToDisk(key, val)
	}

	logrus.WithField("key", key).Debug("storage hit")
	return val, nil
}

func (cache *Cache) Size() uint64 {
	return uint64(cache.lfu.Len())
}

<<<<<<< HEAD
func (cache *Cache) Delete(key string) error {
	lg := logrus.WithField("key", key)

	if cache.lfu.UpperBound > 0 {
		// TODO: No delete function in cache
	}

	err := cache.db.Update(func(txn *badger.Txn) error {
		if err := txn.Delete([]byte(cache.prefix + key)); err != nil {
			if err == badger.ErrKeyNotFound {
				lg.Errorf("key not found: %v", err)
				return nil
			}

			lg.Errorf("%v", err)
			return err
		}
		return nil
	})
	if err != nil {
		lg.Errorf("failed to delete from db: %v", err)
		return err
	}

	lg.Debugf("%s deleted from storage", key)
	return nil
=======
func (cache *Cache) Len() int {
	return cache.lfu.Len()
>>>>>>> 351586df
}<|MERGE_RESOLUTION|>--- conflicted
+++ resolved
@@ -219,35 +219,6 @@
 	return uint64(cache.lfu.Len())
 }
 
-<<<<<<< HEAD
-func (cache *Cache) Delete(key string) error {
-	lg := logrus.WithField("key", key)
-
-	if cache.lfu.UpperBound > 0 {
-		// TODO: No delete function in cache
-	}
-
-	err := cache.db.Update(func(txn *badger.Txn) error {
-		if err := txn.Delete([]byte(cache.prefix + key)); err != nil {
-			if err == badger.ErrKeyNotFound {
-				lg.Errorf("key not found: %v", err)
-				return nil
-			}
-
-			lg.Errorf("%v", err)
-			return err
-		}
-		return nil
-	})
-	if err != nil {
-		lg.Errorf("failed to delete from db: %v", err)
-		return err
-	}
-
-	lg.Debugf("%s deleted from storage", key)
-	return nil
-=======
 func (cache *Cache) Len() int {
 	return cache.lfu.Len()
->>>>>>> 351586df
 }