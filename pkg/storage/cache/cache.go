--- conflicted
+++ resolved
@@ -144,15 +144,10 @@
 		cache.saveToDisk(key, val)
 	}
 
-<<<<<<< HEAD
-	lg.Debug("storage hit")
-	return val
+	logrus.WithField("key", key).Debug("storage hit")
+	return val, nil
 }
 
 func (cache *Cache) Size() uint64 {
 	return uint64(cache.lfu.Len())
-=======
-	logrus.WithField("key", key).Debug("storage hit")
-	return val, nil
->>>>>>> 81ba6c44
 }