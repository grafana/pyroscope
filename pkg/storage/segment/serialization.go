package segment

import (
	"bufio"
	"bytes"
	"io"
	"time"

	"github.com/pyroscope-io/pyroscope/pkg/util/serialization"
	"github.com/pyroscope-io/pyroscope/pkg/util/varint"
)

// serialization format version. it's not very useful right now, but it will be in the future
const currentVersion = 2

func (s *Segment) populateFromMetadata(metadata map[string]interface{}) {
	if v, ok := metadata["sampleRate"]; ok {
		s.sampleRate = uint32(v.(float64))
	}
	if v, ok := metadata["spyName"]; ok {
		s.spyName = v.(string)
	}
	if v, ok := metadata["units"]; ok {
		s.units = v.(string)
	}
	if v, ok := metadata["aggregationType"]; ok {
		s.aggregationType = v.(string)
	}
}

func (s *Segment) generateMetadata() map[string]interface{} {
	return map[string]interface{}{
		"sampleRate":      s.sampleRate,
		"spyName":         s.spyName,
		"units":           s.units,
		"aggregationType": s.aggregationType,
	}
}

func (s *Segment) Serialize(w io.Writer) error {
	s.m.RLock()
	defer s.m.RUnlock()

	varint.Write(w, currentVersion)

	serialization.WriteMetadata(w, s.generateMetadata())

	if s.root == nil {
		return nil
	}
	nodes := []*streeNode{s.root}
	for len(nodes) > 0 {
		n := nodes[0]
		varint.Write(w, uint64(n.depth))
		varint.Write(w, uint64(n.time.Unix()))
		varint.Write(w, n.samples)
		varint.Write(w, n.writes)
		p := uint64(0)
		if n.present {
			p = 1
		}
		varint.Write(w, p)
		nodes = nodes[1:]

		// depth
		// time
		// keyInChunks
		// children
		l := 0
		r := []*streeNode{}
		for _, v := range n.children {
			if v != nil {
				l++
				r = append(r, v)
			}
		}

		varint.Write(w, uint64(l))
		nodes = append(r, nodes...)
	}
	return nil
}

func Deserialize(r io.Reader) (*Segment, error) {
	s := New()
	br := bufio.NewReader(r) // TODO if it's already a bytereader skip

	// reads serialization format version, see comment at the top
	version, err := varint.Read(br)
	if err != nil {
		return nil, err
	}

	metadata, err := serialization.ReadMetadata(br)
	if err != nil {
		return nil, err
	}
	s.populateFromMetadata(metadata)

	parents := []*streeNode{nil}
	for len(parents) > 0 {
		depth, err := varint.Read(br)
		if err != nil {
			return nil, err
		}
		timeVal, err := varint.Read(br)
		if err != nil {
			return nil, err
		}
		samplesVal, err := varint.Read(br)
		if err != nil {
			return nil, err
		}
		var writesVal uint64
		if version >= 2 {
			writesVal, err = varint.Read(br)
			if err != nil {
				return nil, err
			}
		}
		presentVal, err := varint.Read(br)
		if err != nil {
			return nil, err
		}
		node := newNode(time.Unix(int64(timeVal), 0), int(depth), s.multiplier)
		if presentVal == 1 {
			node.present = true
		}
		node.samples = samplesVal
		node.writes = writesVal
		if s.root == nil {
			s.root = node
		}

		parent := parents[0]
		parents = parents[1:]
		if parent != nil {
			parent.replace(node)
		}
		childrenLen, err := varint.Read(br)
		if err != nil {
			return nil, err
		}

		r := []*streeNode{}
		for i := 0; i < int(childrenLen); i++ {
			r = append(r, node)
		}
		parents = append(r, parents...)
	}

	return s, nil
}

<<<<<<< HEAD
func (s *Segment) Bytes() []byte {
	b := bytes.Buffer{}
	s.Serialize(&b)
	return b.Bytes()
=======
func (t *Segment) Bytes() ([]byte, error) {
	b := bytes.Buffer{}
	if err := t.Serialize(&b); err != nil {
		return nil, err
	}
	return b.Bytes(), nil
>>>>>>> 2cc5f0ee
}

func FromBytes(p []byte) (*Segment, error) {
	return Deserialize(bytes.NewReader(p))
}<|MERGE_RESOLUTION|>--- conflicted
+++ resolved
@@ -152,19 +152,12 @@
 	return s, nil
 }
 
-<<<<<<< HEAD
-func (s *Segment) Bytes() []byte {
+func (s *Segment) Bytes() ([]byte, error) {
 	b := bytes.Buffer{}
-	s.Serialize(&b)
-	return b.Bytes()
-=======
-func (t *Segment) Bytes() ([]byte, error) {
-	b := bytes.Buffer{}
-	if err := t.Serialize(&b); err != nil {
+	if err := s.Serialize(&b); err != nil {
 		return nil, err
 	}
 	return b.Bytes(), nil
->>>>>>> 2cc5f0ee
 }
 
 func FromBytes(p []byte) (*Segment, error) {
