--- conflicted
+++ resolved
@@ -48,10 +48,7 @@
 	if s.root == nil {
 		return nil
 	}
-<<<<<<< HEAD
 
-=======
->>>>>>> 2cc5f0ee
 	nodes := []*streeNode{s.root}
 	for len(nodes) > 0 {
 		n := nodes[0]
