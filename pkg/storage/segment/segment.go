package segment

import (
	"fmt"
	"math/big"
	"sync"
	"time"
)

type streeNode struct {
	depth    int
	time     time.Time
	present  bool
	samples  uint64
	writes   uint64
	children []*streeNode
}

func (parent *streeNode) replace(child *streeNode) {
	i := child.time.Sub(parent.time) / durations[child.depth]
	parent.children[i] = child
}

func (sn *streeNode) relationship(st, et time.Time) rel {
	t2 := sn.time.Add(durations[sn.depth])
	return relationship(sn.time, t2, st, et)
}

func (sn *streeNode) cleanupRelationship(st time.Time) rel {
	t2 := sn.time.Add(durations[sn.depth])
	return cleanupRelationship(sn.time, t2, st)
}

func (sn *streeNode) endTime() time.Time {
	return sn.time.Add(durations[sn.depth])
}

func (sn *streeNode) overlapRead(st, et time.Time) *big.Rat {
	t2 := sn.time.Add(durations[sn.depth])
	return overlapRead(sn.time, t2, st, et, durations[0])
}

func (sn *streeNode) overlapWrite(st, et time.Time) *big.Rat {
	t2 := sn.time.Add(durations[sn.depth])
	return overlapWrite(sn.time, t2, st, et, durations[0])
}

func (sn *streeNode) findAddons() []Addon {
	res := []Addon{}
	if sn.present {
		res = append(res, Addon{
			Depth: sn.depth,
			T:     sn.time,
		})
	} else {
		for _, child := range sn.children {
			if child != nil {
				res = append(res, child.findAddons()...)
			}
		}
	}
	return res
}

func (sn *streeNode) put(st, et time.Time, samples uint64, cb func(n *streeNode, depth int, dt time.Time, r *big.Rat, addons []Addon)) {
	nodes := []*streeNode{sn}

	for len(nodes) > 0 {
		sn = nodes[0]
		nodes = nodes[1:]

		rel := sn.relationship(st, et)
		if rel != outside {
			childrenCount := 0
			createNewChildren := rel == inside || rel == overlap
			for i, v := range sn.children {
				if createNewChildren && v == nil { // maybe create a new child
					childT := sn.time.Truncate(durations[sn.depth]).Add(time.Duration(i) * durations[sn.depth-1])

					rel2 := relationship(childT, childT.Add(durations[sn.depth-1]), st, et)
					if rel2 != outside {
						sn.children[i] = newNode(childT, sn.depth-1, 10)
					}
				}

				if sn.children[i] != nil {
					childrenCount++
					nodes = append(nodes, sn.children[i])
				}
			}
			var addons []Addon

			r := sn.overlapWrite(st, et)
			fv, _ := r.Float64()
			sn.samples += uint64(float64(samples) * fv)
			sn.writes += uint64(1)

			//  relationship                               overlap read             overlap write
			// 	inside  rel = iota   // | S E |            <1                       1/1
			// 	match                // matching ranges    1/1                      1/1
			// 	outside              // | | S E            0/1                      0/1
			// 	overlap              // | S | E            <1                       <1
			// 	contain              // S | | E            1/1                      <1

			if rel == match || rel == contain || childrenCount > 1 || sn.present {
				if !sn.present {
					addons = sn.findAddons()
				}

				cb(sn, sn.depth, sn.time, r, addons)
				sn.present = true
			}
		}
	}
}

func normalize(st, et time.Time) (time.Time, time.Time) {
	st = st.Truncate(durations[0])
	et2 := et.Truncate(durations[0])
	if et2.Equal(et) && !st.Equal(et2) {
		return st, et
	}
	return st, et2.Add(durations[0])
}

func normalizeTime(t time.Time) time.Time {
	return t.Truncate(durations[0])
}

//  relationship                               overlap read             overlap write
// 	inside  rel = iota   // | S E |            <1                       1/1
// 	match                // matching ranges    1/1                      1/1
// 	outside              // | | S E            0/1                      0/1
// 	overlap              // | S | E            <1                       <1
// 	contain              // S | | E            1/1                      <1
func (sn *streeNode) get(st, et time.Time, cb func(sn *streeNode, d int, t time.Time, r *big.Rat)) {
	rel := sn.relationship(st, et)
	if sn.present && (rel == contain || rel == match) {
		cb(sn, sn.depth, sn.time, big.NewRat(1, 1))
	} else if rel != outside { // inside or overlap
		if sn.present && len(sn.children) == 0 {
			// TODO: I did not test this logic as extensively as I would love to.
			//   See https://github.com/pyroscope-io/pyroscope/issues/28 for more context and ideas on what to do
			cb(sn, sn.depth, sn.time, sn.overlapRead(st, et))
		} else {
			// if current node doesn't have a tree present or has children, defer to children
			for _, v := range sn.children {
				if v != nil {
					v.get(st, et, cb)
				}
			}
		}
	}
}

func (sn *streeNode) cleanup(timeThreshold time.Time, cb func(depth int, t time.Time)) bool {
	hasData := false
	rel := sn.cleanupRelationship(timeThreshold)
	if sn.present && (rel == inside || rel == match) {
		cb(sn.depth, sn.time)

		for _, v := range sn.children {
			if v != nil {
				ok := v.cleanup(timeThreshold, cb)
				hasData = hasData || ok
			}
		}
		return hasData
	}

	return true
}

type Segment struct {
	m          sync.RWMutex
	resolution time.Duration
	multiplier int
	root       *streeNode
	durations  []time.Duration

	spyName         string
	sampleRate      uint32
	units           string
	aggregationType string
}

func newNode(t time.Time, depth, multiplier int) *streeNode {
	sn := &streeNode{
		depth: depth,
		time:  t,
	}
	if depth > 0 {
		sn.children = make([]*streeNode, multiplier)
	}
	return sn
}

func New() *Segment {
	st := &Segment{
		resolution: resolution,
		multiplier: multiplier,
		durations:  durations,
	}

	return st
}

// TODO: DRY
func maxTime(a, b time.Time) time.Time {
	if a.After(b) {
		return a
	}
	return b
}

func minTime(a, b time.Time) time.Time {
	if a.Before(b) {
		return a
	}
	return b
}

func (s *Segment) growTree(st, et time.Time) {
	var prevVal *streeNode
	if s.root != nil {
		st = minTime(st, s.root.time)
		et = maxTime(et, s.root.endTime())
	} else {
		st = st.Truncate(s.durations[0])
		s.root = newNode(st, 0, s.multiplier)
	}

	for {
		rel := s.root.relationship(st, et)

		if rel == inside || rel == match {
			break
		}

		prevVal = s.root
		newDepth := prevVal.depth + 1
		s.root = newNode(prevVal.time.Truncate(s.durations[newDepth]), newDepth, s.multiplier)
		if prevVal != nil {
			s.root.samples = prevVal.samples
			s.root.writes = prevVal.writes
			s.root.replace(prevVal)
		}
	}
}

type Addon struct {
	Depth int
	T     time.Time
}

// TODO: simplify arguments
func (s *Segment) Put(st, et time.Time, samples uint64, cb func(depth int, t time.Time, r *big.Rat, addons []Addon)) {
	s.m.Lock()
	defer s.m.Unlock()

	st, et = normalize(st, et)
	s.growTree(st, et)
	v := newVis()
	s.root.put(st, et, samples, func(sn *streeNode, depth int, tm time.Time, r *big.Rat, addons []Addon) {
		v.add(sn, r, true)
		cb(depth, tm, r, addons)
	})
	v.print(fmt.Sprintf("/tmp/0-put-%s-%s.html", st.String(), et.String()))
}

// TODO: simplify arguments
func (s *Segment) Get(st, et time.Time, cb func(depth int, samples, writes uint64, t time.Time, r *big.Rat)) {
	s.m.RLock()
	defer s.m.RUnlock()

	st, et = normalize(st, et)
	if s.root == nil {
		return
	}
	// divider := int(et.Sub(st) / durations[0])
	v := newVis()
	s.root.get(st, et, func(sn *streeNode, depth int, t time.Time, r *big.Rat) {
		// TODO: pass m / d from .get() ?
		v.add(sn, r, true)
		cb(depth, sn.samples, sn.writes, t, r)
	})
	v.print(fmt.Sprintf("/tmp/0-get-%s-%s.html", st.String(), et.String()))
}

func (s *Segment) Cleanup(timeThreshold time.Time, cb func(depth int, t time.Time)) bool {
	s.m.RLock()
	defer s.m.RUnlock()

<<<<<<< HEAD
	timeThreshold = normalizeTime(timeThreshold)
	if s.root == nil {
		return false
	}

	return s.root.cleanup(timeThreshold, func(depth int, t time.Time) {
		cb(depth, t)
	})
}

// TODO: this should be refactored
func (s *Segment) SetMetadata(spyName string, sampleRate int, units, aggregationType string) {
=======
func (s *Segment) SetMetadata(spyName string, sampleRate uint32, units, aggregationType string) {
>>>>>>> cfcc0a2e
	s.spyName = spyName
	s.sampleRate = sampleRate
	s.units = units
	s.aggregationType = aggregationType
}

func (s *Segment) SpyName() string {
	return s.spyName
}

func (s *Segment) SampleRate() uint32 {
	return s.sampleRate
}

func (s *Segment) Units() string {
	return s.units
}
func (s *Segment) AggregationType() string {
	return s.aggregationType
}<|MERGE_RESOLUTION|>--- conflicted
+++ resolved
@@ -291,7 +291,6 @@
 	s.m.RLock()
 	defer s.m.RUnlock()
 
-<<<<<<< HEAD
 	timeThreshold = normalizeTime(timeThreshold)
 	if s.root == nil {
 		return false
@@ -303,10 +302,7 @@
 }
 
 // TODO: this should be refactored
-func (s *Segment) SetMetadata(spyName string, sampleRate int, units, aggregationType string) {
-=======
 func (s *Segment) SetMetadata(spyName string, sampleRate uint32, units, aggregationType string) {
->>>>>>> cfcc0a2e
 	s.spyName = spyName
 	s.sampleRate = sampleRate
 	s.units = units
