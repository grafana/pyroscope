package storage

import (
	"strconv"

	. "github.com/onsi/ginkgo"
	. "github.com/onsi/gomega"
	"github.com/pyroscope-io/pyroscope/pkg/config"
	"github.com/pyroscope-io/pyroscope/pkg/storage/tree"
	"github.com/pyroscope-io/pyroscope/pkg/testing"
<<<<<<< HEAD
	"time"
=======
	"github.com/sirupsen/logrus"
>>>>>>> cfcc0a2e
)

// 21:22:08      air |  (time.Duration) 10s,
// 21:22:08      air |  (time.Duration) 1m40s,
// 21:22:08      air |  (time.Duration) 16m40s,
// 21:22:08      air |  (time.Duration) 2h46m40s,
// 21:22:08      air |  (time.Duration) 27h46m40s,
// 21:22:08      air |  (time.Duration) 277h46m40s,
// 21:22:08      air |  (time.Duration) 2777h46m40s,
// 21:22:08      air |  (time.Duration) 27777h46m40s

var (
	s  *Storage
	s2 *Storage
)

var _ = Describe("storage package", func() {
	logrus.SetLevel(logrus.WarnLevel)

	testing.WithConfig(func(cfg **config.Config) {
		JustBeforeEach(func() {
			var err error
			s, err = New(&(*cfg).Server)
			Expect(err).ToNot(HaveOccurred())
		})

		Context("smoke tests", func() {
			Context("check segment cache", func() {
				It("works correctly", func() {
					tree := tree.New()

					size := 32
					treeKey := make([]byte, size)
					for i := 0; i < size; i++ {
						treeKey[i] = 'a'
					}
					for i := 0; i < 60; i++ {
						k := string(treeKey) + strconv.Itoa(i+1)
						tree.Insert([]byte(k), uint64(i+1))

						key, _ := ParseKey("tree key" + strconv.Itoa(i+1))
						err := s.Put(&PutInput{
							Key:        key,
							Val:        tree,
							SpyName:    "testspy",
							SampleRate: 100,
						})
						Expect(err).ToNot(HaveOccurred())
					}
					Expect(s.Close()).ToNot(HaveOccurred())
				})
			})
			Context("simple 10 second write", func() {
				It("works correctly", func() {
					tree := tree.New()
					tree.Insert([]byte("a;b"), uint64(1))
					tree.Insert([]byte("a;c"), uint64(2))
					st := testing.SimpleTime(10)
					et := testing.SimpleTime(19)
					st2 := testing.SimpleTime(0)
					et2 := testing.SimpleTime(30)
					key, _ := ParseKey("foo")

					err := s.Put(&PutInput{
						StartTime:  st,
						EndTime:    et,
						Key:        key,
						Val:        tree,
						SpyName:    "testspy",
						SampleRate: 100,
					})
					Expect(err).ToNot(HaveOccurred())

					gOut, err := s.Get(&GetInput{
						StartTime: st2,
						EndTime:   et2,
						Key:       key,
					})

					Expect(err).ToNot(HaveOccurred())
					Expect(gOut.Tree).ToNot(BeNil())
					Expect(gOut.Tree.String()).To(Equal(tree.String()))
					Expect(s.Close()).ToNot(HaveOccurred())
				})
			})
			Context("simple 20 second write", func() {
				It("works correctly", func() {
					tree := tree.New()
					tree.Insert([]byte("a;b"), uint64(2))
					tree.Insert([]byte("a;c"), uint64(4))
					st := testing.SimpleTime(10)
					et := testing.SimpleTime(29)
					st2 := testing.SimpleTime(0)
					et2 := testing.SimpleTime(30)
					key, _ := ParseKey("foo")

					err := s.Put(&PutInput{
						StartTime:  st,
						EndTime:    et,
						Key:        key,
						Val:        tree,
						SpyName:    "testspy",
						SampleRate: 100,
					})
					Expect(err).ToNot(HaveOccurred())

					gOut, err := s.Get(&GetInput{
						StartTime: st2,
						EndTime:   et2,
						Key:       key,
					})

					Expect(err).ToNot(HaveOccurred())
					Expect(gOut.Tree).ToNot(BeNil())
					Expect(gOut.Tree.String()).To(Equal(tree.String()))
					Expect(s.Close()).ToNot(HaveOccurred())
				})
			})

			It("persist data between restarts", func() {
				tree := tree.New()
				tree.Insert([]byte("a;b"), uint64(1))
				tree.Insert([]byte("a;c"), uint64(2))
				st := testing.SimpleTime(10)
				et := testing.SimpleTime(19)
				st2 := testing.SimpleTime(0)
				et2 := testing.SimpleTime(30)
				key, _ := ParseKey("foo")

				err := s.Put(&PutInput{
					StartTime:  st,
					EndTime:    et,
					Key:        key,
					Val:        tree,
					SpyName:    "testspy",
					SampleRate: 100,
				})
				Expect(err).ToNot(HaveOccurred())

				gOut, err := s.Get(&GetInput{
					StartTime: st2,
					EndTime:   et2,
					Key:       key,
				})

				Expect(err).ToNot(HaveOccurred())
				Expect(gOut.Tree).ToNot(BeNil())
				Expect(gOut.Tree.String()).To(Equal(tree.String()))
				Expect(s.Close()).ToNot(HaveOccurred())

				s2, err = New(&(*cfg).Server)
				Expect(err).ToNot(HaveOccurred())

				gOut2, err := s2.Get(&GetInput{
					StartTime: st2,
					EndTime:   et2,
					Key:       key,
				})
				Expect(err).ToNot(HaveOccurred())
				Expect(gOut2.Tree).ToNot(BeNil())
				Expect(gOut2.Tree.String()).To(Equal(tree.String()))
			})
		})
	})
})

var _ = Describe("StorageCleanup", func() {
	testing.WithConfig(func(cfg **config.Config) {
		JustBeforeEach(func() {
			var err error
			s, err = New(*cfg)
			Expect(err).ToNot(HaveOccurred())
		})

		Context("testStorageCleanup", func() {
			It("cleanupWorks", func() {
				tree := tree.New()
				tree.Insert([]byte("a;b"), uint64(1))
				tree.Insert([]byte("a;c"), uint64(2))
				st := time.Now().UTC().Add(time.Hour * 24 * 10 * -1)
				et := time.Now().UTC().Add(time.Hour * 24 * 10 * -1).Add(time.Second * 10)
				key, _ := ParseKey("foo")

				err := s.Put(&PutInput{
					StartTime:  st,
					EndTime:    et,
					Key:        key,
					Val:        tree,
					SpyName:    "testspy",
					SampleRate: 100,
				})
				Expect(err).ToNot(HaveOccurred())
				Expect(s.Cleanup()).ToNot(HaveOccurred())
				Expect(s.Close()).ToNot(HaveOccurred())
			})
		})

		Context("testStorageCleanup2", func() {
			It("cleanupDoesNotWorkAsOutOfTimeRange", func() {
				tree := tree.New()
				tree.Insert([]byte("a;b"), uint64(1))
				tree.Insert([]byte("a;c"), uint64(2))
				st := testing.SimpleTime(10)
				et := testing.SimpleTime(20)
				key, _ := ParseKey("foo")

				err := s.Put(&PutInput{
					StartTime:  st,
					EndTime:    et,
					Key:        key,
					Val:        tree,
					SpyName:    "testspy",
					SampleRate: 100,
				})
				Expect(err).ToNot(HaveOccurred())
				Expect(s.Cleanup()).ToNot(HaveOccurred())
				Expect(s.Close()).ToNot(HaveOccurred())
			})
		})
	})
})<|MERGE_RESOLUTION|>--- conflicted
+++ resolved
@@ -2,17 +2,14 @@
 
 import (
 	"strconv"
+	"time"
 
 	. "github.com/onsi/ginkgo"
 	. "github.com/onsi/gomega"
 	"github.com/pyroscope-io/pyroscope/pkg/config"
 	"github.com/pyroscope-io/pyroscope/pkg/storage/tree"
 	"github.com/pyroscope-io/pyroscope/pkg/testing"
-<<<<<<< HEAD
-	"time"
-=======
 	"github.com/sirupsen/logrus"
->>>>>>> cfcc0a2e
 )
 
 // 21:22:08      air |  (time.Duration) 10s,
