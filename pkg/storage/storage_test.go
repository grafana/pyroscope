--- conflicted
+++ resolved
@@ -1,31 +1,21 @@
 package storage
 
 import (
-<<<<<<< HEAD
 	"os"
 	"runtime"
 	"strconv"
 	"time"
-=======
-	"strconv"
->>>>>>> 2cc5f0ee
 
 	. "github.com/onsi/ginkgo"
 	. "github.com/onsi/gomega"
 	"github.com/pyroscope-io/pyroscope/pkg/config"
 	"github.com/pyroscope-io/pyroscope/pkg/storage/tree"
 	"github.com/pyroscope-io/pyroscope/pkg/testing"
-<<<<<<< HEAD
 	"github.com/shirou/gopsutil/mem"
 	"github.com/sirupsen/logrus"
 	stats "gopkg.in/alexcesaro/statsd.v2"
-=======
-	"github.com/sirupsen/logrus"
->>>>>>> 2cc5f0ee
 )
 
-// 21:22:08      air |  (time.Duration) 10s,
-// 21:22:08      air |  (time.Duration) 1m40s,
 // 21:22:08      air |  (time.Duration) 16m40s,
 // 21:22:08      air |  (time.Duration) 2h46m40s,
 // 21:22:08      air |  (time.Duration) 27h46m40s,
@@ -48,11 +38,7 @@
 })
 
 var _ = Describe("storage package", func() {
-<<<<<<< HEAD
 	logrus.SetLevel(logrus.InfoLevel)
-=======
-	logrus.SetLevel(logrus.WarnLevel)
->>>>>>> 2cc5f0ee
 
 	testing.WithConfig(func(cfg **config.Config) {
 		JustBeforeEach(func() {
