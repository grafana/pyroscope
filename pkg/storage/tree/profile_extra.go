package tree

// These functions are kept separately as profile.pb.go is a generated file

import (
	"sort"

	"github.com/pyroscope-io/pyroscope/pkg/agent/spy"
	"github.com/valyala/bytebufferpool"
)

type cacheKey []int64

type cacheEntry struct {
	key cacheKey
	val *spy.Labels
}
type cache struct {
	data []*cacheEntry
}

func newCache() *cache {
	return &cache{
		data: []*cacheEntry{},
	}
}

func getCacheKey(l []*Label) cacheKey {
	r := []int64{}
	for _, x := range l {
		if x.Str != 0 {
			r = append(r, x.Key, x.Str)
		}
	}
	return r
}

func eq(a, b []int64) bool {
	if len(a) != len(b) {
		return false
	}
	for i, v := range a {
		if v != b[i] {
			return false
		}
	}
	return true
}

func (c *cache) pprofLabelsToSpyLabels(x *Profile, pprofLabels []*Label) *spy.Labels {
	k := getCacheKey(pprofLabels)
	for _, e := range c.data {
		if eq(e.key, k) {
			return e.val
		}
	}

	l := spy.NewLabels()
	for _, pl := range pprofLabels {
		if pl.Str != 0 {
			l.Set(x.StringTable[pl.Key], x.StringTable[pl.Str])
		}
	}
	newVal := &cacheEntry{
		key: k,
		val: l,
	}
	c.data = append(c.data, newVal)
	return l
}

func (x *Profile) Get(sampleType string, cb func(labels *spy.Labels, name []byte, val int)) error {
	valueIndex := 0
	if sampleType != "" {
		for i, v := range x.SampleType {
			if x.StringTable[v.Type] == sampleType {
				valueIndex = i
				break
			}
		}
	}

	labelsCache := newCache()

	b := bytebufferpool.Get()
	defer bytebufferpool.Put(b)

	for _, s := range x.Sample {
		for i := len(s.LocationId) - 1; i >= 0; i-- {
			name, ok := FindFunctionName(x, s.LocationId[i])
			if !ok {
				continue
			}
			if b.Len() > 0 {
				_ = b.WriteByte(';')
			}
			_, _ = b.WriteString(name)
		}

		labels := labelsCache.pprofLabelsToSpyLabels(x, s.Label)
		cb(labels, b.Bytes(), int(s.Value[valueIndex]))

		b.Reset()
	}

	return nil
}

<<<<<<< HEAD
func (x *Profile) SampleTypes() []string {
	r := []string{}
	for _, v := range x.SampleType {
		r = append(r, x.StringTable[v.Type])
	}
	return r
}

func (x *Profile) findFunctionName(locID uint64) (string, bool) {
	if loc, ok := x.findLocation(locID); ok {
		if fn, ok := x.findFunction(loc.Line[0].FunctionId); ok {
=======
func FindFunctionName(x *Profile, locID uint64) (string, bool) {
	if loc, ok := FindLocation(x, locID); ok {
		if fn, ok := FindFunction(x, loc.Line[0].FunctionId); ok {
>>>>>>> de35338b
			return x.StringTable[fn.Name], true
		}
	}
	return "", false
}

func FindLocation(x *Profile, lid uint64) (*Location, bool) {
	idx := sort.Search(len(x.Location), func(i int) bool {
		return x.Location[i].Id >= lid
	})
	if idx < len(x.Location) {
		if l := x.Location[idx]; l.Id == lid {
			return l, true
		}
	}
	return nil, false
}

func FindFunction(x *Profile, fid uint64) (*Function, bool) {
	idx := sort.Search(len(x.Function), func(i int) bool {
		return x.Function[i].Id >= fid
	})
	if idx < len(x.Function) {
		if f := x.Function[idx]; f.Id == fid {
			return f, true
		}
	}
	return nil, false
}<|MERGE_RESOLUTION|>--- conflicted
+++ resolved
@@ -106,7 +106,6 @@
 	return nil
 }
 
-<<<<<<< HEAD
 func (x *Profile) SampleTypes() []string {
 	r := []string{}
 	for _, v := range x.SampleType {
@@ -115,14 +114,9 @@
 	return r
 }
 
-func (x *Profile) findFunctionName(locID uint64) (string, bool) {
-	if loc, ok := x.findLocation(locID); ok {
-		if fn, ok := x.findFunction(loc.Line[0].FunctionId); ok {
-=======
 func FindFunctionName(x *Profile, locID uint64) (string, bool) {
 	if loc, ok := FindLocation(x, locID); ok {
 		if fn, ok := FindFunction(x, loc.Line[0].FunctionId); ok {
->>>>>>> de35338b
 			return x.StringTable[fn.Name], true
 		}
 	}
