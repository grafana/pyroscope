package tree

import (
	"bytes"
	"encoding/json"
	"math/big"
	"sort"
	"sync"

	"github.com/pyroscope-io/pyroscope/pkg/structs/merge"
)

type jsonableSlice []byte

type treeNode struct {
	Name          jsonableSlice `json:"name,string"`
	Total         uint64        `json:"total"`
	Self          uint64        `json:"self"`
	ChildrenNodes []*treeNode   `json:"children"`
}

func (a jsonableSlice) MarshalJSON() ([]byte, error) {
	return json.Marshal(string(a))
}

func (n *treeNode) clone(m, d uint64) *treeNode {
	newNode := &treeNode{
		Name:  n.Name,
		Total: n.Total * m / d,
		Self:  n.Self * m / d,
	}
	newNode.ChildrenNodes = make([]*treeNode, len(n.ChildrenNodes))
	for i, cn := range n.ChildrenNodes {
		newNode.ChildrenNodes[i] = cn.clone(m, d)
	}
	return newNode
}

func newNode(label []byte) *treeNode {
	return &treeNode{
		Name:          label,
		ChildrenNodes: []*treeNode{},
	}
}

const semicolon = byte(';')

type Tree struct {
	sync.RWMutex
	root *treeNode
}

func New() *Tree {
	return &Tree{
		root: newNode([]byte{}),
	}
}

func (t *Tree) Merge(srcTrieI merge.Merger) {
	srcTrie := srcTrieI.(*Tree)

	srcNodes := make([]*treeNode, 0, 128)
	srcNodes = append(srcNodes, srcTrie.root)

	dstNodes := make([]*treeNode, 0, 128)
	dstNodes = append(dstNodes, t.root)

	for len(srcNodes) > 0 {
		st := srcNodes[0]
		srcNodes = srcNodes[1:]

		dt := dstNodes[0]
		dstNodes = dstNodes[1:]

		dt.Self += st.Self
		dt.Total += st.Total

		for _, srcChildNode := range st.ChildrenNodes {
			dstChildNode := dt.insert(srcChildNode.Name)
			srcNodes = prependTreeNode(srcNodes, srcChildNode)
			dstNodes = prependTreeNode(dstNodes, dstChildNode)
		}
	}
}

func (t *Tree) Diff(x *Tree) *Tree {
	srcNodes := make([]*treeNode, 1, 128)
	srcNodes[0] = x.root

	dstNodes := make([]*treeNode, 1, 128)
	dstNodes[0] = t.root

	for len(srcNodes) > 0 {
		sn := srcNodes[0]
		srcNodes = srcNodes[1:]

		dn := dstNodes[0]
		dstNodes = dstNodes[1:]

		if sn.Total < dn.Total || sn.Self < dn.Self {
			// src note can not be less than dst node: x always > t.
			dn.Total = 0
			dn.Self = 0
			dn.ChildrenNodes = nil
			continue
		}

		dn.Total = sn.Total - dn.Total
		dn.Self = sn.Self - dn.Self

		var d int
		for _, sc := range sn.ChildrenNodes {
			dc := dn.insert(sc.Name)
			if sc.Total == dc.Total && sc.Self == dc.Self {
				dn.removeAt(d)
				continue
			}
			dstNodes = prependTreeNode(dstNodes, dc)
			srcNodes = prependTreeNode(srcNodes, sc)
			d++
		}
		// Reclaim removed nodes space.
		for i := d; i < len(dn.ChildrenNodes); i++ {
			dn.ChildrenNodes[i] = nil
		}
		dn.ChildrenNodes = dn.ChildrenNodes[:d]
	}

	return t
}

func prependTreeNode(s []*treeNode, x *treeNode) []*treeNode {
	s = append(s, nil)
	copy(s[1:], s)
	s[0] = x
	return s
}

func prependBytes(s [][]byte, x []byte) [][]byte {
	s = append(s, nil)
	copy(s[1:], s)
	s[0] = x
	return s
}

func prependInt(s []int, x int) []int {
	s = append(s, 0)
	copy(s[1:], s)
	s[0] = x
	return s
}

func (t *Tree) String() string {
	return t.Collapsed()
}

func (n *treeNode) insert(targetLabel []byte) *treeNode {
	i := sort.Search(len(n.ChildrenNodes), func(i int) bool {
		return bytes.Compare(n.ChildrenNodes[i].Name, targetLabel) >= 0
	})
	if i > len(n.ChildrenNodes)-1 || !bytes.Equal(n.ChildrenNodes[i].Name, targetLabel) {
		l := make([]byte, len(targetLabel))
		copy(l, targetLabel)
		child := newNode(l)
		n.ChildrenNodes = append(n.ChildrenNodes, child)
		copy(n.ChildrenNodes[i+1:], n.ChildrenNodes[i:])
		n.ChildrenNodes[i] = child
	}
	return n.ChildrenNodes[i]
}

<<<<<<< HEAD
func (n *treeNode) removeAt(i int) {
	n.ChildrenNodes[i] = nil
	n.ChildrenNodes = append(n.ChildrenNodes[:i], n.ChildrenNodes[i+1:]...)
=======
func (n *treeNode) insertString(targetLabel string) *treeNode {
	i, j := 0, len(n.ChildrenNodes)
	for i < j {
		m := (i + j) >> 1
		for k, b := range []byte(targetLabel) {
			if k >= len(n.ChildrenNodes[m].Name) || b > n.ChildrenNodes[m].Name[k] {
				// targetLabel > n.ChildrenNodes[m].Name
				i = m + 1
				break
			}
			if b < n.ChildrenNodes[m].Name[k] {
				// targetLabel < n.ChildrenNodes[m].Name
				j = m
				break
			}
			if k == len(targetLabel)-1 {
				if len(targetLabel) == len(n.ChildrenNodes[m].Name) {
					// targetLabel == n.ChildrenNodes[m].Name
					return n.ChildrenNodes[m]
				}
				// targetLabel < n.ChildrenNodes[m].Name
				j = m
			}
		}
	}
	l := []byte(targetLabel)
	child := newNode(l)
	n.ChildrenNodes = append(n.ChildrenNodes, child)
	copy(n.ChildrenNodes[i+1:], n.ChildrenNodes[i:])
	n.ChildrenNodes[i] = child
	return n.ChildrenNodes[i]
>>>>>>> b6282c34
}

func (t *Tree) InsertInt(key []byte, value int) { t.Insert(key, uint64(value)) }

func (t *Tree) Insert(key []byte, value uint64) {
	node := t.root
	var offset int
	for i, k := range key {
		if k == semicolon {
			node.Total += value
			node = node.insert(key[offset:i])
			offset = i + 1
		}
	}
	if offset < len(key) {
		node.Total += value
		node = node.insert(key[offset:])
	}
	node.Total += value
	node.Self += value
}

func (t *Tree) InsertStack(stack [][]byte, v uint64) {
	n := t.root
	for j := range stack {
		n.Total += v
		n = n.insert(stack[j])
	}
	// Leaf.
	n.Total += v
	n.Self += v
}

func (t *Tree) InsertStackString(stack []string, v uint64) {
	n := t.root
	for j := range stack {
		n.Total += v
		n = n.insertString(stack[j])
	}
	// Leaf.
	n.Total += v
	n.Self += v
}

func (t *Tree) Iterate(cb func(key []byte, val uint64)) {
	nodes := []*treeNode{t.root}
	prefixes := make([][]byte, 1)
	prefixes[0] = make([]byte, 0)
	for len(nodes) > 0 { // bfs
		node := nodes[0]
		nodes = nodes[1:]

		prefix := prefixes[0]
		prefixes = prefixes[1:]

		label := append(prefix, semicolon) // byte(';'),
		l := node.Name
		label = append(label, l...) // byte(';'),

		cb(label, node.Self)

		nodes = append(node.ChildrenNodes, nodes...)
		for i := 0; i < len(node.ChildrenNodes); i++ {
			prefixes = prependBytes(prefixes, label)
		}
	}
}

func (t *Tree) IterateStacks(cb func(name string, self uint64, stack []string)) {
	nodes := []*treeNode{t.root}
	parents := make(map[*treeNode]*treeNode)
	for len(nodes) > 0 {
		node := nodes[0]
		self := node.Self
		label := string(node.Name)
		if self > 0 {
			current := node
			stack := []string{}
			for current != nil && current != t.root {
				stack = append(stack, string(current.Name))
				current = parents[current]
			}
			cb(label, self, stack)
		}
		nodes = nodes[1:]
		for _, child := range node.ChildrenNodes {
			nodes = append(nodes, child)
			parents[child] = node
		}
	}
}

func (t *Tree) iterateWithTotal(cb func(total uint64) bool) {
	nodes := []*treeNode{t.root}
	i := 0
	for len(nodes) > 0 {
		node := nodes[0]
		nodes = nodes[1:]
		i++
		if cb(node.Total) {
			nodes = append(node.ChildrenNodes, nodes...)
		}
	}
}

func (t *Tree) Samples() uint64 {
	return t.root.Total
}

func (t *Tree) Clone(r *big.Rat) *Tree {
	t.RLock()
	defer t.RUnlock()

	m := uint64(r.Num().Int64())
	d := uint64(r.Denom().Int64())
	newTrie := &Tree{
		root: t.root.clone(m, d),
	}

	return newTrie
}

func (t *Tree) MarshalJSON() ([]byte, error) {
	t.RLock()
	defer t.RUnlock()
	return json.Marshal(t.root)
}<|MERGE_RESOLUTION|>--- conflicted
+++ resolved
@@ -169,11 +169,11 @@
 	return n.ChildrenNodes[i]
 }
 
-<<<<<<< HEAD
 func (n *treeNode) removeAt(i int) {
 	n.ChildrenNodes[i] = nil
 	n.ChildrenNodes = append(n.ChildrenNodes[:i], n.ChildrenNodes[i+1:]...)
-=======
+}
+
 func (n *treeNode) insertString(targetLabel string) *treeNode {
 	i, j := 0, len(n.ChildrenNodes)
 	for i < j {
@@ -205,7 +205,6 @@
 	copy(n.ChildrenNodes[i+1:], n.ChildrenNodes[i:])
 	n.ChildrenNodes[i] = child
 	return n.ChildrenNodes[i]
->>>>>>> b6282c34
 }
 
 func (t *Tree) InsertInt(key []byte, value int) { t.Insert(key, uint64(value)) }
