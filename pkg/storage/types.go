--- conflicted
+++ resolved
@@ -4,11 +4,8 @@
 
 import (
 	"context"
-<<<<<<< HEAD
 	"errors"
-=======
 	"time"
->>>>>>> 3137166f
 )
 
 type Putter interface {
