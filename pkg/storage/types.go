package storage

//revive:disable:max-public-structs TODO: we will refactor this later

import (
	"context"
<<<<<<< HEAD

	"github.com/dgraph-io/badger/v2"
	"github.com/pyroscope-io/pyroscope/pkg/storage/cache"
	"github.com/pyroscope-io/pyroscope/pkg/util/bytesize"
=======
	"time"
>>>>>>> 3137166f
)

type Putter interface {
	Put(ctx context.Context, pi *PutInput) error
}

type Getter interface {
	Get(ctx context.Context, gi *GetInput) (*GetOutput, error)
}

type Enqueuer interface {
	Enqueue(ctx context.Context, input *PutInput)
}

type Merger interface {
	MergeProfiles(ctx context.Context, mi MergeProfilesInput) (o MergeProfilesOutput, err error)
}

type GetLabelKeysByQueryInput struct {
	StartTime time.Time
	EndTime   time.Time
	Query     string
}

type GetLabelKeysByQueryOutput struct {
	Keys []string
}

type LabelsGetter interface {
	GetKeys(ctx context.Context, cb func(string) bool)
	GetKeysByQuery(ctx context.Context, in GetLabelKeysByQueryInput) (GetLabelKeysByQueryOutput, error)
}

type GetLabelValuesByQueryInput struct {
	StartTime time.Time
	EndTime   time.Time
	Label     string
	Query     string
}

type GetLabelValuesByQueryOutput struct {
	Values []string
}

type LabelValuesGetter interface {
	GetValues(ctx context.Context, key string, cb func(v string) bool)
	GetValuesByQuery(ctx context.Context, in GetLabelValuesByQueryInput) (GetLabelValuesByQueryOutput, error)
}

type AppNameGetter interface {
	GetAppNames(ctx context.Context) []string
}

// Other functions from storage.Storage:
// type Backend interface {
// 	Put(ctx context.Context, pi *PutInput) error
// 	Get(ctx context.Context, gi *GetInput) (*GetOutput, error)

// 	Enqueue(ctx context.Context, input *PutInput)

// 	GetAppNames(ctx context.Context, ) []string
// 	GetKeys(ctx context.Context, cb func(string) bool)
// 	GetKeysByQuery(ctx context.Context, query string, cb func(_k string) bool) error
// 	GetValues(ctx context.Context, key string, cb func(v string) bool)
// 	GetValuesByQuery(ctx context.Context, label string, query string, cb func(v string) bool) error
// 	DebugExport(ctx context.Context, w http.ResponseWriter, r *http.Request)

// 	Delete(ctx context.Context, di *DeleteInput) error
// 	DeleteApp(ctx context.Context, appname string) error
// }

type BadgerDB interface {
	Update(func(txn *badger.Txn) error) error
	View(func(txn *badger.Txn) error) error
	NewWriteBatch() *badger.WriteBatch
	MaxBatchCount() int64
}

type CacheLayer interface {
	Put(key string, val interface{})
	Evict(percent float64)
	WriteBack()
	Delete(key string) error
	Discard(key string)
	DiscardPrefix(prefix string) error
	GetOrCreate(key string) (interface{}, error)
	Lookup(key string) (interface{}, bool)
}

type BadgerDBWithCache interface {
	BadgerDB
	CacheLayer

	Close()
	Size() bytesize.ByteSize
	CacheSize() uint64

	DBInstance() *badger.DB
	CacheInstance() *cache.Cache
	Name() string
}<|MERGE_RESOLUTION|>--- conflicted
+++ resolved
@@ -4,14 +4,12 @@
 
 import (
 	"context"
-<<<<<<< HEAD
+
+	"time"
 
 	"github.com/dgraph-io/badger/v2"
 	"github.com/pyroscope-io/pyroscope/pkg/storage/cache"
 	"github.com/pyroscope-io/pyroscope/pkg/util/bytesize"
-=======
-	"time"
->>>>>>> 3137166f
 )
 
 type Putter interface {
