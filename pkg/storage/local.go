--- conflicted
+++ resolved
@@ -86,14 +86,8 @@
 
 func (s *Storage) PutLocal(po *PutInput) error {
 	logrus.Debug("PutLocal")
-<<<<<<< HEAD
-	freeSpace, err := disk.FreeSpace(s.config.StoragePath)
-	if err == nil && freeSpace < s.config.OutOfSpaceThreshold {
-		return errOutOfSpace
-=======
 	if err := s.performFreeSpaceCheck(); err != nil {
 		return err
->>>>>>> c39f9296
 	}
 
 	name := fmt.Sprintf("%d-%s.profile", po.StartTime.Unix(), po.Key.AppName())
