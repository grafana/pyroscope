--- conflicted
+++ resolved
@@ -67,13 +67,8 @@
 	}
 }
 
-<<<<<<< HEAD
 // Put takes parser.PutInput, turns it into storage.PutIntput and passes it to Putter.
 func (p *Parser) Put(ctx context.Context, in *PutInput) error {
-=======
-// Put takes parser.PutInput, turns it into storage.PutIntput and enqueues it for a write
-func (p *Parser) Put(ctx context.Context, in *PutInput) (err error, ingestErr error) {
->>>>>>> 67747c83
 	pi := &storage.PutInput{
 		StartTime:       in.StartTime,
 		EndTime:         in.EndTime,
@@ -83,17 +78,10 @@
 		Units:           in.Units,
 		AggregationType: in.AggregationType,
 	}
-<<<<<<< HEAD
 
 	cb := p.createParseCallback(pi)
 	var err error
-=======
-
-	// with some formats we write directly to storage (e.g look at "multipart/form-data" above)
-	// TODO(petethepig): this is unintuitive and error prone, need to refactor at some point
-
-	cb := p.createParseCallback(pi)
->>>>>>> 67747c83
+
 	switch {
 	case in.Format == "trie", in.ContentType == "binary/octet-stream+trie":
 		tmpBuf := p.bufferPool.Get()
@@ -104,25 +92,16 @@
 	case in.Format == "lines":
 		err = convert.ParseIndividualLines(in.Body, cb)
 	case in.Format == "jfr":
-<<<<<<< HEAD
 		err = jfr.ParseJFR(ctx, in.Body, p.putter, pi)
 	case in.Format == "pprof":
 		err = writePprofFromBody(ctx, p.putter, in)
 	case strings.Contains(in.ContentType, "multipart/form-data"):
 		err = writePprofFromForm(ctx, p.putter, in)
-=======
-		return jfr.ParseJFR(ctx, in.Body, p.storage, pi), nil
-	case in.Format == "pprof":
-		return writePprofFromBody(ctx, p.storage, in), nil
-	case strings.Contains(in.ContentType, "multipart/form-data"):
-		return writePprofFromForm(ctx, p.storage, in), nil
->>>>>>> 67747c83
 	default:
 		err = convert.ParseGroups(in.Body, cb)
 	}
 
 	if err != nil {
-<<<<<<< HEAD
 		return err
 	}
 
@@ -137,12 +116,6 @@
 	}
 
 	return nil
-=======
-		return err, nil
-	}
-
-	return nil, p.storage.Put(ctx, pi)
->>>>>>> 67747c83
 }
 
 func writePprofFromBody(ctx context.Context, s storage.Putter, pi *PutInput) error {
