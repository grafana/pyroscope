// Package parser deals with parsing various incoming formats
package parser

import (
	"context"
	"encoding/json"
	"fmt"
	"io"
	"mime/multipart"
	"strings"
	"time"

	"github.com/sirupsen/logrus"
	"github.com/valyala/bytebufferpool"

	"github.com/pyroscope-io/pyroscope/pkg/convert"
	"github.com/pyroscope-io/pyroscope/pkg/convert/jfr"
	"github.com/pyroscope-io/pyroscope/pkg/convert/pprof"
	"github.com/pyroscope-io/pyroscope/pkg/storage"
	"github.com/pyroscope-io/pyroscope/pkg/storage/metadata"
	"github.com/pyroscope-io/pyroscope/pkg/storage/segment"
	"github.com/pyroscope-io/pyroscope/pkg/storage/tree"
	"github.com/pyroscope-io/pyroscope/pkg/structs/transporttrie"
)

type PutInput struct {
	Format            string
	ContentType       string
	Body              io.Reader
	MultipartBoundary string

	// these parameters are the same as the ones in storage.PutInput
	StartTime       time.Time
	EndTime         time.Time
	Key             *segment.Key
	SpyName         string
	SampleRate      uint32
	Units           metadata.Units
	AggregationType metadata.AggregationType
}

type Parser struct {
	log        *logrus.Logger
	putter     storage.Putter
	exporter   storage.MetricsExporter
	bufferPool *bytebufferpool.Pool
}

func New(log *logrus.Logger, s storage.Putter, exporter storage.MetricsExporter) *Parser {
	return &Parser{
		log:        log,
		putter:     s,
		exporter:   exporter,
		bufferPool: &bytebufferpool.Pool{},
	}
}

func (p *Parser) createParseCallback(pi *storage.PutInput) func([]byte, int) {
	pi.Val = tree.New()
	cb := pi.Val.InsertInt
	o, ok := p.exporter.Evaluate(pi)
	if !ok {
		return cb
	}
	return func(k []byte, v int) {
		o.Observe(k, v)
		cb(k, v)
	}
}

// Put takes parser.PutInput, turns it into storage.PutIntput and passes it to Putter.
func (p *Parser) Put(ctx context.Context, in *PutInput) error {
	pi := &storage.PutInput{
		StartTime:       in.StartTime,
		EndTime:         in.EndTime,
		Key:             in.Key,
		SpyName:         in.SpyName,
		SampleRate:      in.SampleRate,
		Units:           in.Units,
		AggregationType: in.AggregationType,
	}

	cb := p.createParseCallback(pi)
	var err error

	switch {
	case in.Format == "trie", in.ContentType == "binary/octet-stream+trie":
		tmpBuf := p.bufferPool.Get()
		defer p.bufferPool.Put(tmpBuf)
		err = transporttrie.IterateRaw(in.Body, tmpBuf.B, cb)
	case in.Format == "tree", in.ContentType == "binary/octet-stream+tree":
		err = convert.ParseTreeNoDict(in.Body, cb)
	case in.Format == "lines":
		err = convert.ParseIndividualLines(in.Body, cb)
<<<<<<< HEAD
	case in.Format == "jfr" && strings.Contains(in.ContentType, "multipart/form-data"):
		err = parseJFRMultipart(ctx, in, err, p, pi)
	case in.Format == "jfr":
		err = jfr.ParseJFR(ctx, in.Body, p.storage, pi, &jfr.Labels{})
=======
	// with some formats we write directly to storage, hence the early return
	case in.Format == "jfr":
		return jfr.ParseJFR(ctx, p.putter, in.Body, pi)
>>>>>>> b00a4903
	case in.Format == "pprof":
		return writePprofFromBody(ctx, p.putter, in)
	case strings.Contains(in.ContentType, "multipart/form-data"):
		return writePprofFromForm(ctx, p.putter, in)
	default:
		err = convert.ParseGroups(in.Body, cb)
	}

	if err != nil {
		return err
	}

	if err = p.putter.Put(ctx, pi); err != nil {
		return storage.IngestionError{Err: err}
	}

	return nil
}

<<<<<<< HEAD
func parseJFRMultipart(ctx context.Context, in *PutInput, err error, p *Parser, pi *storage.PutInput) error {
	// maxMemory 32MB
	form, err := multipart.NewReader(in.Body, in.MultipartBoundary).ReadForm(32 << 20)
	labelsField, err := formField(form, "labels")
	if err != nil {
		return err
	}
	jfrField, err := formField(form, "jfr")
	if err != nil {
		return err
	}
	if jfrField == nil {
		return fmt.Errorf("jfr field is required")
	}
	labels := jfr.Labels{}
	if labelsField != nil {
		err = json.NewDecoder(labelsField).Decode(&labels)
		if err != nil {
			return err
		}
	}
	err = jfr.ParseJFR(ctx, jfrField, p.storage, pi, &labels)
	return err
}

func writePprofFromBody(ctx context.Context, s ParserStorage, pi *PutInput) error {
=======
func writePprofFromBody(ctx context.Context, s storage.Putter, pi *PutInput) error {
>>>>>>> b00a4903
	w := pprof.NewProfileWriter(s, pprof.ProfileWriterConfig{
		SampleTypes: tree.DefaultSampleTypeMapping,
		Labels:      pi.Key.Labels(),
		SpyName:     pi.SpyName,
	})
	return pprof.DecodePool(pi.Body, func(p *tree.Profile) error {
		return w.WriteProfile(ctx, pi.StartTime, pi.EndTime, p)
	})
}

func writePprofFromForm(ctx context.Context, s storage.Putter, pi *PutInput) error {
	// maxMemory 32MB
	form, err := multipart.NewReader(pi.Body, pi.MultipartBoundary).ReadForm(32 << 20)
	if err != nil {
		return err
	}

	sampleTypesConfig, err := parseSampleTypesConfig(form)
	if err != nil {
		return err
	}
	if sampleTypesConfig == nil {
		sampleTypesConfig = tree.DefaultSampleTypeMapping
	}

	w := pprof.NewProfileWriter(s, pprof.ProfileWriterConfig{
		SampleTypes: sampleTypesConfig,
		Labels:      pi.Key.Labels(),
		SpyName:     pi.SpyName,
	})
	if err = writePprofFromFormField(ctx, form, w, pi, "prev_profile"); err != nil {
		return err
	}
	return writePprofFromFormField(ctx, form, w, pi, "profile")
}

func writePprofFromFormField(ctx context.Context, form *multipart.Form, w *pprof.ProfileWriter, pi *PutInput, name string) error {
	r, err := formField(form, name)
	if err != nil {
		return err
	}
	if r == nil {
		return nil
	}
	return pprof.DecodePool(r, func(p *tree.Profile) error {
		return w.WriteProfile(ctx, pi.StartTime, pi.EndTime, p)
	})
}

func formField(form *multipart.Form, name string) (io.Reader, error) {
	files, ok := form.File[name]
	if !ok || len(files) == 0 {
		return nil, nil
	}
	f, err := files[0].Open()
	if err != nil {
		return nil, err
	}
	return f, nil
}

func parseSampleTypesConfig(form *multipart.Form) (map[string]*tree.SampleTypeConfig, error) {
	r, err := formField(form, "sample_type_config")
	if err != nil {
		return nil, err
	}
	if r == nil {
		return nil, nil
	}

	d := json.NewDecoder(r)

	var config map[string]*tree.SampleTypeConfig
	err = d.Decode(&config)
	if err != nil {
		return nil, err
	}
	return config, nil
}<|MERGE_RESOLUTION|>--- conflicted
+++ resolved
@@ -4,7 +4,6 @@
 import (
 	"context"
 	"encoding/json"
-	"fmt"
 	"io"
 	"mime/multipart"
 	"strings"
@@ -92,16 +91,9 @@
 		err = convert.ParseTreeNoDict(in.Body, cb)
 	case in.Format == "lines":
 		err = convert.ParseIndividualLines(in.Body, cb)
-<<<<<<< HEAD
-	case in.Format == "jfr" && strings.Contains(in.ContentType, "multipart/form-data"):
-		err = parseJFRMultipart(ctx, in, err, p, pi)
-	case in.Format == "jfr":
-		err = jfr.ParseJFR(ctx, in.Body, p.storage, pi, &jfr.Labels{})
-=======
 	// with some formats we write directly to storage, hence the early return
 	case in.Format == "jfr":
 		return jfr.ParseJFR(ctx, p.putter, in.Body, pi)
->>>>>>> b00a4903
 	case in.Format == "pprof":
 		return writePprofFromBody(ctx, p.putter, in)
 	case strings.Contains(in.ContentType, "multipart/form-data"):
@@ -121,36 +113,7 @@
 	return nil
 }
 
-<<<<<<< HEAD
-func parseJFRMultipart(ctx context.Context, in *PutInput, err error, p *Parser, pi *storage.PutInput) error {
-	// maxMemory 32MB
-	form, err := multipart.NewReader(in.Body, in.MultipartBoundary).ReadForm(32 << 20)
-	labelsField, err := formField(form, "labels")
-	if err != nil {
-		return err
-	}
-	jfrField, err := formField(form, "jfr")
-	if err != nil {
-		return err
-	}
-	if jfrField == nil {
-		return fmt.Errorf("jfr field is required")
-	}
-	labels := jfr.Labels{}
-	if labelsField != nil {
-		err = json.NewDecoder(labelsField).Decode(&labels)
-		if err != nil {
-			return err
-		}
-	}
-	err = jfr.ParseJFR(ctx, jfrField, p.storage, pi, &labels)
-	return err
-}
-
-func writePprofFromBody(ctx context.Context, s ParserStorage, pi *PutInput) error {
-=======
 func writePprofFromBody(ctx context.Context, s storage.Putter, pi *PutInput) error {
->>>>>>> b00a4903
 	w := pprof.NewProfileWriter(s, pprof.ProfileWriterConfig{
 		SampleTypes: tree.DefaultSampleTypeMapping,
 		Labels:      pi.Key.Labels(),
