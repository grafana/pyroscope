package cli

import (
	"flag"
	"reflect"
	"strconv"
	"strings"
	"time"

	"github.com/iancoleman/strcase"
	"github.com/pyroscope-io/pyroscope/pkg/agent/spy"
	"github.com/pyroscope-io/pyroscope/pkg/util/bytesize"
	"github.com/pyroscope-io/pyroscope/pkg/util/duration"
	"github.com/pyroscope-io/pyroscope/pkg/util/slices"
	"github.com/sirupsen/logrus"
)

const timeFormat = "2006-01-02T15:04:05Z0700"

type arrayFlags []string

func (i *arrayFlags) String() string {
	if len(*i) == 0 {
		return "[]"
	}
	return strings.Join(*i, ", ")
}

func (i *arrayFlags) Set(value string) error {
	*i = append(*i, value)
	return nil
}

type timeFlag time.Time

func (tf *timeFlag) String() string {
	v := time.Time(*tf)
	return v.Format(timeFormat)
}

func (tf *timeFlag) Set(value string) error {
	t2, err := time.Parse(timeFormat, value)
	if err != nil {
		var i int
		i, err = strconv.Atoi(value)
		if err != nil {
			return err
		}
		t2 = time.Unix(int64(i), 0)
	}

	t := (*time.Time)(tf)
	b, _ := t2.MarshalBinary()
	t.UnmarshalBinary(b)

	return nil
}

<<<<<<< HEAD
type options struct {
	replacements   map[string]string
	skip           []string
	skipDeprecated bool
}

type FlagOption func(*options)

func WithSkip(n ...string) FlagOption {
	return func(o *options) {
		o.skip = append(o.skip, n...)
	}
}

// WithSkipDeprecated specifies that fields marked as deprecated won't be parsed.
// By default PopulateFlagSet parses them but not shows in Usage; setting this
// option to true causes PopulateFlagSet to skip parsing.
func WithSkipDeprecated(ok bool) FlagOption {
	return func(o *options) {
		o.skipDeprecated = ok
	}
}

func WithReplacement(k, v string) FlagOption {
	return func(o *options) {
		o.replacements[k] = v
	}
}

func PopulateFlagSet(obj interface{}, flagSet *flag.FlagSet, opts ...FlagOption) *SortedFlags {
=======
type durFlag time.Duration

func (df *durFlag) String() string {
	v := time.Duration(*df)
	return v.String()
}

func (df *durFlag) Set(value string) error {
	d, err := duration.ParseDuration(value)
	if err != nil {
		return err
	}

	*df = durFlag(d)

	return nil
}

func PopulateFlagSet(obj interface{}, flagSet *flag.FlagSet, skip ...string) *SortedFlags {
>>>>>>> e756a200
	v := reflect.ValueOf(obj).Elem()
	t := reflect.TypeOf(v.Interface())
	num := t.NumField()

	o := &options{
		replacements: map[string]string{
			"<installPrefix>":           getInstallPrefix(),
			"<defaultAgentConfigPath>":  defaultAgentConfigPath(),
			"<defaultAgentLogFilePath>": defaultAgentLogFilePath(),
			"<supportedProfilers>":      strings.Join(spy.SupportedExecSpies(), ", "),
		},
	}
	for _, option := range opts {
		option(o)
	}

	deprecatedFields := []string{}

	for i := 0; i < num; i++ {
		field := t.Field(i)
		fieldV := v.Field(i)
		if !(fieldV.IsValid() && fieldV.CanSet()) {
			continue
		}

		defaultValStr := field.Tag.Get("def")
		descVal := field.Tag.Get("desc")
		skipVal := field.Tag.Get("skip")
		deprecatedVal := field.Tag.Get("deprecated")
		nameVal := field.Tag.Get("name")
		if nameVal == "" {
			nameVal = strcase.ToKebab(field.Name)
		}
		if skipVal == "true" || slices.StringContains(o.skip, nameVal) {
			continue
		}

		if deprecatedVal == "true" {
			deprecatedFields = append(deprecatedFields, nameVal)
			if o.skipDeprecated {
				continue
			}
		}

		for old, n := range o.replacements {
			descVal = strings.ReplaceAll(descVal, old, n)
		}

		if fieldV.Kind() == reflect.Slice && field.Type.Elem().Kind() == reflect.Struct {
			flagSet.Var(new(arrayFlags), nameVal, descVal)
			continue
		}

		switch field.Type {
		case reflect.TypeOf([]string{}):
			val := fieldV.Addr().Interface().(*[]string)
			val2 := (*arrayFlags)(val)
			flagSet.Var(val2, nameVal, descVal)
		case reflect.TypeOf(""):
			val := fieldV.Addr().Interface().(*string)
			for old, n := range o.replacements {
				defaultValStr = strings.ReplaceAll(defaultValStr, old, n)
			}
			flagSet.StringVar(val, nameVal, defaultValStr, descVal)
		case reflect.TypeOf(true):
			val := fieldV.Addr().Interface().(*bool)
			flagSet.BoolVar(val, nameVal, defaultValStr == "true", descVal)
		case reflect.TypeOf(time.Time{}):
			valTime := fieldV.Addr().Interface().(*time.Time)
			val := (*timeFlag)(valTime)
			flagSet.Var(val, nameVal, descVal)
		case reflect.TypeOf(time.Second):
			valDur := fieldV.Addr().Interface().(*time.Duration)
			val := (*durFlag)(valDur)

			var defaultVal time.Duration
			if defaultValStr != "" {
				var err error
				defaultVal, err = duration.ParseDuration(defaultValStr)
				if err != nil {
					logrus.Fatalf("invalid default value: %q (%s)", defaultValStr, nameVal)
				}
			}
			*val = (durFlag)(defaultVal)

			flagSet.Var(val, nameVal, descVal)
		case reflect.TypeOf(bytesize.Byte):
			val := fieldV.Addr().Interface().(*bytesize.ByteSize)
			var defaultVal bytesize.ByteSize
			if defaultValStr != "" {
				var err error
				defaultVal, err = bytesize.Parse(defaultValStr)
				if err != nil {
					logrus.Fatalf("invalid default value: %q (%s)", defaultValStr, nameVal)
				}
			}
			*val = defaultVal
			flagSet.Var(val, nameVal, descVal)
		case reflect.TypeOf(1):
			val := fieldV.Addr().Interface().(*int)
			var defaultVal int
			if defaultValStr == "" {
				defaultVal = 0
			} else {
				var err error
				defaultVal, err = strconv.Atoi(defaultValStr)
				if err != nil {
					logrus.Fatalf("invalid default value: %q (%s)", defaultValStr, nameVal)
				}
			}
			flagSet.IntVar(val, nameVal, defaultVal, descVal)
		case reflect.TypeOf(1.00):
			val := fieldV.Addr().Interface().(*float64)
			var defaultVal float64
			if defaultValStr == "" {
				defaultVal = 0.00
			} else {
				var err error
				defaultVal, err = strconv.ParseFloat(defaultValStr, 64)
				if err != nil {
					logrus.Fatalf("invalid default value: %q (%s)", defaultValStr, nameVal)
				}
			}
			flagSet.Float64Var(val, nameVal, defaultVal, descVal)
		case reflect.TypeOf(uint64(1)):
			val := fieldV.Addr().Interface().(*uint64)
			var defaultVal uint64
			if defaultValStr == "" {
				defaultVal = uint64(0)
			} else {
				var err error
				defaultVal, err = strconv.ParseUint(defaultValStr, 10, 64)
				if err != nil {
					logrus.Fatalf("invalid default value: %q (%s)", defaultValStr, nameVal)
				}
			}
			flagSet.Uint64Var(val, nameVal, defaultVal, descVal)
		case reflect.TypeOf(uint(1)):
			val := fieldV.Addr().Interface().(*uint)
			var defaultVal uint
			if defaultValStr == "" {
				defaultVal = uint(0)
			} else {
				out, err := strconv.ParseUint(defaultValStr, 10, 64)
				if err != nil {
					logrus.Fatalf("invalid default value: %q (%s)", defaultValStr, nameVal)
				}
				defaultVal = uint(out)
			}
			flagSet.UintVar(val, nameVal, defaultVal, descVal)
		default:
			logrus.Fatalf("type %s is not supported", field.Type)
		}
	}
	return NewSortedFlags(obj, flagSet, deprecatedFields)
}<|MERGE_RESOLUTION|>--- conflicted
+++ resolved
@@ -56,7 +56,6 @@
 	return nil
 }
 
-<<<<<<< HEAD
 type options struct {
 	replacements   map[string]string
 	skip           []string
@@ -86,8 +85,6 @@
 	}
 }
 
-func PopulateFlagSet(obj interface{}, flagSet *flag.FlagSet, opts ...FlagOption) *SortedFlags {
-=======
 type durFlag time.Duration
 
 func (df *durFlag) String() string {
@@ -106,8 +103,7 @@
 	return nil
 }
 
-func PopulateFlagSet(obj interface{}, flagSet *flag.FlagSet, skip ...string) *SortedFlags {
->>>>>>> e756a200
+func PopulateFlagSet(obj interface{}, flagSet *flag.FlagSet, opts ...FlagOption) *SortedFlags {
 	v := reflect.ValueOf(obj).Elem()
 	t := reflect.TypeOf(v.Interface())
 	num := t.NumField()
