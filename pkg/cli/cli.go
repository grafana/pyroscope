--- conflicted
+++ resolved
@@ -330,9 +330,6 @@
 			return err
 		}
 
-<<<<<<< HEAD
-		return startServer(cfg)
-=======
 		logrus.SetLevel(l)
 
 		s, err := storage.New(&cfg.Server)
@@ -343,7 +340,6 @@
 
 		startServer(&cfg.Server, s)
 		return nil
->>>>>>> 73a7aadd
 	}
 
 	convertCmd.Exec = func(ctx context.Context, args []string) error {
@@ -408,8 +404,17 @@
 	return generateRootCmd(cfg).ParseAndRun(context.Background(), os.Args[1:])
 }
 
-<<<<<<< HEAD
-func startServer(cfg *config.Config) error {
+// func startServer(cfg *config.Server, storage *storage.Storage) {
+// 	u := direct.New(storage)
+// 	go agent.SelfProfile(uint32(cfg.SampleRate), u, "pyroscope.server", logrus.StandardLogger())
+// 	go printRAMUsage()
+// 	go printDiskUsage(cfg)
+// 	c := server.New(cfg, storage)
+// 	atexit.Register(func() { c.Stop() })
+// 	if !cfg.AnalyticsOptOut {
+// 		analyticsService := analytics.NewService(cfg, storage, c)
+
+func startServer(cfg *config.Server) error {
 	// new a storage with configuration
 	s, err := storage.New(cfg)
 	if err != nil {
@@ -418,10 +423,10 @@
 	atexit.Register(func() { s.Close() })
 
 	// new a direct upstream
-	u := direct.New(cfg, s)
+	u := direct.New(s)
 
 	// uploading the server profile self
-	if err := agent.SelfProfile(cfg, u, "pyroscope.server", logrus.StandardLogger()); err != nil {
+	if err := agent.SelfProfile(uint32(cfg.SampleRate), u, "pyroscope.server", logrus.StandardLogger()); err != nil {
 		return fmt.Errorf("start self profile: %v", err)
 	}
 
@@ -437,19 +442,8 @@
 	atexit.Register(func() { c.Stop() })
 
 	// start the analytics
-	if !cfg.Server.AnalyticsOptOut {
+	if !cfg.AnalyticsOptOut {
 		analyticsService := analytics.NewService(cfg, s, c)
-=======
-func startServer(cfg *config.Server, storage *storage.Storage) {
-	u := direct.New(storage)
-	go agent.SelfProfile(uint32(cfg.SampleRate), u, "pyroscope.server", logrus.StandardLogger())
-	go printRAMUsage()
-	go printDiskUsage(cfg)
-	c := server.New(cfg, storage)
-	atexit.Register(func() { c.Stop() })
-	if !cfg.AnalyticsOptOut {
-		analyticsService := analytics.NewService(cfg, storage, c)
->>>>>>> 73a7aadd
 		go analyticsService.Start()
 		atexit.Register(func() { analyticsService.Stop() })
 	}
