package cli

import (
	"context"
	"flag"
	"fmt"
	"os"
	"path/filepath"
	"reflect"
	"runtime"
	"strconv"
	"strings"
	"time"

	"github.com/pyroscope-io/pyroscope/pkg/agent"
	"github.com/pyroscope-io/pyroscope/pkg/agent/spy"
	"github.com/pyroscope-io/pyroscope/pkg/agent/upstream/direct"
	"github.com/pyroscope-io/pyroscope/pkg/analytics"
	"github.com/pyroscope-io/pyroscope/pkg/build"
	"github.com/pyroscope-io/pyroscope/pkg/config"
	"github.com/pyroscope-io/pyroscope/pkg/convert"
	"github.com/pyroscope-io/pyroscope/pkg/dbmanager"
	"github.com/pyroscope-io/pyroscope/pkg/exec"
	"github.com/pyroscope-io/pyroscope/pkg/server"
	"github.com/pyroscope-io/pyroscope/pkg/storage"
	"github.com/pyroscope-io/pyroscope/pkg/util/atexit"
	"github.com/pyroscope-io/pyroscope/pkg/util/bytesize"
	"github.com/pyroscope-io/pyroscope/pkg/util/debug"
	"github.com/pyroscope-io/pyroscope/pkg/util/slices"
	"github.com/sirupsen/logrus"

	"github.com/iancoleman/strcase"
	"github.com/peterbourgon/ff/ffyaml"
	"github.com/peterbourgon/ff/v3"
	"github.com/peterbourgon/ff/v3/ffcli"
)

const timeFormat = "2006-01-02T15:04:05Z0700"

type arrayFlags []string

func (i *arrayFlags) String() string {
	return strings.Join(*i, ", ")
}

func (i *arrayFlags) Set(value string) error {
	*i = append(*i, value)
	return nil
}

type timeFlag time.Time

func (tf *timeFlag) String() string {
	v := time.Time(*tf)
	return v.Format(timeFormat)
}

func (tf *timeFlag) Set(value string) error {
	t2, err := time.Parse(timeFormat, value)
	if err != nil {
		var i int
		i, err = strconv.Atoi(value)
		if err != nil {
			return err
		}
		t2 = time.Unix(int64(i), 0)
	}

	t := (*time.Time)(tf)
	b, _ := t2.MarshalBinary()
	t.UnmarshalBinary(b)

	return nil
}

// this is mostly reflection magic
func PopulateFlagSet(obj interface{}, flagSet *flag.FlagSet, skip ...string) *SortedFlags {
	v := reflect.ValueOf(obj).Elem()
	t := reflect.TypeOf(v.Interface())
	num := t.NumField()

	installPrefix := getInstallPrefix()
	supportedSpies := strings.Join(spy.SupportedExecSpies(), ", ")

	for i := 0; i < num; i++ {
		field := t.Field(i)
		fieldV := v.Field(i)
		defaultValStr := field.Tag.Get("def")
		descVal := field.Tag.Get("desc")
		skipVal := field.Tag.Get("skip")
		nameVal := field.Tag.Get("name")
		if nameVal == "" {
			nameVal = strcase.ToKebab(field.Name)
		}
		if skipVal == "true" || slices.StringContains(skip, nameVal) {
			continue
		}

		descVal = strings.ReplaceAll(descVal, "<supportedProfilers>", supportedSpies)

		switch field.Type {
		case reflect.TypeOf([]string{}):
			val := fieldV.Addr().Interface().(*[]string)
			val2 := (*arrayFlags)(val)
			flagSet.Var(val2, nameVal, descVal)
		case reflect.TypeOf(""):
			val := fieldV.Addr().Interface().(*string)
			defaultValStr := strings.ReplaceAll(defaultValStr, "<installPrefix>", installPrefix)
			flagSet.StringVar(val, nameVal, defaultValStr, descVal)
		case reflect.TypeOf(true):
			val := fieldV.Addr().Interface().(*bool)
			flagSet.BoolVar(val, nameVal, defaultValStr == "true", descVal)
		case reflect.TypeOf(time.Time{}):
			valTime := fieldV.Addr().Interface().(*time.Time)
			val := (*timeFlag)(valTime)
			flagSet.Var(val, nameVal, descVal)
		case reflect.TypeOf(time.Second):
			val := fieldV.Addr().Interface().(*time.Duration)
			var defaultVal time.Duration
			if defaultValStr == "" {
				defaultVal = time.Duration(0)
			} else {
				var err error
				defaultVal, err = time.ParseDuration(defaultValStr)
				if err != nil {
					logrus.Fatalf("invalid default value: %q (%s)", defaultValStr, nameVal)
				}
			}
			flagSet.DurationVar(val, nameVal, defaultVal, descVal)
		case reflect.TypeOf(bytesize.Byte):
			val := fieldV.Addr().Interface().(*bytesize.ByteSize)
			var defaultVal bytesize.ByteSize
			if defaultValStr != "" {
				var err error
				defaultVal, err = bytesize.Parse(defaultValStr)
				if err != nil {
					logrus.Fatalf("invalid default value: %q (%s)", defaultValStr, nameVal)
				}
			}
			*val = defaultVal
			flagSet.Var(val, nameVal, descVal)
		case reflect.TypeOf(1):
			val := fieldV.Addr().Interface().(*int)
			var defaultVal int
			if defaultValStr == "" {
				defaultVal = 0
			} else {
				var err error
				defaultVal, err = strconv.Atoi(defaultValStr)
				if err != nil {
					logrus.Fatalf("invalid default value: %q (%s)", defaultValStr, nameVal)
				}
			}
			flagSet.IntVar(val, nameVal, defaultVal, descVal)
		case reflect.TypeOf(1.00):
			val := fieldV.Addr().Interface().(*float64)
			var defaultVal float64
			if defaultValStr == "" {
				defaultVal = 0.00
			} else {
				var err error
				defaultVal, err = strconv.ParseFloat(defaultValStr, 64)
				if err != nil {
					logrus.Fatalf("invalid default value: %q (%s)", defaultValStr, nameVal)
				}
			}
			flagSet.Float64Var(val, nameVal, defaultVal, descVal)
		case reflect.TypeOf(uint64(1)):
			val := fieldV.Addr().Interface().(*uint64)
			var defaultVal uint64
			if defaultValStr == "" {
				defaultVal = uint64(0)
			} else {
				var err error
				defaultVal, err = strconv.ParseUint(defaultValStr, 10, 64)
				if err != nil {
					logrus.Fatalf("invalid default value: %q (%s)", defaultValStr, nameVal)
				}
			}
			flagSet.Uint64Var(val, nameVal, defaultVal, descVal)
		case reflect.TypeOf(uint(1)):
			val := fieldV.Addr().Interface().(*uint)
			var defaultVal uint
			if defaultValStr == "" {
				defaultVal = uint(0)
			} else {
				out, err := strconv.ParseUint(defaultValStr, 10, 64)
				if err != nil {
					logrus.Fatalf("invalid default value: %q (%s)", defaultValStr, nameVal)
				}
				defaultVal = uint(out)
			}
			flagSet.UintVar(val, nameVal, defaultVal, descVal)
		default:
			logrus.Fatalf("type %s is not supported", field.Type)
		}
	}
	return NewSortedFlags(obj, flagSet)
}

// on mac pyroscope is usually installed via homebrew. homebrew installs under a prefix
//   this is logic to figure out what prefix it is
func getInstallPrefix() string {
	if runtime.GOOS != "darwin" {
		return ""
	}

	executablePath, err := os.Executable()
	if err != nil {
		// TODO: figure out what kind of errors might happen, handle it
		return ""
	}
	cellarPath := filepath.Clean(filepath.Join(resolvePath(executablePath), "../../../.."))

	if !strings.HasSuffix(cellarPath, "Cellar") {
		// looks like it's not installed via homebrew
		return ""
	}

	return filepath.Clean(filepath.Join(cellarPath, "../"))
}

func resolvePath(path string) string {
	if res, err := filepath.EvalSymlinks(path); err == nil {
		return res
	}
	return path
}

func generateRootCmd(cfg *config.Config) *ffcli.Command {
	var (
		serverFlagSet    = flag.NewFlagSet("pyroscope server", flag.ExitOnError)
		convertFlagSet   = flag.NewFlagSet("pyroscope convert", flag.ExitOnError)
		execFlagSet      = flag.NewFlagSet("pyroscope exec", flag.ExitOnError)
		connectFlagSet   = flag.NewFlagSet("pyroscope connect", flag.ExitOnError)
		dbmanagerFlagSet = flag.NewFlagSet("pyroscope dbmanager", flag.ExitOnError)
		rootFlagSet      = flag.NewFlagSet("pyroscope", flag.ExitOnError)
	)

	serverSortedFlags := PopulateFlagSet(&cfg.Server, serverFlagSet)
	convertSortedFlags := PopulateFlagSet(&cfg.Convert, convertFlagSet)
	execSortedFlags := PopulateFlagSet(&cfg.Exec, execFlagSet, "pid")
	connectSortedFlags := PopulateFlagSet(&cfg.Exec, connectFlagSet)
	dbmanagerSortedFlags := PopulateFlagSet(&cfg.DbManager, dbmanagerFlagSet)
	rootSortedFlags := PopulateFlagSet(cfg, rootFlagSet)

	options := []ff.Option{
		ff.WithConfigFileParser(ffyaml.Parser),
		ff.WithEnvVarPrefix("PYROSCOPE"),
		ff.WithAllowMissingConfigFile(true),
		ff.WithConfigFileFlag("config"),
	}

	serverCmd := &ffcli.Command{
		UsageFunc:  serverSortedFlags.printUsage,
		Options:    options,
		Name:       "server",
		ShortUsage: "pyroscope server [flags]",
		ShortHelp:  "starts pyroscope server. This is the database + web-based user interface",
		FlagSet:    serverFlagSet,
	}

	convertCmd := &ffcli.Command{
		UsageFunc:  convertSortedFlags.printUsage,
		Options:    options,
		Name:       "convert",
		ShortUsage: "pyroscope convert [flags] <input-file>",
		ShortHelp:  "converts between different profiling formats",
		FlagSet:    convertFlagSet,
	}

	execCmd := &ffcli.Command{
		UsageFunc:  execSortedFlags.printUsage,
		Options:    options,
		Name:       "exec",
		ShortUsage: "pyroscope exec [flags] <args>",
		ShortHelp:  "starts a new process from <args> and profiles it",
		FlagSet:    execFlagSet,
	}

	connectCmd := &ffcli.Command{
		UsageFunc:  connectSortedFlags.printUsage,
		Options:    options,
		Name:       "connect",
		ShortUsage: "pyroscope connect [flags]",
		ShortHelp:  "connects to an existing process and profiles it",
		FlagSet:    connectFlagSet,
	}

	dbmanagerCmd := &ffcli.Command{
		UsageFunc:  dbmanagerSortedFlags.printUsage,
		Options:    options,
		Name:       "dbmanager",
		ShortUsage: "pyroscope dbmanager [flags] <args>",
		ShortHelp:  "tools for managing database",
		FlagSet:    dbmanagerFlagSet,
	}

	rootCmd := &ffcli.Command{
		UsageFunc:  rootSortedFlags.printUsage,
		Options:    options,
		ShortUsage: "pyroscope [flags] <subcommand>",
		FlagSet:    rootFlagSet,
		Subcommands: []*ffcli.Command{
			convertCmd,
			serverCmd,
			execCmd,
			connectCmd,
			dbmanagerCmd,
		},
	}

	serverCmd.Exec = func(_ context.Context, args []string) error {
		if l, err := logrus.ParseLevel(cfg.Server.LogLevel); err == nil {
			logrus.SetLevel(l)
		}

		s, err := storage.New(&cfg.Server)
		atexit.Register(func() { s.Close() })
		if err != nil {
			panic(err)
		}

		startServer(&cfg.Server, s)
		return nil
	}
	convertCmd.Exec = func(_ context.Context, args []string) error {
<<<<<<< HEAD
		return convert.Cli(&cfg.Convert, args)
=======
		logrus.SetOutput(os.Stderr)
		logger := func(s string) {
			logrus.Fatal(s)
		}
		return convert.Cli(cfg, logger, args)
>>>>>>> dec9540e
	}
	execCmd.Exec = func(_ context.Context, args []string) error {
		if cfg.Exec.NoLogging {
			logrus.SetLevel(logrus.PanicLevel)
		} else if l, err := logrus.ParseLevel(cfg.Exec.LogLevel); err == nil {
			logrus.SetLevel(l)
		}
		if len(args) == 0 || args[0] == "help" {
			fmt.Println(gradientBanner())
			fmt.Println(DefaultUsageFunc(execSortedFlags, execCmd))
			return nil
		}

		return exec.Cli(&cfg.Exec, args)
	}

	connectCmd.Exec = func(_ context.Context, args []string) error {
		if cfg.Exec.NoLogging {
			logrus.SetLevel(logrus.PanicLevel)
		} else if l, err := logrus.ParseLevel(cfg.Exec.LogLevel); err == nil {
			logrus.SetLevel(l)
		}
		if len(args) > 0 && args[0] == "help" {
			fmt.Println(gradientBanner())
			fmt.Println(DefaultUsageFunc(connectSortedFlags, connectCmd))
			return nil
		}

		return exec.Cli(&cfg.Exec, args)
	}

	dbmanagerCmd.Exec = func(_ context.Context, args []string) error {
		if l, err := logrus.ParseLevel(cfg.DbManager.LogLevel); err == nil {
			logrus.SetLevel(l)
		}
		return dbmanager.Cli(&cfg.DbManager, &cfg.Server, args)
	}
	rootCmd.Exec = func(_ context.Context, args []string) error {
		if cfg.Version || len(args) > 0 && args[0] == "version" {
			fmt.Println(gradientBanner())
			fmt.Println(build.Summary())
			fmt.Println("")
		} else {
			fmt.Println(gradientBanner())
			fmt.Println(DefaultUsageFunc(rootSortedFlags, rootCmd))
		}
		return nil
	}

	return rootCmd
}

func Start(cfg *config.Config) error {
	return generateRootCmd(cfg).ParseAndRun(context.Background(), os.Args[1:])
}

func startServer(cfg *config.Server, storage *storage.Storage) {
	u := direct.New(storage)
	go agent.SelfProfile(u, "pyroscope.server", logrus.StandardLogger())
	go printRAMUsage()
	go printDiskUsage(cfg)
	c := server.New(cfg, storage)
	atexit.Register(func() { c.Stop() })
	if !cfg.AnalyticsOptOut {
		analyticsService := analytics.NewService(cfg, storage, c)
		go analyticsService.Start()
		atexit.Register(func() { analyticsService.Stop() })
	}
	// if you ever change this line, make sure to update this homebrew test:
	//   https://github.com/pyroscope-io/homebrew-brew/blob/main/Formula/pyroscope.rb#L94
	logrus.Info("starting HTTP server")
	c.Start()
}

func printRAMUsage() {
	t := time.NewTicker(30 * time.Second)
	for {
		<-t.C
		if logrus.IsLevelEnabled(logrus.DebugLevel) {
			debug.PrintMemUsage()
		}
	}
}

func printDiskUsage(cfg *config.Server) {
	t := time.NewTicker(30 * time.Second)
	for {
		<-t.C
		if logrus.IsLevelEnabled(logrus.DebugLevel) {
			debug.PrintDiskUsage(cfg.StoragePath)
		}
	}
}<|MERGE_RESOLUTION|>--- conflicted
+++ resolved
@@ -325,15 +325,11 @@
 		return nil
 	}
 	convertCmd.Exec = func(_ context.Context, args []string) error {
-<<<<<<< HEAD
-		return convert.Cli(&cfg.Convert, args)
-=======
 		logrus.SetOutput(os.Stderr)
 		logger := func(s string) {
 			logrus.Fatal(s)
 		}
-		return convert.Cli(cfg, logger, args)
->>>>>>> dec9540e
+		return convert.Cli(&cfg.Convert, logger, args)
 	}
 	execCmd.Exec = func(_ context.Context, args []string) error {
 		if cfg.Exec.NoLogging {
