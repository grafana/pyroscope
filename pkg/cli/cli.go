package cli

import (
	"context"
	"flag"
	"fmt"
	"os"
	"runtime"

	"github.com/peterbourgon/ff/v3"
	"github.com/peterbourgon/ff/v3/ffcli"
	"github.com/sirupsen/logrus"

	"github.com/pyroscope-io/pyroscope/pkg/build"
	"github.com/pyroscope-io/pyroscope/pkg/config"
	"github.com/pyroscope-io/pyroscope/pkg/convert"
	"github.com/pyroscope-io/pyroscope/pkg/dbmanager"
	"github.com/pyroscope-io/pyroscope/pkg/exec"
)

<<<<<<< HEAD
const timeFormat = "2006-01-02T15:04:05Z0700"

type arrayFlags []string

func (i *arrayFlags) String() string {
	return strings.Join(*i, ", ")
}

func (i *arrayFlags) Set(value string) error {
	*i = append(*i, value)
	return nil
}

type timeFlag time.Time

func (tf *timeFlag) String() string {
	v := time.Time(*tf)
	return v.Format(timeFormat)
}

func (tf *timeFlag) Set(value string) error {
	t2, err := time.Parse(timeFormat, value)
	if err != nil {
		var i int
		i, err = strconv.Atoi(value)
		if err != nil {
			return err
		}
		t2 = time.Unix(int64(i), 0)
	}

	t := (*time.Time)(tf)
	b, err := t2.MarshalBinary()
	if err != nil {
		return err
	}
	if err := t.UnmarshalBinary(b); err != nil {
		return err
	}
	return nil
}

// this is mostly reflection magic
func PopulateFlagSet(obj interface{}, flagSet *flag.FlagSet, skip ...string) *SortedFlags {
	v := reflect.ValueOf(obj).Elem()
	t := reflect.TypeOf(v.Interface())
	num := t.NumField()

	installPrefix := getInstallPrefix()
	supportedSpies := strings.Join(spy.SupportedExecSpies(), ", ")

	for i := 0; i < num; i++ {
		field := t.Field(i)
		fieldV := v.Field(i)
		defaultValStr := field.Tag.Get("def")
		descVal := field.Tag.Get("desc")
		skipVal := field.Tag.Get("skip")
		nameVal := field.Tag.Get("name")
		if nameVal == "" {
			nameVal = strcase.ToKebab(field.Name)
		}
		if skipVal == "true" || slices.StringContains(skip, nameVal) {
			continue
		}

		descVal = strings.ReplaceAll(descVal, "<supportedProfilers>", supportedSpies)

		switch field.Type {
		case reflect.TypeOf([]string{}):
			val := fieldV.Addr().Interface().(*[]string)
			val2 := (*arrayFlags)(val)
			flagSet.Var(val2, nameVal, descVal)
		case reflect.TypeOf(""):
			val := fieldV.Addr().Interface().(*string)
			defaultValStr := strings.ReplaceAll(defaultValStr, "<installPrefix>", installPrefix)
			flagSet.StringVar(val, nameVal, defaultValStr, descVal)
		case reflect.TypeOf(true):
			val := fieldV.Addr().Interface().(*bool)
			flagSet.BoolVar(val, nameVal, defaultValStr == "true", descVal)
		case reflect.TypeOf(time.Time{}):
			valTime := fieldV.Addr().Interface().(*time.Time)
			val := (*timeFlag)(valTime)
			flagSet.Var(val, nameVal, descVal)
		case reflect.TypeOf(time.Second):
			val := fieldV.Addr().Interface().(*time.Duration)
			var defaultVal time.Duration
			if defaultValStr == "" {
				defaultVal = time.Duration(0)
			} else {
				var err error
				defaultVal, err = time.ParseDuration(defaultValStr)
				if err != nil {
					logrus.Fatalf("invalid default value: %q (%s)", defaultValStr, nameVal)
				}
			}
			flagSet.DurationVar(val, nameVal, defaultVal, descVal)
		case reflect.TypeOf(bytesize.Byte):
			val := fieldV.Addr().Interface().(*bytesize.ByteSize)
			var defaultVal bytesize.ByteSize
			if defaultValStr != "" {
				var err error
				defaultVal, err = bytesize.Parse(defaultValStr)
				if err != nil {
					logrus.Fatalf("invalid default value: %q (%s)", defaultValStr, nameVal)
				}
			}
			*val = defaultVal
			flagSet.Var(val, nameVal, descVal)
		case reflect.TypeOf(1):
			val := fieldV.Addr().Interface().(*int)
			var defaultVal int
			if defaultValStr == "" {
				defaultVal = 0
			} else {
				var err error
				defaultVal, err = strconv.Atoi(defaultValStr)
				if err != nil {
					logrus.Fatalf("invalid default value: %q (%s)", defaultValStr, nameVal)
				}
			}
			flagSet.IntVar(val, nameVal, defaultVal, descVal)
		case reflect.TypeOf(1.00):
			val := fieldV.Addr().Interface().(*float64)
			var defaultVal float64
			if defaultValStr == "" {
				defaultVal = 0.00
			} else {
				var err error
				defaultVal, err = strconv.ParseFloat(defaultValStr, 64)
				if err != nil {
					logrus.Fatalf("invalid default value: %q (%s)", defaultValStr, nameVal)
				}
			}
			flagSet.Float64Var(val, nameVal, defaultVal, descVal)
		case reflect.TypeOf(uint64(1)):
			val := fieldV.Addr().Interface().(*uint64)
			var defaultVal uint64
			if defaultValStr == "" {
				defaultVal = uint64(0)
			} else {
				var err error
				defaultVal, err = strconv.ParseUint(defaultValStr, 10, 64)
				if err != nil {
					logrus.Fatalf("invalid default value: %q (%s)", defaultValStr, nameVal)
				}
			}
			flagSet.Uint64Var(val, nameVal, defaultVal, descVal)
		case reflect.TypeOf(uint(1)):
			val := fieldV.Addr().Interface().(*uint)
			var defaultVal uint
			if defaultValStr == "" {
				defaultVal = uint(0)
			} else {
				out, err := strconv.ParseUint(defaultValStr, 10, 64)
				if err != nil {
					logrus.Fatalf("invalid default value: %q (%s)", defaultValStr, nameVal)
				}
				defaultVal = uint(out)
			}
			flagSet.UintVar(val, nameVal, defaultVal, descVal)
		default:
			logrus.Fatalf("type %s is not supported", field.Type)
		}
	}
	return NewSortedFlags(obj, flagSet)
}

// on mac pyroscope is usually installed via homebrew. homebrew installs under a prefix
//   this is logic to figure out what prefix it is
func getInstallPrefix() string {
	if runtime.GOOS != "darwin" {
		return ""
	}

	executablePath, err := os.Executable()
	if err != nil {
		// TODO: figure out what kind of errors might happen, handle it
		return ""
	}
	cellarPath := filepath.Clean(filepath.Join(resolvePath(executablePath), "../../../.."))

	if !strings.HasSuffix(cellarPath, "Cellar") {
		// looks like it's not installed via homebrew
		return ""
	}

	return filepath.Clean(filepath.Join(cellarPath, "../"))
}

func resolvePath(path string) string {
	if res, err := filepath.EvalSymlinks(path); err == nil {
		return res
	}
	return path
}

=======
>>>>>>> 351586df
func generateRootCmd(cfg *config.Config) *ffcli.Command {
	// init the log formatter for logrus
	logrus.SetReportCaller(true)
	logrus.SetFormatter(&logrus.TextFormatter{
		TimestampFormat: "2006-01-02T15:04:05.000000",
		FullTimestamp:   true,
		CallerPrettyfier: func(f *runtime.Frame) (string, string) {
			filename := f.File
			if len(filename) > 38 {
				filename = filename[38:]
			}
			return "", fmt.Sprintf(" %s:%d", filename, f.Line)
		},
	})

	var (
		serverFlagSet    = flag.NewFlagSet("pyroscope server", flag.ExitOnError)
		agentFlagSet     = flag.NewFlagSet("pyroscope agent", flag.ExitOnError)
		convertFlagSet   = flag.NewFlagSet("pyroscope convert", flag.ExitOnError)
		execFlagSet      = flag.NewFlagSet("pyroscope exec", flag.ExitOnError)
		connectFlagSet   = flag.NewFlagSet("pyroscope connect", flag.ExitOnError)
		dbmanagerFlagSet = flag.NewFlagSet("pyroscope dbmanager", flag.ExitOnError)
		rootFlagSet      = flag.NewFlagSet("pyroscope", flag.ExitOnError)
	)

	serverSortedFlags := PopulateFlagSet(&cfg.Server, serverFlagSet)
	agentSortedFlags := PopulateFlagSet(&cfg.Agent, agentFlagSet)
	convertSortedFlags := PopulateFlagSet(&cfg.Convert, convertFlagSet)
	execSortedFlags := PopulateFlagSet(&cfg.Exec, execFlagSet, "pid")
	connectSortedFlags := PopulateFlagSet(&cfg.Exec, connectFlagSet)
	dbmanagerSortedFlags := PopulateFlagSet(&cfg.DbManager, dbmanagerFlagSet)
	rootSortedFlags := PopulateFlagSet(cfg, rootFlagSet)

	options := []ff.Option{
		ff.WithConfigFileParser(parser),
		ff.WithEnvVarPrefix("PYROSCOPE"),
		ff.WithAllowMissingConfigFile(true),
		ff.WithConfigFileFlag("config"),
	}

	serverCmd := &ffcli.Command{
		UsageFunc:  serverSortedFlags.printUsage,
		Options:    options,
		Name:       "server",
		ShortUsage: "pyroscope server [flags]",
		ShortHelp:  "starts pyroscope server. This is the database + web-based user interface",
		FlagSet:    serverFlagSet,
	}

	agentCmd := &ffcli.Command{
		UsageFunc:  agentSortedFlags.printUsage,
		Options:    append(options, ff.WithIgnoreUndefined(true)),
		Name:       "agent",
		ShortUsage: "pyroscope agent [flags]",
		ShortHelp:  "starts pyroscope agent.",
		FlagSet:    agentFlagSet,
	}

	convertCmd := &ffcli.Command{
		UsageFunc:  convertSortedFlags.printUsage,
		Options:    options,
		Name:       "convert",
		ShortUsage: "pyroscope convert [flags] <input-file>",
		ShortHelp:  "converts between different profiling formats",
		FlagSet:    convertFlagSet,
	}

	execCmd := &ffcli.Command{
		UsageFunc:  execSortedFlags.printUsage,
		Options:    options,
		Name:       "exec",
		ShortUsage: "pyroscope exec [flags] <args>",
		ShortHelp:  "starts a new process from <args> and profiles it",
		FlagSet:    execFlagSet,
	}

	connectCmd := &ffcli.Command{
		UsageFunc:  connectSortedFlags.printUsage,
		Options:    options,
		Name:       "connect",
		ShortUsage: "pyroscope connect [flags]",
		ShortHelp:  "connects to an existing process and profiles it",
		FlagSet:    connectFlagSet,
	}

	dbmanagerCmd := &ffcli.Command{
		UsageFunc:  dbmanagerSortedFlags.printUsage,
		Options:    options,
		Name:       "dbmanager",
		ShortUsage: "pyroscope dbmanager [flags] <args>",
		ShortHelp:  "tools for managing database",
		FlagSet:    dbmanagerFlagSet,
	}

	serverCmd.Exec = func(ctx context.Context, args []string) error {
		l, err := logrus.ParseLevel(cfg.Server.LogLevel)
		if err != nil {
			return err
		}
		logrus.SetLevel(l)
		return startServer(&cfg.Server)
	}

	agentCmd.Exec = func(ctx context.Context, args []string) error {
		return startAgent(&cfg.Agent)
	}

	convertCmd.Exec = func(ctx context.Context, args []string) error {
		logrus.SetOutput(os.Stderr)
		logger := func(s string) {
			logrus.Fatal(s)
		}
		return convert.Cli(&cfg.Convert, logger, args)
	}

	execCmd.Exec = func(_ context.Context, args []string) error {
		if cfg.Exec.NoLogging {
			logrus.SetLevel(logrus.PanicLevel)
		} else if l, err := logrus.ParseLevel(cfg.Exec.LogLevel); err == nil {
			logrus.SetLevel(l)
		}
		if len(args) == 0 || args[0] == "help" {
			fmt.Println(gradientBanner())
			fmt.Println(DefaultUsageFunc(execSortedFlags, execCmd, []string{}))
			return nil
		}

		return exec.Cli(context.Background(), &cfg.Exec, args)
	}

	connectCmd.Exec = func(ctx context.Context, args []string) error {
		if cfg.Exec.NoLogging {
			logrus.SetLevel(logrus.PanicLevel)
		} else if l, err := logrus.ParseLevel(cfg.Exec.LogLevel); err == nil {
			logrus.SetLevel(l)
		}
		if len(args) > 0 && args[0] == "help" {
			fmt.Println(gradientBanner())
			fmt.Println(DefaultUsageFunc(connectSortedFlags, connectCmd, []string{}))
			return nil
		}

		return exec.Cli(context.Background(), &cfg.Exec, args)
	}

	dbmanagerCmd.Exec = func(ctx context.Context, args []string) error {
		if l, err := logrus.ParseLevel(cfg.DbManager.LogLevel); err == nil {
			logrus.SetLevel(l)
		}
		return dbmanager.Cli(&cfg.DbManager, &cfg.Server, args)
	}

	rootCmd := &ffcli.Command{
		UsageFunc:  rootSortedFlags.printUsage,
		Options:    options,
		ShortUsage: "pyroscope [flags] <subcommand>",
		FlagSet:    rootFlagSet,
		Subcommands: []*ffcli.Command{
			convertCmd,
			serverCmd,
			agentCmd,
			execCmd,
			connectCmd,
			dbmanagerCmd,
		},
	}

	rootCmd.Exec = func(ctx context.Context, args []string) error {
		if cfg.Version || len(args) > 0 && args[0] == "version" {
			fmt.Println(gradientBanner())
			fmt.Println(build.Summary())
			fmt.Println("")
		} else {
			fmt.Println(gradientBanner())
			fmt.Println(DefaultUsageFunc(rootSortedFlags, rootCmd, []string{}))
		}
		return nil
	}

	return rootCmd
}

func Start(cfg *config.Config) error {
	return generateRootCmd(cfg).ParseAndRun(context.Background(), os.Args[1:])
<<<<<<< HEAD
}

func startServer(cfg *config.Server) error {
	// new a storage with configuration
	s, err := storage.New(cfg)
	if err != nil {
		return fmt.Errorf("new storage: %v", err)
	}
	atexit.Register(func() { s.Close() })

	// new a direct upstream
	u := direct.New(s)

	// uploading the server profile self
	if err := agent.SelfProfile(uint32(cfg.SampleRate), u, "pyroscope.server", logrus.StandardLogger()); err != nil {
		return fmt.Errorf("start self profile: %v", err)
	}

	// debuging the RAM and disk usages
	go reportDebuggingInformation(cfg, s)

	// new server
	c, err := server.New(cfg, s)
	if err != nil {
		return fmt.Errorf("new server: %v", err)
	}

	go performRetentionCleanups(cfg, s)
	atexit.Register(func() { c.Stop() })

	// start the analytics
	if !cfg.AnalyticsOptOut {
		analyticsService := analytics.NewService(cfg, s, c)
		go analyticsService.Start()
		atexit.Register(func() { analyticsService.Stop() })
	}
	// if you ever change this line, make sure to update this homebrew test:
	//   https://github.com/pyroscope-io/homebrew-brew/blob/main/Formula/pyroscope.rb#L94
	logrus.Info("starting HTTP server")

	// start the server
	return c.Start()
}

func reportDebuggingInformation(cfg *config.Server, s *storage.Storage) {
	t := time.NewTicker(1 * time.Second)
	i := 0
	for range t.C {
		if logrus.IsLevelEnabled(logrus.DebugLevel) {
			maps := map[string]map[string]interface{}{
				"mem":   debug.MemUsage(),
				"disk":  debug.DiskUsage(cfg.StoragePath),
				"cache": s.CacheStats(),
			}

			for dataType, data := range maps {
				for k, v := range data {
					if iv, ok := v.(bytesize.ByteSize); ok {
						v = int64(iv)
					}
					metrics.Gauge(dataType+"."+k, v)
				}
				if i%30 == 0 {
					logrus.WithFields(data).Debug(dataType + " stats")
				}
			}
		}
		i++
	}
}

func performRetentionCleanups(cfg *config.Server, s *storage.Storage) {
	logrus.Debug("starts storage retention data cleanups")

	t := time.NewTicker(cfg.RetentionPeriod)
	for {
		<-t.C

		threshold := time.Now().Add(-1 * cfg.RetentionThreshold)
		if err := s.DeleteDataBefore(threshold); err != nil {
			logrus.WithField("err", err).Errorln("error happened when deleting old data")
		}
	}
=======
>>>>>>> 351586df
}<|MERGE_RESOLUTION|>--- conflicted
+++ resolved
@@ -18,205 +18,6 @@
 	"github.com/pyroscope-io/pyroscope/pkg/exec"
 )
 
-<<<<<<< HEAD
-const timeFormat = "2006-01-02T15:04:05Z0700"
-
-type arrayFlags []string
-
-func (i *arrayFlags) String() string {
-	return strings.Join(*i, ", ")
-}
-
-func (i *arrayFlags) Set(value string) error {
-	*i = append(*i, value)
-	return nil
-}
-
-type timeFlag time.Time
-
-func (tf *timeFlag) String() string {
-	v := time.Time(*tf)
-	return v.Format(timeFormat)
-}
-
-func (tf *timeFlag) Set(value string) error {
-	t2, err := time.Parse(timeFormat, value)
-	if err != nil {
-		var i int
-		i, err = strconv.Atoi(value)
-		if err != nil {
-			return err
-		}
-		t2 = time.Unix(int64(i), 0)
-	}
-
-	t := (*time.Time)(tf)
-	b, err := t2.MarshalBinary()
-	if err != nil {
-		return err
-	}
-	if err := t.UnmarshalBinary(b); err != nil {
-		return err
-	}
-	return nil
-}
-
-// this is mostly reflection magic
-func PopulateFlagSet(obj interface{}, flagSet *flag.FlagSet, skip ...string) *SortedFlags {
-	v := reflect.ValueOf(obj).Elem()
-	t := reflect.TypeOf(v.Interface())
-	num := t.NumField()
-
-	installPrefix := getInstallPrefix()
-	supportedSpies := strings.Join(spy.SupportedExecSpies(), ", ")
-
-	for i := 0; i < num; i++ {
-		field := t.Field(i)
-		fieldV := v.Field(i)
-		defaultValStr := field.Tag.Get("def")
-		descVal := field.Tag.Get("desc")
-		skipVal := field.Tag.Get("skip")
-		nameVal := field.Tag.Get("name")
-		if nameVal == "" {
-			nameVal = strcase.ToKebab(field.Name)
-		}
-		if skipVal == "true" || slices.StringContains(skip, nameVal) {
-			continue
-		}
-
-		descVal = strings.ReplaceAll(descVal, "<supportedProfilers>", supportedSpies)
-
-		switch field.Type {
-		case reflect.TypeOf([]string{}):
-			val := fieldV.Addr().Interface().(*[]string)
-			val2 := (*arrayFlags)(val)
-			flagSet.Var(val2, nameVal, descVal)
-		case reflect.TypeOf(""):
-			val := fieldV.Addr().Interface().(*string)
-			defaultValStr := strings.ReplaceAll(defaultValStr, "<installPrefix>", installPrefix)
-			flagSet.StringVar(val, nameVal, defaultValStr, descVal)
-		case reflect.TypeOf(true):
-			val := fieldV.Addr().Interface().(*bool)
-			flagSet.BoolVar(val, nameVal, defaultValStr == "true", descVal)
-		case reflect.TypeOf(time.Time{}):
-			valTime := fieldV.Addr().Interface().(*time.Time)
-			val := (*timeFlag)(valTime)
-			flagSet.Var(val, nameVal, descVal)
-		case reflect.TypeOf(time.Second):
-			val := fieldV.Addr().Interface().(*time.Duration)
-			var defaultVal time.Duration
-			if defaultValStr == "" {
-				defaultVal = time.Duration(0)
-			} else {
-				var err error
-				defaultVal, err = time.ParseDuration(defaultValStr)
-				if err != nil {
-					logrus.Fatalf("invalid default value: %q (%s)", defaultValStr, nameVal)
-				}
-			}
-			flagSet.DurationVar(val, nameVal, defaultVal, descVal)
-		case reflect.TypeOf(bytesize.Byte):
-			val := fieldV.Addr().Interface().(*bytesize.ByteSize)
-			var defaultVal bytesize.ByteSize
-			if defaultValStr != "" {
-				var err error
-				defaultVal, err = bytesize.Parse(defaultValStr)
-				if err != nil {
-					logrus.Fatalf("invalid default value: %q (%s)", defaultValStr, nameVal)
-				}
-			}
-			*val = defaultVal
-			flagSet.Var(val, nameVal, descVal)
-		case reflect.TypeOf(1):
-			val := fieldV.Addr().Interface().(*int)
-			var defaultVal int
-			if defaultValStr == "" {
-				defaultVal = 0
-			} else {
-				var err error
-				defaultVal, err = strconv.Atoi(defaultValStr)
-				if err != nil {
-					logrus.Fatalf("invalid default value: %q (%s)", defaultValStr, nameVal)
-				}
-			}
-			flagSet.IntVar(val, nameVal, defaultVal, descVal)
-		case reflect.TypeOf(1.00):
-			val := fieldV.Addr().Interface().(*float64)
-			var defaultVal float64
-			if defaultValStr == "" {
-				defaultVal = 0.00
-			} else {
-				var err error
-				defaultVal, err = strconv.ParseFloat(defaultValStr, 64)
-				if err != nil {
-					logrus.Fatalf("invalid default value: %q (%s)", defaultValStr, nameVal)
-				}
-			}
-			flagSet.Float64Var(val, nameVal, defaultVal, descVal)
-		case reflect.TypeOf(uint64(1)):
-			val := fieldV.Addr().Interface().(*uint64)
-			var defaultVal uint64
-			if defaultValStr == "" {
-				defaultVal = uint64(0)
-			} else {
-				var err error
-				defaultVal, err = strconv.ParseUint(defaultValStr, 10, 64)
-				if err != nil {
-					logrus.Fatalf("invalid default value: %q (%s)", defaultValStr, nameVal)
-				}
-			}
-			flagSet.Uint64Var(val, nameVal, defaultVal, descVal)
-		case reflect.TypeOf(uint(1)):
-			val := fieldV.Addr().Interface().(*uint)
-			var defaultVal uint
-			if defaultValStr == "" {
-				defaultVal = uint(0)
-			} else {
-				out, err := strconv.ParseUint(defaultValStr, 10, 64)
-				if err != nil {
-					logrus.Fatalf("invalid default value: %q (%s)", defaultValStr, nameVal)
-				}
-				defaultVal = uint(out)
-			}
-			flagSet.UintVar(val, nameVal, defaultVal, descVal)
-		default:
-			logrus.Fatalf("type %s is not supported", field.Type)
-		}
-	}
-	return NewSortedFlags(obj, flagSet)
-}
-
-// on mac pyroscope is usually installed via homebrew. homebrew installs under a prefix
-//   this is logic to figure out what prefix it is
-func getInstallPrefix() string {
-	if runtime.GOOS != "darwin" {
-		return ""
-	}
-
-	executablePath, err := os.Executable()
-	if err != nil {
-		// TODO: figure out what kind of errors might happen, handle it
-		return ""
-	}
-	cellarPath := filepath.Clean(filepath.Join(resolvePath(executablePath), "../../../.."))
-
-	if !strings.HasSuffix(cellarPath, "Cellar") {
-		// looks like it's not installed via homebrew
-		return ""
-	}
-
-	return filepath.Clean(filepath.Join(cellarPath, "../"))
-}
-
-func resolvePath(path string) string {
-	if res, err := filepath.EvalSymlinks(path); err == nil {
-		return res
-	}
-	return path
-}
-
-=======
->>>>>>> 351586df
 func generateRootCmd(cfg *config.Config) *ffcli.Command {
 	// init the log formatter for logrus
 	logrus.SetReportCaller(true)
@@ -401,90 +202,4 @@
 
 func Start(cfg *config.Config) error {
 	return generateRootCmd(cfg).ParseAndRun(context.Background(), os.Args[1:])
-<<<<<<< HEAD
-}
-
-func startServer(cfg *config.Server) error {
-	// new a storage with configuration
-	s, err := storage.New(cfg)
-	if err != nil {
-		return fmt.Errorf("new storage: %v", err)
-	}
-	atexit.Register(func() { s.Close() })
-
-	// new a direct upstream
-	u := direct.New(s)
-
-	// uploading the server profile self
-	if err := agent.SelfProfile(uint32(cfg.SampleRate), u, "pyroscope.server", logrus.StandardLogger()); err != nil {
-		return fmt.Errorf("start self profile: %v", err)
-	}
-
-	// debuging the RAM and disk usages
-	go reportDebuggingInformation(cfg, s)
-
-	// new server
-	c, err := server.New(cfg, s)
-	if err != nil {
-		return fmt.Errorf("new server: %v", err)
-	}
-
-	go performRetentionCleanups(cfg, s)
-	atexit.Register(func() { c.Stop() })
-
-	// start the analytics
-	if !cfg.AnalyticsOptOut {
-		analyticsService := analytics.NewService(cfg, s, c)
-		go analyticsService.Start()
-		atexit.Register(func() { analyticsService.Stop() })
-	}
-	// if you ever change this line, make sure to update this homebrew test:
-	//   https://github.com/pyroscope-io/homebrew-brew/blob/main/Formula/pyroscope.rb#L94
-	logrus.Info("starting HTTP server")
-
-	// start the server
-	return c.Start()
-}
-
-func reportDebuggingInformation(cfg *config.Server, s *storage.Storage) {
-	t := time.NewTicker(1 * time.Second)
-	i := 0
-	for range t.C {
-		if logrus.IsLevelEnabled(logrus.DebugLevel) {
-			maps := map[string]map[string]interface{}{
-				"mem":   debug.MemUsage(),
-				"disk":  debug.DiskUsage(cfg.StoragePath),
-				"cache": s.CacheStats(),
-			}
-
-			for dataType, data := range maps {
-				for k, v := range data {
-					if iv, ok := v.(bytesize.ByteSize); ok {
-						v = int64(iv)
-					}
-					metrics.Gauge(dataType+"."+k, v)
-				}
-				if i%30 == 0 {
-					logrus.WithFields(data).Debug(dataType + " stats")
-				}
-			}
-		}
-		i++
-	}
-}
-
-func performRetentionCleanups(cfg *config.Server, s *storage.Storage) {
-	logrus.Debug("starts storage retention data cleanups")
-
-	t := time.NewTicker(cfg.RetentionPeriod)
-	for {
-		<-t.C
-
-		threshold := time.Now().Add(-1 * cfg.RetentionThreshold)
-		if err := s.DeleteDataBefore(threshold); err != nil {
-			logrus.WithField("err", err).Errorln("error happened when deleting old data")
-		}
-	}
-=======
->>>>>>> 351586df
 }