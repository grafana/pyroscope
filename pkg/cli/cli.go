--- conflicted
+++ resolved
@@ -6,22 +6,26 @@
 	"fmt"
 	"os"
 	"path/filepath"
+	"reflect"
 	"runtime"
+	"strconv"
+	"strings"
 	"time"
 
-	"github.com/peterbourgon/ff/v3"
-	"github.com/peterbourgon/ff/v3/ffcli"
-	"github.com/sirupsen/logrus"
-
+	"github.com/pyroscope-io/pyroscope/pkg/agent"
+	"github.com/pyroscope-io/pyroscope/pkg/agent/spy"
+	"github.com/pyroscope-io/pyroscope/pkg/agent/upstream/direct"
+	"github.com/pyroscope-io/pyroscope/pkg/analytics"
 	"github.com/pyroscope-io/pyroscope/pkg/build"
 	"github.com/pyroscope-io/pyroscope/pkg/config"
 	"github.com/pyroscope-io/pyroscope/pkg/convert"
 	"github.com/pyroscope-io/pyroscope/pkg/dbmanager"
 	"github.com/pyroscope-io/pyroscope/pkg/exec"
+	"github.com/pyroscope-io/pyroscope/pkg/server"
+	"github.com/pyroscope-io/pyroscope/pkg/storage"
+	"github.com/pyroscope-io/pyroscope/pkg/util/atexit"
+	"github.com/pyroscope-io/pyroscope/pkg/util/bytesize"
 	"github.com/pyroscope-io/pyroscope/pkg/util/debug"
-<<<<<<< HEAD
-=======
-	"github.com/pyroscope-io/pyroscope/pkg/util/metrics"
 	"github.com/pyroscope-io/pyroscope/pkg/util/slices"
 	"github.com/sirupsen/logrus"
 
@@ -29,7 +33,6 @@
 	"github.com/peterbourgon/ff/ffyaml"
 	"github.com/peterbourgon/ff/v3"
 	"github.com/peterbourgon/ff/v3/ffcli"
->>>>>>> cfcc0a2e
 )
 
 func generateRootCmd(cfg *config.Config) *ffcli.Command {
@@ -216,72 +219,4 @@
 
 func Start(cfg *config.Config) error {
 	return generateRootCmd(cfg).ParseAndRun(context.Background(), os.Args[1:])
-}
-
-<<<<<<< HEAD
-func resolvePath(path string) string {
-	if res, err := filepath.EvalSymlinks(path); err == nil {
-		return res
-=======
-func startServer(cfg *config.Server) error {
-	// new a storage with configuration
-	s, err := storage.New(cfg)
-	if err != nil {
-		return fmt.Errorf("new storage: %v", err)
-	}
-	atexit.Register(func() { s.Close() })
-
-	// new a direct upstream
-	u := direct.New(s)
-
-	// uploading the server profile self
-	if err := agent.SelfProfile(uint32(cfg.SampleRate), u, "pyroscope.server", logrus.StandardLogger()); err != nil {
-		return fmt.Errorf("start self profile: %v", err)
-	}
-
-	// debuging the RAM and disk usages
-	go reportDebuggingInformation(cfg, s)
-
-	// new server
-	c, err := server.New(cfg, s)
-	if err != nil {
-		return fmt.Errorf("new server: %v", err)
-	}
-	atexit.Register(func() { c.Stop() })
-
-	// start the analytics
-	if !cfg.AnalyticsOptOut {
-		analyticsService := analytics.NewService(cfg, s, c)
-		go analyticsService.Start()
-		atexit.Register(func() { analyticsService.Stop() })
->>>>>>> cfcc0a2e
-	}
-	return path
-}
-
-func reportDebuggingInformation(cfg *config.Server, s *storage.Storage) {
-	t := time.NewTicker(1 * time.Second)
-	i := 0
-	for range t.C {
-		if logrus.IsLevelEnabled(logrus.DebugLevel) {
-			maps := map[string]map[string]interface{}{
-				"mem":   debug.MemUsage(),
-				"disk":  debug.DiskUsage(cfg.StoragePath),
-				"cache": s.CacheStats(),
-			}
-
-			for dataType, data := range maps {
-				for k, v := range data {
-					if iv, ok := v.(bytesize.ByteSize); ok {
-						v = int64(iv)
-					}
-					metrics.Gauge(dataType+"."+k, v)
-				}
-				if i%30 == 0 {
-					logrus.WithFields(data).Debug(dataType + " stats")
-				}
-			}
-		}
-		i++
-	}
 }