log-level: error
metrics-export-rules:
  my_metric_name:
    expr: app.name{foo=~"bar"}
    node: a;b;c
<<<<<<< HEAD

retention-levels:
  0: 100s
  1: 1000s
=======
    group_by:
      - foo
>>>>>>> 76cd773e
<|MERGE_RESOLUTION|>--- conflicted
+++ resolved
@@ -3,12 +3,9 @@
   my_metric_name:
     expr: app.name{foo=~"bar"}
     node: a;b;c
-<<<<<<< HEAD
+    group_by:
+      - foo
 
 retention-levels:
   0: 100s
-  1: 1000s
-=======
-    group_by:
-      - foo
->>>>>>> 76cd773e
+  1: 1000s