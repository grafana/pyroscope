package cli

import (
	"context"
	"fmt"
	"time"

	"github.com/prometheus/client_golang/prometheus"
	"github.com/sirupsen/logrus"
	"golang.org/x/sync/errgroup"

	"github.com/pyroscope-io/pyroscope/pkg/agent"
	"github.com/pyroscope-io/pyroscope/pkg/agent/types"
	"github.com/pyroscope-io/pyroscope/pkg/agent/upstream/direct"
	"github.com/pyroscope-io/pyroscope/pkg/analytics"
	"github.com/pyroscope-io/pyroscope/pkg/config"
	"github.com/pyroscope-io/pyroscope/pkg/exporter"
	"github.com/pyroscope-io/pyroscope/pkg/health"
	"github.com/pyroscope-io/pyroscope/pkg/server"
	"github.com/pyroscope-io/pyroscope/pkg/storage"
	"github.com/pyroscope-io/pyroscope/pkg/util/bytesize"
	"github.com/pyroscope-io/pyroscope/pkg/util/debug"
)

type serverService struct {
	config           *config.Server
	logger           *logrus.Logger
	controller       *server.Controller
	storage          *storage.Storage
	directUpstream   *direct.Direct
	analyticsService *analytics.Service
	selfProfiling    *agent.ProfileSession
	debugReporter    *debug.Reporter
	healthController *health.Controller

	stopped chan struct{}
	done    chan struct{}
	group   *errgroup.Group
}

func newServerService(logger *logrus.Logger, c *config.Server) (*serverService, error) {
	svc := serverService{
		config:  c,
		logger:  logger,
		stopped: make(chan struct{}),
		done:    make(chan struct{}),
	}

	var err error
	svc.storage, err = storage.New(svc.config, svc.logger, prometheus.DefaultRegisterer)
	if err != nil {
		return nil, fmt.Errorf("new storage: %w", err)
	}

	exportedMetricsRegistry := prometheus.NewRegistry()
	metricsExporter, err := exporter.NewExporter(svc.config.MetricsExportRules, exportedMetricsRegistry)
	if err != nil {
		return nil, fmt.Errorf("new metric exporter: %w", err)
	}

	diskPressure := health.DiskPressure{
		Threshold: 512 * bytesize.MB,
		Path:      c.StoragePath,
	}

<<<<<<< HEAD
	svc.debugReporter = debug.NewReporter(svc.logger, svc.storage, prometheus.DefaultRegisterer)
	svc.directUpstream = direct.New(ingester)
	selfProfilingConfig := &agent.SessionConfig{
=======
	svc.healthController = health.NewController(svc.logger, time.Minute, diskPressure)
	svc.debugReporter = debug.NewReporter(svc.logger, svc.storage, svc.config, prometheus.DefaultRegisterer)
	svc.directUpstream = direct.New(svc.storage, metricsExporter)
	svc.selfProfiling, _ = agent.NewSession(agent.SessionConfig{
>>>>>>> 76cd773e
		Upstream:       svc.directUpstream,
		AppName:        "pyroscope.server",
		ProfilingTypes: types.DefaultProfileTypes,
		SpyName:        types.GoSpy,
		SampleRate:     100,
		UploadRate:     10 * time.Second,
		Logger:         logger,
	})

	svc.controller, err = server.New(server.Config{
		Configuration:           svc.config,
		Storage:                 svc.storage,
		MetricsExporter:         metricsExporter,
		Notifier:                svc.healthController,
		Logger:                  svc.logger,
		MetricsRegisterer:       prometheus.DefaultRegisterer,
		ExportedMetricsRegistry: exportedMetricsRegistry,
	})
	if err != nil {
		return nil, fmt.Errorf("new server: %w", err)
	}

	if !c.AnalyticsOptOut {
		svc.analyticsService = analytics.NewService(c, svc.storage, svc.controller)
	}

	return &svc, nil
}

func (svc *serverService) Start() error {
	g, ctx := errgroup.WithContext(context.Background())
	svc.group = g
	g.Go(func() error {
		// if you ever change this line, make sure to update this homebrew test:
		// https://github.com/pyroscope-io/homebrew-brew/blob/main/Formula/pyroscope.rb#L94
		svc.logger.Info("starting HTTP server")
		return svc.controller.Start()
	})

	go svc.debugReporter.Start()
	if svc.analyticsService != nil {
		go svc.analyticsService.Start()
	}

	svc.healthController.Start()
	svc.directUpstream.Start()
	if err := svc.selfProfiling.Start(); err != nil {
		svc.logger.WithError(err).Error("failed to start self-profiling")
	}

	defer close(svc.done)
	select {
	case <-svc.stopped:
	case <-ctx.Done():
		// The context is canceled the first time a function passed to Go
		// returns a non-nil error.
	}
	// N.B. internal components are de-initialized/disposed (if applicable)
	// regardless of the exit reason. Once server is stopped, wait for all
	// Go goroutines to finish.
	svc.stop()
	return svc.group.Wait()
}

func (svc *serverService) Stop() {
	close(svc.stopped)
	<-svc.done
}

//revive:disable-next-line:confusing-naming methods are different
func (svc *serverService) stop() {
	svc.controller.Drain()
	svc.logger.Debug("stopping debug reporter")
	svc.debugReporter.Stop()
	svc.healthController.Stop()
	if svc.analyticsService != nil {
		svc.logger.Debug("stopping analytics service")
		svc.analyticsService.Stop()
	}
	svc.logger.Debug("stopping profiling")
	svc.selfProfiling.Stop()
	svc.logger.Debug("stopping upstream")
	svc.directUpstream.Stop()
	svc.logger.Debug("stopping storage")
	if err := svc.storage.Close(); err != nil {
		svc.logger.WithError(err).Error("storage close")
	}
	svc.logger.Debug("stopping http server")
	if err := svc.controller.Stop(); err != nil {
		svc.logger.WithError(err).Error("controller stop")
	}
}<|MERGE_RESOLUTION|>--- conflicted
+++ resolved
@@ -63,16 +63,10 @@
 		Path:      c.StoragePath,
 	}
 
-<<<<<<< HEAD
+	svc.healthController = health.NewController(svc.logger, time.Minute, diskPressure)
 	svc.debugReporter = debug.NewReporter(svc.logger, svc.storage, prometheus.DefaultRegisterer)
-	svc.directUpstream = direct.New(ingester)
-	selfProfilingConfig := &agent.SessionConfig{
-=======
-	svc.healthController = health.NewController(svc.logger, time.Minute, diskPressure)
-	svc.debugReporter = debug.NewReporter(svc.logger, svc.storage, svc.config, prometheus.DefaultRegisterer)
 	svc.directUpstream = direct.New(svc.storage, metricsExporter)
 	svc.selfProfiling, _ = agent.NewSession(agent.SessionConfig{
->>>>>>> 76cd773e
 		Upstream:       svc.directUpstream,
 		AppName:        "pyroscope.server",
 		ProfilingTypes: types.DefaultProfileTypes,
