--- conflicted
+++ resolved
@@ -57,33 +57,13 @@
 		return nil, fmt.Errorf("new metric exporter: %w", err)
 	}
 
-<<<<<<< HEAD
-	ingester := storage.NewIngestionObserver(svc.storage, observer)
-
 	diskPressure := &health.DiskPressure{
 		WarningThreshold:  2 * storage.OutOfSpaceThreshold,
 		CriticalThreshold: storage.OutOfSpaceThreshold,
 		Path:              c.StoragePath,
 	}
 
-	healthController := health.NewController([]health.Condition{diskPressure}, time.Minute, svc.logger)
-	svc.healthController = healthController
-
-	controllerArgs := server.ControllerConfig{
-		ServerConfig: svc.config,
-		Storage:      svc.storage,
-		Ingester:     ingester,
-		Logger:       svc.logger,
-		Registerer:   prometheus.DefaultRegisterer,
-		Notifier:     healthController,
-	}
-	svc.controller, err = server.New(controllerArgs)
-	if err != nil {
-		return nil, fmt.Errorf("new server: %w", err)
-	}
-
-=======
->>>>>>> 343de522
+	svc.healthController = health.NewController([]health.Condition{diskPressure}, time.Minute, svc.logger)
 	svc.debugReporter = debug.NewReporter(svc.logger, svc.storage, svc.config, prometheus.DefaultRegisterer)
 	svc.directUpstream = direct.New(svc.storage, metricsExporter)
 	svc.selfProfiling, _ = agent.NewSession(agent.SessionConfig{
@@ -103,6 +83,7 @@
 		Logger:                  svc.logger,
 		MetricsRegisterer:       prometheus.DefaultRegisterer,
 		ExportedMetricsRegistry: exportedMetricsRegistry,
+		Notifier:     healthController,
 	})
 	if err != nil {
 		return nil, fmt.Errorf("new server: %w", err)
@@ -132,7 +113,6 @@
 	}
 
 	svc.directUpstream.Start()
-
 	if err := svc.selfProfiling.Start(); err != nil {
 		svc.logger.WithError(err).Error("failed to start self-profiling")
 	}
