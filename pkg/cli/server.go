--- conflicted
+++ resolved
@@ -47,11 +47,7 @@
 	}
 
 	var err error
-<<<<<<< HEAD
-	svc.storage, err = storage.New(svc.config, svc.logger, prometheus.DefaultRegisterer)
-=======
-	svc.storage, err = storage.New(storage.NewConfig(svc.config), prometheus.DefaultRegisterer)
->>>>>>> 95ceb711
+	svc.storage, err = storage.New(storage.NewConfig(svc.config), svc.logger, prometheus.DefaultRegisterer)
 	if err != nil {
 		return nil, fmt.Errorf("new storage: %w", err)
 	}
