--- conflicted
+++ resolved
@@ -128,19 +128,6 @@
 		svc.logger.WithError(err).Error("failed to start self-profiling")
 	}
 
-<<<<<<< HEAD
-	svc.logger.Debug("collecting local profiles")
-	if err := svc.storage.CollectLocalProfiles(); err != nil {
-		svc.logger.WithError(err).Error("failed to collect local profiles")
-	}
-
-	g.Go(func() error {
-		svc.logger.Info("starting admin server")
-		return svc.adminController.Start()
-	})
-
-=======
->>>>>>> c87f69a1
 	defer close(svc.done)
 	select {
 	case <-svc.stopped:
