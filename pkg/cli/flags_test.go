package cli

import (
	"bytes"
	"fmt"
	"os"
	"time"

	. "github.com/onsi/ginkgo"
	. "github.com/onsi/gomega"
	"github.com/prometheus/common/model"
	"github.com/spf13/cobra"
	"github.com/spf13/viper"

	"github.com/pyroscope-io/pyroscope/pkg/config"
	scrape "github.com/pyroscope-io/pyroscope/pkg/scrape/config"
	"github.com/pyroscope-io/pyroscope/pkg/scrape/discovery"
	"github.com/pyroscope-io/pyroscope/pkg/util/bytesize"
)

type FlagsStruct struct {
	Config   string            `mapstructure:"config"`
	Foo      string            `mapstructure:"foo"`
	Foos     []string          `mapstructure:"foos"`
	Bar      int               `mapstructure:"bar"`
	Baz      time.Duration     `mapstructure:"baz"`
	FooBar   string            `mapstructure:"foo-bar"`
	FooFoo   float64           `mapstructure:"foo-foo"`
	FooBytes bytesize.ByteSize `mapstructure:"foo-bytes"`
	FooDur   time.Duration     `mapstructure:"foo-dur"`
}

var _ = Describe("flags", func() {
	Context("PopulateFlagSet", func() {
		Context("without config file", func() {
			It("correctly sets all types of arguments", func() {
				vpr := viper.New()
				exampleCommand := &cobra.Command{
					RunE: func(cmd *cobra.Command, args []string) error {
						return nil
					},
				}

				cfg := FlagsStruct{}
				PopulateFlagSet(&cfg, exampleCommand.Flags(), vpr)

				b := bytes.NewBufferString("")
				exampleCommand.SetOut(b)
				exampleCommand.SetArgs([]string{
					fmt.Sprintf("--foo=%s", "test-val-1"),
					fmt.Sprintf("--foos=%s", "test-val-2"),
					fmt.Sprintf("--foos=%s", "test-val-3"),
					fmt.Sprintf("--bar=%s", "123"),
					fmt.Sprintf("--baz=%s", "10h"),
					fmt.Sprintf("--foo-bar=%s", "test-val-4"),
					fmt.Sprintf("--foo-foo=%s", "10.23"),
					fmt.Sprintf("--foo-bytes=%s", "100MB"),
				})

				err := exampleCommand.Execute()
				Expect(err).ToNot(HaveOccurred())
				Expect(cfg.Foo).To(Equal("test-val-1"))
				Expect(cfg.Foos).To(Equal([]string{"test-val-2", "test-val-3"}))
				Expect(cfg.Bar).To(Equal(123))
				Expect(cfg.Baz).To(Equal(10 * time.Hour))
				Expect(cfg.FooBar).To(Equal("test-val-4"))
				Expect(cfg.FooFoo).To(Equal(10.23))
				Expect(cfg.FooBytes).To(Equal(100 * bytesize.MB))
			})
		})

		Context("with config file", func() {
			It("correctly sets all types of arguments", func() {
				cfg := FlagsStruct{}
				vpr := viper.New()
				exampleCommand := &cobra.Command{
					RunE: func(cmd *cobra.Command, args []string) error {
						if cfg.Config != "" {
							// Use config file from the flag.
							vpr.SetConfigFile(cfg.Config)

							// If a config file is found, read it in.
							if err := vpr.ReadInConfig(); err == nil {
								fmt.Fprintln(os.Stderr, "Using config file:", vpr.ConfigFileUsed())
							}

							if err := Unmarshal(vpr, &cfg); err != nil {
								fmt.Fprintln(os.Stderr, "Unable to unmarshal:", err)
							}

							fmt.Printf("configuration is %+v \n", cfg)
						}

						return nil
					},
				}

				PopulateFlagSet(&cfg, exampleCommand.Flags(), vpr)
				vpr.BindPFlags(exampleCommand.Flags())

				b := bytes.NewBufferString("")
				exampleCommand.SetOut(b)
				exampleCommand.SetArgs([]string{fmt.Sprintf("--config=%s", "testdata/example.yml")})

				err := exampleCommand.Execute()
				Expect(err).ToNot(HaveOccurred())
				Expect(cfg.Foo).To(Equal("test-val-1"))
				Expect(cfg.Foos).To(Equal([]string{"test-val-2", "test-val-3"}))
				Expect(cfg.Bar).To(Equal(123))
				Expect(cfg.Baz).To(Equal(10 * time.Hour))
				Expect(cfg.FooBar).To(Equal("test-val-4"))
				Expect(cfg.FooFoo).To(Equal(10.23))
				Expect(cfg.FooBytes).To(Equal(100 * bytesize.MB))
				Expect(cfg.FooDur).To(Equal(5*time.Minute + 23*time.Second))
			})

			It("arguments take precedence", func() {
				cfg := FlagsStruct{}
				vpr := viper.New()
				exampleCommand := &cobra.Command{
					RunE: func(cmd *cobra.Command, args []string) error {
						if cfg.Config != "" {
							// Use config file from the flag.
							vpr.SetConfigFile(cfg.Config)

							// If a config file is found, read it in.
							if err := vpr.ReadInConfig(); err == nil {
								fmt.Fprintln(os.Stderr, "Using config file:", vpr.ConfigFileUsed())
							}

							if err := Unmarshal(vpr, &cfg); err != nil {
								fmt.Fprintln(os.Stderr, "Unable to unmarshal:", err)
							}

							fmt.Printf("configuration is %+v \n", cfg)
						}

						return nil
					},
				}

				PopulateFlagSet(&cfg, exampleCommand.Flags(), vpr)
				vpr.BindPFlags(exampleCommand.Flags())

				b := bytes.NewBufferString("")
				exampleCommand.SetOut(b)
				exampleCommand.SetArgs([]string{
					fmt.Sprintf("--config=%s", "testdata/example.yml"),
					fmt.Sprintf("--foo=%s", "test-val-4"),
					fmt.Sprintf("--foo-dur=%s", "3h"),
				})

				err := exampleCommand.Execute()
				Expect(err).ToNot(HaveOccurred())
				Expect(cfg.Foo).To(Equal("test-val-4"))
				Expect(cfg.FooDur).To(Equal(3 * time.Hour))
			})
			It("server configuration", func() {
				var cfg config.Server
				vpr := viper.New()
				exampleCommand := &cobra.Command{
					RunE: func(cmd *cobra.Command, args []string) error {
						if cfg.Config != "" {
							// Use config file from the flag.
							vpr.SetConfigFile(cfg.Config)

							// If a config file is found, read it in.
							if err := vpr.ReadInConfig(); err == nil {
								fmt.Fprintln(os.Stderr, "Using config file:", vpr.ConfigFileUsed())
							}

							if err := Unmarshal(vpr, &cfg); err != nil {
								fmt.Fprintln(os.Stderr, "Unable to unmarshal:", err)
							}

							Expect(loadServerConfig(&cfg)).ToNot(HaveOccurred())
							fmt.Printf("configuration is %+v \n", cfg)
						}

						return nil
					},
				}

				PopulateFlagSet(&cfg, exampleCommand.Flags(), vpr, WithSkip("scrape-configs"))
				vpr.BindPFlags(exampleCommand.Flags())

				b := bytes.NewBufferString("")
				exampleCommand.SetOut(b)
				exampleCommand.SetArgs([]string{
					"--config=testdata/server.yml",
					"--log-level=debug",
				})

				err := exampleCommand.Execute()
				Expect(err).ToNot(HaveOccurred())
				Expect(cfg).To(Equal(config.Server{
					AnalyticsOptOut:         false,
					Config:                  "testdata/server.yml",
					LogLevel:                "debug",
					BadgerLogLevel:          "error",
					StoragePath:             "/var/lib/pyroscope",
					APIBindAddr:             ":4040",
					BaseURL:                 "",
					CacheEvictThreshold:     0.25,
					CacheEvictVolume:        0.33,
					BadgerNoTruncate:        false,
					DisablePprofEndpoint:    false,
					EnableExperimentalAdmin: false,
					MaxNodesSerialization:   2048,
					MaxNodesRender:          8192,
					HideApplications:        []string{},
					Retention:               0,
					RetentionLevels: config.RetentionLevels{
						Zero: 100 * time.Second,
						One:  1000 * time.Second,
					},
					SampleRate:          0,
					OutOfSpaceThreshold: 0,
					CacheDimensionSize:  0,
					CacheDictionarySize: 0,
					CacheSegmentSize:    0,
					CacheTreeSize:       0,
					Auth: config.Auth{
						Google: config.GoogleOauth{
							Enabled:        false,
							ClientID:       "",
							ClientSecret:   "",
							RedirectURL:    "",
							AuthURL:        "https://accounts.google.com/o/oauth2/auth",
							TokenURL:       "https://accounts.google.com/o/oauth2/token",
							AllowedDomains: []string{},
						},
						Gitlab: config.GitlabOauth{
							Enabled:       false,
							ClientID:      "",
							ClientSecret:  "",
							RedirectURL:   "",
							AuthURL:       "https://gitlab.com/oauth/authorize",
							TokenURL:      "https://gitlab.com/oauth/token",
							APIURL:        "https://gitlab.com/api/v4",
							AllowedGroups: []string{},
						},
						Github: config.GithubOauth{
							Enabled:              false,
							ClientID:             "",
							ClientSecret:         "",
							RedirectURL:          "",
							AuthURL:              "https://github.com/login/oauth/authorize",
							TokenURL:             "https://github.com/login/oauth/access_token",
							AllowedOrganizations: []string{},
						},
						JWTSecret:                "",
						LoginMaximumLifetimeDays: 0,
					},

					MetricsExportRules: config.MetricsExportRules{
						"my_metric_name": {
							Expr:    `app.name{foo=~"bar"}`,
							Node:    "a;b;c",
							GroupBy: []string{"foo"},
						},
					},
<<<<<<< HEAD

					ScrapeConfigs: []*scrape.Config{
						{
							JobName:          "testing",
							EnabledProfiles:  []string{"cpu", "mem"},
							Profiles:         scrape.DefaultConfig().Profiles,
							ScrapeInterval:   10 * time.Second,
							ScrapeTimeout:    15 * time.Second,
							Scheme:           "http",
							HTTPClientConfig: scrape.DefaultHTTPClientConfig,
							ServiceDiscoveryConfigs: []discovery.Config{
								discovery.StaticConfig{
									{
										Targets: []model.LabelSet{
											{"__address__": "localhost:6060", "__name__": "app"},
										},
										Labels: model.LabelSet{"foo": "bar"},
										Source: "0",
									},
								},
							},
						},
					},
=======
					AdminSocketPath: "/tmp/pyroscope.sock",
>>>>>>> b81eabed
				}))
			})

			It("agent configuration", func() {
				var cfg config.Agent
				vpr := viper.New()
				exampleCommand := &cobra.Command{
					Run: func(cmd *cobra.Command, args []string) {
						Expect(vpr.BindPFlags(cmd.Flags())).ToNot(HaveOccurred())
						vpr.SetConfigFile(cfg.Config)
						Expect(vpr.ReadInConfig()).ToNot(HaveOccurred())
						Expect(Unmarshal(vpr, &cfg)).ToNot(HaveOccurred())
						Expect(loadAgentConfig(&cfg)).ToNot(HaveOccurred())
					},
				}

				PopulateFlagSet(&cfg, exampleCommand.Flags(), vpr)
				exampleCommand.SetArgs([]string{
					"--config=testdata/agent.yml",
					"--log-level=debug",
					"--tag=foo=xxx",
				})

				Expect(exampleCommand.Execute()).ToNot(HaveOccurred())
				Expect(cfg).To(Equal(config.Agent{
					Config:                 "testdata/agent.yml",
					LogLevel:               "debug",
					NoLogging:              false,
					ServerAddress:          "http://localhost:4040",
					AuthToken:              "",
					UpstreamThreads:        4,
					UpstreamRequestTimeout: 10 * time.Second,
					Targets: []config.Target{
						{
							ServiceName:        "foo",
							SpyName:            "debugspy",
							ApplicationName:    "foo.app",
							SampleRate:         0,
							DetectSubprocesses: false,
							PyspyBlocking:      false,
							Tags: map[string]string{
								"foo": "xxx",
								"baz": "qux",
							},
						},
					},
					Tags: map[string]string{
						"foo": "xxx",
						"baz": "qux",
					},
				}))
			})
		})
	})
})<|MERGE_RESOLUTION|>--- conflicted
+++ resolved
@@ -260,7 +260,7 @@
 							GroupBy: []string{"foo"},
 						},
 					},
-<<<<<<< HEAD
+					AdminSocketPath: "/tmp/pyroscope.sock",
 
 					ScrapeConfigs: []*scrape.Config{
 						{
@@ -284,9 +284,6 @@
 							},
 						},
 					},
-=======
-					AdminSocketPath: "/tmp/pyroscope.sock",
->>>>>>> b81eabed
 				}))
 			})
 
