--- conflicted
+++ resolved
@@ -8,42 +8,6 @@
 	"github.com/sirupsen/logrus"
 )
 
-<<<<<<< HEAD
-	b, err := json.Marshal(keys)
-	if err != nil {
-		ctrl.writeEncodeError(w, err)
-		return
-	}
-	_, _ = w.Write(b)
-}
-
-func (ctrl *Controller) labelValuesHandler(w http.ResponseWriter, r *http.Request) {
-	labelName := r.URL.Query().Get("label")
-	query := r.URL.Query().Get("query")
-
-	if labelName == "" {
-		ctrl.writeInvalidParameterError(w, errLabelIsRequired)
-		return
-	}
-
-	values := make([]string, 0)
-	if query != "" {
-		ctrl.storage.GetValuesByQuery(labelName, query, func(v string) bool {
-			values = append(values, v)
-			return true
-		})
-	} else {
-		ctrl.storage.GetValues(labelName, func(v string) bool {
-			values = append(values, v)
-			return true
-		})
-	}
-
-	b, err := json.Marshal(values)
-	if err != nil {
-		ctrl.writeEncodeError(w, err)
-		return
-=======
 func (ctrl *Controller) labelsHandler() http.HandlerFunc {
 	return NewLabelsHandler(ctrl.log, ctrl.storage).ServeHTTP
 }
@@ -72,6 +36,5 @@
 			return
 		}
 		_, _ = w.Write(b)
->>>>>>> 10baacd2
 	}
 }