--- conflicted
+++ resolved
@@ -21,7 +21,46 @@
 	"github.com/pyroscope-io/pyroscope/pkg/util/attime"
 )
 
-<<<<<<< HEAD
+// TODO: dedup this with the version in scrape package
+type SampleTypeConfig struct {
+	Units       string `json:"units,omitempty"`
+	DisplayName string `json:"display-name,omitempty"`
+
+	// TODO(kolesnikovae): Introduce Kind?
+	//  In Go, we have at least the following combinations:
+
+	//  instant:    Aggregation:avg && !Cumulative && !Sampled
+	//  cumulative: Aggregation:sum && Cumulative  && !Sampled
+	//  delta:      Aggregation:sum && !Cumulative && Sampled
+	Aggregation string `json:"aggregation,omitempty"`
+	Cumulative  bool   `json:"cumulative,omitempty"`
+	Sampled     bool   `json:"sampled,omitempty"`
+}
+
+var DefaultSampleTypeMapping = map[string]*SampleTypeConfig{
+	"samples": {
+		DisplayName: "cpu",
+		Units:       "samples",
+		Sampled:     true,
+	},
+	"inuse_objects": {
+		Units:       "objects",
+		Aggregation: "avg",
+	},
+	"alloc_objects": {
+		Units:      "objects",
+		Cumulative: true,
+	},
+	"inuse_space": {
+		Units:       "bytes",
+		Aggregation: "avg",
+	},
+	"alloc_space": {
+		Units:      "bytes",
+		Cumulative: true,
+	},
+}
+
 type ingestHandler struct {
 	log        *logrus.Logger
 	storage    *storage.Storage
@@ -39,52 +78,9 @@
 	}
 }
 
+// revive:disable:cognitive-complexity I don't want to split this into 2 functions just to please the linter
 func (h ingestHandler) ServeHTTP(w http.ResponseWriter, r *http.Request) {
 	pi, err := h.ingestParamsFromRequest(r)
-=======
-// TODO: dedup this with the version in scrape package
-type SampleTypeConfig struct {
-	Units       string `json:"units,omitempty"`
-	DisplayName string `json:"display-name,omitempty"`
-
-	// TODO(kolesnikovae): Introduce Kind?
-	//  In Go, we have at least the following combinations:
-	//  instant:    Aggregation:avg && !Cumulative && !Sampled
-	//  cumulative: Aggregation:sum && Cumulative  && !Sampled
-	//  delta:      Aggregation:sum && !Cumulative && Sampled
-	Aggregation string `json:"aggregation,omitempty"`
-	Cumulative  bool   `json:"cumulative,omitempty"`
-	Sampled     bool   `json:"sampled,omitempty"`
-}
-
-var DefaultSampleTypeMapping = map[string]*SampleTypeConfig{
-	"samples": {
-		DisplayName: "cpu",
-		Units:       "samples",
-		Sampled:     true,
-	},
-	"inuse_objects": {
-		Units:       "objects",
-		Aggregation: "avg",
-	},
-	"alloc_objects": {
-		Units:      "objects",
-		Cumulative: true,
-	},
-	"inuse_space": {
-		Units:       "bytes",
-		Aggregation: "avg",
-	},
-	"alloc_space": {
-		Units:      "bytes",
-		Cumulative: true,
-	},
-}
-
-// revive:disable:cognitive-complexity I don't want to split this into 2 functions just to please the linter
-func (ctrl *Controller) ingestHandler(w http.ResponseWriter, r *http.Request) {
-	pi, err := ingestParamsFromRequest(r)
->>>>>>> 2a3b2763
 	if err != nil {
 		WriteError(h.log, w, http.StatusBadRequest, err, "invalid parameter")
 		return
@@ -92,12 +88,8 @@
 
 	format := r.URL.Query().Get("format")
 	contentType := r.Header.Get("Content-Type")
-<<<<<<< HEAD
+	inputs := []*storage.PutInput{}
 	cb := h.createParseCallback(pi)
-=======
-	inputs := []*storage.PutInput{}
-	cb := ctrl.createParseCallback(pi)
->>>>>>> 2a3b2763
 	switch {
 	case format == "trie", contentType == "binary/octet-stream+trie":
 		tmpBuf := h.bufferPool.Get()
@@ -179,33 +171,22 @@
 		return
 	}
 
-<<<<<<< HEAD
-	if err = h.storage.Put(pi); err != nil {
-		WriteError(h.log, w, http.StatusInternalServerError, err, "error happened while ingesting data")
-		return
-=======
 	if len(inputs) == 0 {
 		inputs = append(inputs, pi)
 	}
 
 	for _, input := range inputs {
-		if err = ctrl.storage.Put(input); err != nil {
-			ctrl.writeInternalServerError(w, err, "error happened while ingesting data")
+		if err = h.storage.Put(input); err != nil {
+			WriteError(h.log, w, http.StatusInternalServerError, err, "error happened while ingesting data")
 			return
 		}
->>>>>>> 2a3b2763
 	}
 
 	h.onSuccess(pi)
 }
 
-<<<<<<< HEAD
+// revive:enable:cognitive-complexity
 func (h ingestHandler) createParseCallback(pi *storage.PutInput) func([]byte, int) {
-=======
-// revive:enable:cognitive-complexity
-
-func (ctrl *Controller) createParseCallback(pi *storage.PutInput) func([]byte, int) {
->>>>>>> 2a3b2763
 	pi.Val = tree.New()
 	cb := pi.Val.InsertInt
 	o, ok := h.exporter.Evaluate(pi)
