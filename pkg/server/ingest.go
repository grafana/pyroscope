package server

import (
	"context"
	"fmt"
	"mime"
	"net/http"
	"strconv"
	"time"

	"github.com/sirupsen/logrus"

	"github.com/pyroscope-io/pyroscope/pkg/agent/types"
	"github.com/pyroscope-io/pyroscope/pkg/parser"
	"github.com/pyroscope-io/pyroscope/pkg/storage/segment"
	"github.com/pyroscope-io/pyroscope/pkg/util/attime"
)

type Parser interface {
	Put(context.Context, *parser.PutInput) (error, error)
}

type ingestHandler struct {
	log       *logrus.Logger
	parser    Parser
	onSuccess func(pi *parser.PutInput)
}

func (ctrl *Controller) ingestHandler() http.Handler {
	p := parser.New(ctrl.log, ctrl.storage, ctrl.exporter)
	return NewIngestHandler(ctrl.log, p, func(pi *parser.PutInput) {
		ctrl.StatsInc("ingest")
		ctrl.StatsInc("ingest:" + pi.SpyName)
		ctrl.appStats.Add(hashString(pi.Key.AppName()))
	})
}

func NewIngestHandler(log *logrus.Logger, p Parser, onSuccess func(pi *parser.PutInput)) http.Handler {
	return ingestHandler{
		log:       log,
		parser:    p,
		onSuccess: onSuccess,
	}
}

func (h ingestHandler) ServeHTTP(w http.ResponseWriter, r *http.Request) {
	pi, err := h.ingestParamsFromRequest(r)
	if err != nil {
		WriteError(h.log, w, http.StatusBadRequest, err, "invalid parameter")
		return
	}

	// this method returns two errors to distinguish between parsing and ingestion errors
	// TODO(petethepig): maybe there's a more idiomatic way to do this?
	err, ingestErr := h.parser.Put(r.Context(), pi)

	if err != nil {
		WriteError(h.log, w, http.StatusUnprocessableEntity, err, "error happened while parsing request body")
		return
	}

	if ingestErr != nil {
		WriteError(h.log, w, http.StatusInternalServerError, err, "error happened while ingesting data")
		return
	}

	h.onSuccess(pi)
}

func (h ingestHandler) ingestParamsFromRequest(r *http.Request) (*parser.PutInput, error) {
	var (
		q   = r.URL.Query()
		pi  parser.PutInput
		err error
	)

	pi.Format = q.Get("format")
	pi.ContentType = r.Header.Get("Content-Type")
	pi.Body = r.Body
	pi.MultipartBoundary = boundaryFromRequest(r)

	pi.Key, err = segment.ParseKey(q.Get("name"))
	if err != nil {
		return nil, fmt.Errorf("name: %w", err)
	}

	if qt := q.Get("from"); qt != "" {
		pi.StartTime = attime.Parse(qt)
	} else {
		pi.StartTime = time.Now()
	}

	if qt := q.Get("until"); qt != "" {
		pi.EndTime = attime.Parse(qt)
	} else {
		pi.EndTime = time.Now()
	}

	if sr := q.Get("sampleRate"); sr != "" {
		sampleRate, err := strconv.Atoi(sr)
		if err != nil {
			h.log.WithError(err).Errorf("invalid sample rate: %q", sr)
			pi.SampleRate = types.DefaultSampleRate
		} else {
			pi.SampleRate = uint32(sampleRate)
		}
	} else {
		pi.SampleRate = types.DefaultSampleRate
	}

	if sn := q.Get("spyName"); sn != "" {
		// TODO: error handling
		pi.SpyName = sn
	} else {
		pi.SpyName = "unknown"
	}

	if u := q.Get("units"); u != "" {
		pi.Units = u
	} else {
		pi.Units = "samples"
	}

	if at := q.Get("aggregationType"); at != "" {
		pi.AggregationType = at
	} else {
		pi.AggregationType = "sum"
	}

	return &pi, nil
}

func boundaryFromRequest(r *http.Request) string {
	v := r.Header.Get("Content-Type")
	if v == "" {
		return ""
	}
<<<<<<< HEAD
	w := pprof.NewProfileWriter(s, pprof.ProfileWriterConfig{
		SampleTypes: tree.DefaultSampleTypeMapping,
		Labels:      pi.Key.Labels(),
		SpyName:     pi.SpyName,
	})
	if err := writePprofFromForm(r, w, pi, "prev_profile"); err != nil {
		return err
=======
	d, params, err := mime.ParseMediaType(v)
	if err != nil || !(d == "multipart/form-data") {
		return ""
>>>>>>> f3cd7096
	}
	boundary, ok := params["boundary"]
	if !ok {
		return ""
	}
<<<<<<< HEAD
	return pprof.DecodePool(f, func(p *tree.Profile) error {
		return w.WriteProfile(pi.StartTime, pi.EndTime, p)
	})
=======
	return boundary
>>>>>>> f3cd7096
}<|MERGE_RESOLUTION|>--- conflicted
+++ resolved
@@ -135,29 +135,13 @@
 	if v == "" {
 		return ""
 	}
-<<<<<<< HEAD
-	w := pprof.NewProfileWriter(s, pprof.ProfileWriterConfig{
-		SampleTypes: tree.DefaultSampleTypeMapping,
-		Labels:      pi.Key.Labels(),
-		SpyName:     pi.SpyName,
-	})
-	if err := writePprofFromForm(r, w, pi, "prev_profile"); err != nil {
-		return err
-=======
 	d, params, err := mime.ParseMediaType(v)
 	if err != nil || !(d == "multipart/form-data") {
 		return ""
->>>>>>> f3cd7096
 	}
 	boundary, ok := params["boundary"]
 	if !ok {
 		return ""
 	}
-<<<<<<< HEAD
-	return pprof.DecodePool(f, func(p *tree.Profile) error {
-		return w.WriteProfile(pi.StartTime, pi.EndTime, p)
-	})
-=======
 	return boundary
->>>>>>> f3cd7096
 }