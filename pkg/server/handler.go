package server

import (
	"encoding/json"
	"fmt"
	"io"
	"net/http"
	"os"
	"strconv"
	"strings"
	"text/template"

	"github.com/sirupsen/logrus"

	"github.com/pyroscope-io/pyroscope/pkg/build"
	"github.com/pyroscope-io/pyroscope/pkg/util/updates"
)

<<<<<<< HEAD
// TODO(kolesnikovae): This part should be moved from
//  Controller to a separate handler/service (Login).

func (ctrl *Controller) loginHandler(w http.ResponseWriter, r *http.Request) {
	switch r.Method {
	case http.MethodGet:
		ctrl.loginGet(w)
	case http.MethodPost:
		ctrl.loginPost(w, r)
	default:
		ctrl.writeInvalidMethodError(w)
	}
}

func (ctrl *Controller) loginGet(w http.ResponseWriter) {
	tmpl, err := ctrl.getTemplate("/login.html")
	if err != nil {
		ctrl.writeInternalServerError(w, err, "could not render login page")
		return
	}
	mustExecute(tmpl, w, map[string]interface{}{
		"BasicAuthEnabled":       ctrl.config.Auth.BasicAuth.Enabled,
		"BasicAuthSignupEnabled": ctrl.config.Auth.BasicAuth.SignupEnabled,
		"GoogleEnabled":          ctrl.config.Auth.Google.Enabled,
		"GithubEnabled":          ctrl.config.Auth.Github.Enabled,
		"GitlabEnabled":          ctrl.config.Auth.Gitlab.Enabled,
		"BaseURL":                ctrl.config.BaseURL,
	})
}

func (ctrl *Controller) loginPost(w http.ResponseWriter, r *http.Request) {
	if !ctrl.config.Auth.BasicAuth.Enabled {
		http.Error(w, "not authorized", http.StatusUnauthorized)
		return
	}
	type loginCredentials struct {
		Username string `json:"username"`
		Password []byte `json:"password"`
	}
	var req loginCredentials
	if err := json.NewDecoder(r.Body).Decode(&req); err != nil {
		ctrl.log.WithError(err).Error("failed to parse user credentials")
		http.Error(w, err.Error(), http.StatusBadRequest)
		return
	}
	u, err := ctrl.authService.AuthenticateUser(r.Context(), req.Username, string(req.Password))
	switch {
	case err == nil:
		// Generate and sign new JWT token.
	case errors.Is(err, model.ErrInvalidCredentials):
		ctrl.log.WithError(err).Error("failed authentication attempt")
		http.Error(w, err.Error(), http.StatusUnauthorized)
		return
	case model.IsValidationError(err):
		ctrl.log.WithError(err).Error("invalid authentication request")
		http.Error(w, err.Error(), http.StatusBadRequest)
		return
	default:
		// Internal error.
		ctrl.log.WithError(err).Error("failed to authenticate user")
		w.WriteHeader(http.StatusInternalServerError)
		return
	}
	token, _, err := ctrl.jwtTokenService.Sign(ctrl.jwtTokenService.GenerateUserToken(u.Name, u.Role))
	if err != nil {
		ctrl.log.WithError(err).Error("failed to generate user token")
		w.WriteHeader(http.StatusInternalServerError)
		return
	}
	createCookie(w, jwtCookieName, token)
	w.WriteHeader(http.StatusNoContent)
	// Redirect should be handled on the client side.
}

func (ctrl *Controller) signupHandler(w http.ResponseWriter, r *http.Request) {
	switch r.Method {
	case http.MethodGet:
		ctrl.signupHandlerGet(w)
	case http.MethodPost:
		ctrl.signupHandlerPost(w, r)
	default:
		ctrl.writeInvalidMethodError(w)
	}
}

func (ctrl *Controller) signupHandlerGet(w http.ResponseWriter) {
	tmpl, err := ctrl.getTemplate("/signup.html")
	if err != nil {
		ctrl.writeInternalServerError(w, err, "could not render signup page")
		return
	}
	mustExecute(tmpl, w, map[string]interface{}{
		"BasicAuthEnabled":       ctrl.config.Auth.BasicAuth.Enabled,
		"BasicAuthSignupEnabled": ctrl.config.Auth.BasicAuth.SignupEnabled,
		"GoogleEnabled":          ctrl.config.Auth.Google.Enabled,
		"GithubEnabled":          ctrl.config.Auth.Github.Enabled,
		"GitlabEnabled":          ctrl.config.Auth.Gitlab.Enabled,
		"BaseURL":                ctrl.config.BaseURL,
	})
}

func (ctrl *Controller) signupHandlerPost(w http.ResponseWriter, r *http.Request) {
	if !ctrl.config.Auth.BasicAuth.SignupEnabled {
		http.Error(w, "not authorized", http.StatusUnauthorized)
		return
	}
	type signupRequest struct {
		Name     string     `json:"name"`
		Email    string     `json:"email"`
		FullName *string    `json:"fullName,omitempty"`
		Password []byte     `json:"password"`
		Role     model.Role `json:"role"`
	}
	var req signupRequest
	if err := json.NewDecoder(r.Body).Decode(&req); err != nil {
		ctrl.log.WithError(err).Error("failed to decode signup details")
		http.Error(w, err.Error(), http.StatusBadRequest)
		return
	}
	_, err := ctrl.userService.CreateUser(r.Context(), model.CreateUserParams{
		Name:     req.Name,
		Email:    req.Email,
		FullName: req.FullName,
		Password: string(req.Password),
		Role:     ctrl.config.Auth.SignupDefaultRole,
	})
	switch {
	case err == nil:
	case model.IsValidationError(err):
		ctrl.log.WithError(err).Debug("invalid signup details")
		http.Error(w, err.Error(), http.StatusBadRequest)
		return
	default:
		ctrl.log.WithError(err).Error("failed to create user")
		w.WriteHeader(http.StatusInternalServerError)
		return
	}
	// TODO(kolesnikovae): We could generate a JWT token and set the cookie
	//  but it's better to just force user to login. A signup should be
	//  considered successful only when the user email is confirmed
	//  (not implemented yet).
	w.WriteHeader(http.StatusNoContent)
	// Redirect should be handled on the client side.
}

func createCookie(w http.ResponseWriter, name, value string) {
	http.SetCookie(w, &http.Cookie{
		Name:     name,
		Path:     "/",
		Value:    value,
		HttpOnly: true,
		MaxAge:   0,
		SameSite: http.SameSiteStrictMode,
	})
}

func invalidateCookie(w http.ResponseWriter, name string) {
	http.SetCookie(w, &http.Cookie{
		Name:     name,
		Path:     "/",
		Value:    "",
		HttpOnly: true,
		// MaxAge -1 request cookie be deleted immediately
		MaxAge:   -1,
		SameSite: http.SameSiteStrictMode,
	})
}

func (ctrl *Controller) logoutHandler(w http.ResponseWriter, r *http.Request) {
	switch r.Method {
	case http.MethodPost, http.MethodGet:
		invalidateCookie(w, jwtCookieName)
		ctrl.redirectPreservingBaseURL(w, r, "/login", http.StatusTemporaryRedirect)
	default:
		ctrl.writeInvalidMethodError(w)
	}
}

// can be replaced with a faster solution if cryptographic randomness isn't a priority
func generateStateToken(length int) (string, error) {
	b := make([]byte, length)
	if _, err := rand.Read(b); err != nil {
		return "", err
	}
	return hex.EncodeToString(b), nil
}

func (ctrl *Controller) oauthLoginHandler(oh oauthHandler) http.HandlerFunc {
	return func(w http.ResponseWriter, r *http.Request) {
		authURL, err := oh.getOauthBase().buildAuthQuery(r, w)
		if err != nil {
			ctrl.log.WithError(err).Error("problem generating state token")
			return
		}

		http.Redirect(w, r, authURL, http.StatusTemporaryRedirect)
	}
}

// Instead of this handler that just redirects, Javascript code can be added to load the state and send it to backend
// this is done so that the state cookie would be send back from browser
func (ctrl *Controller) callbackHandler(redirectPath string) http.HandlerFunc {
	return func(w http.ResponseWriter, r *http.Request) {
		tmpl, err := ctrl.getTemplate("/redirect.html")
		if err != nil {
			ctrl.writeInternalServerError(w, err, "could not render redirect page")
			return
		}
		mustExecute(tmpl, w, map[string]interface{}{
			"RedirectPath": redirectPath + "?" + r.URL.RawQuery,
			"BaseURL":      ctrl.config.BaseURL,
		})
	}
}

func (ctrl *Controller) forbiddenHandler() http.HandlerFunc {
	return func(w http.ResponseWriter, r *http.Request) {
		tmpl, err := ctrl.getTemplate("/forbidden.html")
		if err != nil {
			ctrl.writeInternalServerError(w, err, "could not render forbidden page")
			return
		}
		mustExecute(tmpl, w, map[string]interface{}{
			"BaseURL": ctrl.config.BaseURL,
		})
	}
}

func (ctrl *Controller) logErrorAndRedirect(w http.ResponseWriter, r *http.Request, msg string, err error) {
	if err != nil {
		ctrl.log.WithError(err).Error(msg)
	} else {
		ctrl.log.Error(msg)
	}
	invalidateCookie(w, stateCookieName)
	ctrl.redirectPreservingBaseURL(w, r, "/forbidden", http.StatusTemporaryRedirect)
}

func (ctrl *Controller) callbackRedirectHandler(oh oauthHandler) http.HandlerFunc {
	return func(w http.ResponseWriter, r *http.Request) {
		cookie, err := r.Cookie(stateCookieName)
		if err != nil {
			ctrl.logErrorAndRedirect(w, r, "missing state cookie", err)
			return
		}
		if cookie.Value != r.FormValue("state") {
			ctrl.logErrorAndRedirect(w, r, "invalid oauth state", nil)
			return
		}

		client, err := oh.getOauthBase().generateOauthClient(r)
		if err != nil {
			ctrl.logErrorAndRedirect(w, r, "failed to generate oauth client", err)
			return
		}

		u, err := oh.userAuth(client)
		if err != nil {
			ctrl.logErrorAndRedirect(w, r, "failed to get user auth info", err)
			return
		}

		user, err := ctrl.userService.FindUserByName(r.Context(), u.Name)
		switch {
		default:
			ctrl.logErrorAndRedirect(w, r, "failed to find user", err)
			return
		case err == nil:
			// TODO(kolesnikovae): Update found user with the new user info, if applicable.
		case errors.Is(err, model.ErrUserNotFound):
			user, err = ctrl.userService.CreateUser(r.Context(), model.CreateUserParams{
				Name:       u.Name,
				Email:      u.Email,
				Role:       ctrl.config.Auth.SignupDefaultRole,
				Password:   model.MustRandomPassword(),
				IsExternal: true,
				// TODO(kolesnikovae): Specify the user source (oauth-provider, ldap, etc).
			})
			if err != nil {
				ctrl.logErrorAndRedirect(w, r, "failed to create external user", err)
				return
			}
		}

		token, _, err := ctrl.jwtTokenService.Sign(ctrl.jwtTokenService.GenerateUserToken(user.Name, user.Role))
		if err != nil {
			ctrl.logErrorAndRedirect(w, r, "signing jwt failed", err)
			return
		}

		// delete state cookie and add jwt cookie
		invalidateCookie(w, stateCookieName)
		createCookie(w, jwtCookieName, token)
		tmpl, err := ctrl.getTemplate("/welcome.html")
		if err != nil {
			ctrl.writeInternalServerError(w, err, "could not render welcome page")
			return
		}

		mustExecute(tmpl, w, map[string]interface{}{
			"Name":    u.Name,
			"BaseURL": ctrl.config.BaseURL,
		})
	}
}

=======
>>>>>>> cc307415
func (ctrl *Controller) indexHandler() http.HandlerFunc {
	fs := http.FileServer(ctrl.dir)
	return func(rw http.ResponseWriter, r *http.Request) {
		path := r.URL.Path
		if path == "/" {
			ctrl.statsInc("index")
			ctrl.renderIndexPage(rw, r)
		} else if path == "/comparison" {
			ctrl.statsInc("comparison")
			ctrl.renderIndexPage(rw, r)
		} else if path == "/comparison-diff" {
			ctrl.statsInc("diff")
			ctrl.renderIndexPage(rw, r)
		} else if path == "/adhoc-single" {
			ctrl.statsInc("adhoc-index")
			ctrl.renderIndexPage(rw, r)
		} else if path == "/adhoc-comparison" {
			ctrl.statsInc("adhoc-comparison")
			ctrl.renderIndexPage(rw, r)
		} else if path == "/adhoc-comparison-diff" {
			ctrl.statsInc("adhoc-comparison-diff")
			ctrl.renderIndexPage(rw, r)
		} else if path == "/settings" {
			ctrl.statsInc("settings")
			ctrl.renderIndexPage(rw, r)
		} else if strings.HasPrefix(path, "/settings") {
			ctrl.statsInc("settings")
			ctrl.renderIndexPage(rw, r)
		} else {
			fs.ServeHTTP(rw, r)
		}
	}
}

type indexPageJSON struct {
	AppNames []string `json:"appNames"`
}

func (ctrl *Controller) getTemplate(path string) (*template.Template, error) {
	f, err := ctrl.dir.Open(path)
	if err != nil {
		return nil, fmt.Errorf("could not find file %s: %q", path, err)
	}

	b, err := io.ReadAll(f)
	if err != nil {
		return nil, fmt.Errorf("could not read file %s: %q", path, err)
	}

	tmpl, err := template.New(path).Parse(string(b))
	if err != nil {
		return nil, fmt.Errorf("could not parse %s template: %q", path, err)
	}
	return tmpl, nil
}

func (ctrl *Controller) renderIndexPage(w http.ResponseWriter, _ *http.Request) {
	tmpl, err := ctrl.getTemplate("/index.html")
	if err != nil {
		ctrl.writeInternalServerError(w, err, "could not render index page")
		return
	}

	initialStateObj := indexPageJSON{}
	initialStateObj.AppNames = ctrl.storage.GetAppNames()

	var b []byte
	b, err = json.Marshal(initialStateObj)
	if err != nil {
		ctrl.writeJSONEncodeError(w, err)
		return
	}

	initialStateStr := string(b)
	var extraMetadataStr string
	extraMetadataPath := os.Getenv("PYROSCOPE_EXTRA_METADATA")
	if extraMetadataPath != "" {
		b, err = os.ReadFile(extraMetadataPath)
		if err != nil {
			logrus.Errorf("failed to read file at %s", extraMetadataPath)
		}
		extraMetadataStr = string(b)
	}

	// Feature Flags
	// Add this intermediate layer instead of just exposing as it comes from ctrl.config
	// Since we may probably want to rename these flags when exposing to the frontend
	features := struct {
		EnableExperimentalAdhocUI bool `json:"enableExperimentalAdhocUI"`
	}{
		EnableExperimentalAdhocUI: ctrl.config.EnableExperimentalAdhocUI,
	}
	b, err = json.Marshal(features)
	if err != nil {
		ctrl.writeJSONEncodeError(w, err)
		return
	}
	featuresStr := string(b)

	w.Header().Add("Content-Type", "text/html")
	mustExecute(tmpl, w, map[string]string{
		"InitialState":      initialStateStr,
		"BuildInfo":         build.JSON(),
		"LatestVersionInfo": updates.LatestVersionJSON(),
		"ExtraMetadata":     extraMetadataStr,
		"BaseURL":           ctrl.config.BaseURL,
		"NotificationText":  ctrl.notifier.NotificationText(),
		"IsAuthRequired":    strconv.FormatBool(ctrl.isAuthRequired()),
		"Features":          featuresStr,
	})
}

func mustExecute(t *template.Template, w io.Writer, v interface{}) {
	if err := t.Execute(w, v); err != nil {
		panic(err)
	}
}<|MERGE_RESOLUTION|>--- conflicted
+++ resolved
@@ -16,315 +16,6 @@
 	"github.com/pyroscope-io/pyroscope/pkg/util/updates"
 )
 
-<<<<<<< HEAD
-// TODO(kolesnikovae): This part should be moved from
-//  Controller to a separate handler/service (Login).
-
-func (ctrl *Controller) loginHandler(w http.ResponseWriter, r *http.Request) {
-	switch r.Method {
-	case http.MethodGet:
-		ctrl.loginGet(w)
-	case http.MethodPost:
-		ctrl.loginPost(w, r)
-	default:
-		ctrl.writeInvalidMethodError(w)
-	}
-}
-
-func (ctrl *Controller) loginGet(w http.ResponseWriter) {
-	tmpl, err := ctrl.getTemplate("/login.html")
-	if err != nil {
-		ctrl.writeInternalServerError(w, err, "could not render login page")
-		return
-	}
-	mustExecute(tmpl, w, map[string]interface{}{
-		"BasicAuthEnabled":       ctrl.config.Auth.BasicAuth.Enabled,
-		"BasicAuthSignupEnabled": ctrl.config.Auth.BasicAuth.SignupEnabled,
-		"GoogleEnabled":          ctrl.config.Auth.Google.Enabled,
-		"GithubEnabled":          ctrl.config.Auth.Github.Enabled,
-		"GitlabEnabled":          ctrl.config.Auth.Gitlab.Enabled,
-		"BaseURL":                ctrl.config.BaseURL,
-	})
-}
-
-func (ctrl *Controller) loginPost(w http.ResponseWriter, r *http.Request) {
-	if !ctrl.config.Auth.BasicAuth.Enabled {
-		http.Error(w, "not authorized", http.StatusUnauthorized)
-		return
-	}
-	type loginCredentials struct {
-		Username string `json:"username"`
-		Password []byte `json:"password"`
-	}
-	var req loginCredentials
-	if err := json.NewDecoder(r.Body).Decode(&req); err != nil {
-		ctrl.log.WithError(err).Error("failed to parse user credentials")
-		http.Error(w, err.Error(), http.StatusBadRequest)
-		return
-	}
-	u, err := ctrl.authService.AuthenticateUser(r.Context(), req.Username, string(req.Password))
-	switch {
-	case err == nil:
-		// Generate and sign new JWT token.
-	case errors.Is(err, model.ErrInvalidCredentials):
-		ctrl.log.WithError(err).Error("failed authentication attempt")
-		http.Error(w, err.Error(), http.StatusUnauthorized)
-		return
-	case model.IsValidationError(err):
-		ctrl.log.WithError(err).Error("invalid authentication request")
-		http.Error(w, err.Error(), http.StatusBadRequest)
-		return
-	default:
-		// Internal error.
-		ctrl.log.WithError(err).Error("failed to authenticate user")
-		w.WriteHeader(http.StatusInternalServerError)
-		return
-	}
-	token, _, err := ctrl.jwtTokenService.Sign(ctrl.jwtTokenService.GenerateUserToken(u.Name, u.Role))
-	if err != nil {
-		ctrl.log.WithError(err).Error("failed to generate user token")
-		w.WriteHeader(http.StatusInternalServerError)
-		return
-	}
-	createCookie(w, jwtCookieName, token)
-	w.WriteHeader(http.StatusNoContent)
-	// Redirect should be handled on the client side.
-}
-
-func (ctrl *Controller) signupHandler(w http.ResponseWriter, r *http.Request) {
-	switch r.Method {
-	case http.MethodGet:
-		ctrl.signupHandlerGet(w)
-	case http.MethodPost:
-		ctrl.signupHandlerPost(w, r)
-	default:
-		ctrl.writeInvalidMethodError(w)
-	}
-}
-
-func (ctrl *Controller) signupHandlerGet(w http.ResponseWriter) {
-	tmpl, err := ctrl.getTemplate("/signup.html")
-	if err != nil {
-		ctrl.writeInternalServerError(w, err, "could not render signup page")
-		return
-	}
-	mustExecute(tmpl, w, map[string]interface{}{
-		"BasicAuthEnabled":       ctrl.config.Auth.BasicAuth.Enabled,
-		"BasicAuthSignupEnabled": ctrl.config.Auth.BasicAuth.SignupEnabled,
-		"GoogleEnabled":          ctrl.config.Auth.Google.Enabled,
-		"GithubEnabled":          ctrl.config.Auth.Github.Enabled,
-		"GitlabEnabled":          ctrl.config.Auth.Gitlab.Enabled,
-		"BaseURL":                ctrl.config.BaseURL,
-	})
-}
-
-func (ctrl *Controller) signupHandlerPost(w http.ResponseWriter, r *http.Request) {
-	if !ctrl.config.Auth.BasicAuth.SignupEnabled {
-		http.Error(w, "not authorized", http.StatusUnauthorized)
-		return
-	}
-	type signupRequest struct {
-		Name     string     `json:"name"`
-		Email    string     `json:"email"`
-		FullName *string    `json:"fullName,omitempty"`
-		Password []byte     `json:"password"`
-		Role     model.Role `json:"role"`
-	}
-	var req signupRequest
-	if err := json.NewDecoder(r.Body).Decode(&req); err != nil {
-		ctrl.log.WithError(err).Error("failed to decode signup details")
-		http.Error(w, err.Error(), http.StatusBadRequest)
-		return
-	}
-	_, err := ctrl.userService.CreateUser(r.Context(), model.CreateUserParams{
-		Name:     req.Name,
-		Email:    req.Email,
-		FullName: req.FullName,
-		Password: string(req.Password),
-		Role:     ctrl.config.Auth.SignupDefaultRole,
-	})
-	switch {
-	case err == nil:
-	case model.IsValidationError(err):
-		ctrl.log.WithError(err).Debug("invalid signup details")
-		http.Error(w, err.Error(), http.StatusBadRequest)
-		return
-	default:
-		ctrl.log.WithError(err).Error("failed to create user")
-		w.WriteHeader(http.StatusInternalServerError)
-		return
-	}
-	// TODO(kolesnikovae): We could generate a JWT token and set the cookie
-	//  but it's better to just force user to login. A signup should be
-	//  considered successful only when the user email is confirmed
-	//  (not implemented yet).
-	w.WriteHeader(http.StatusNoContent)
-	// Redirect should be handled on the client side.
-}
-
-func createCookie(w http.ResponseWriter, name, value string) {
-	http.SetCookie(w, &http.Cookie{
-		Name:     name,
-		Path:     "/",
-		Value:    value,
-		HttpOnly: true,
-		MaxAge:   0,
-		SameSite: http.SameSiteStrictMode,
-	})
-}
-
-func invalidateCookie(w http.ResponseWriter, name string) {
-	http.SetCookie(w, &http.Cookie{
-		Name:     name,
-		Path:     "/",
-		Value:    "",
-		HttpOnly: true,
-		// MaxAge -1 request cookie be deleted immediately
-		MaxAge:   -1,
-		SameSite: http.SameSiteStrictMode,
-	})
-}
-
-func (ctrl *Controller) logoutHandler(w http.ResponseWriter, r *http.Request) {
-	switch r.Method {
-	case http.MethodPost, http.MethodGet:
-		invalidateCookie(w, jwtCookieName)
-		ctrl.redirectPreservingBaseURL(w, r, "/login", http.StatusTemporaryRedirect)
-	default:
-		ctrl.writeInvalidMethodError(w)
-	}
-}
-
-// can be replaced with a faster solution if cryptographic randomness isn't a priority
-func generateStateToken(length int) (string, error) {
-	b := make([]byte, length)
-	if _, err := rand.Read(b); err != nil {
-		return "", err
-	}
-	return hex.EncodeToString(b), nil
-}
-
-func (ctrl *Controller) oauthLoginHandler(oh oauthHandler) http.HandlerFunc {
-	return func(w http.ResponseWriter, r *http.Request) {
-		authURL, err := oh.getOauthBase().buildAuthQuery(r, w)
-		if err != nil {
-			ctrl.log.WithError(err).Error("problem generating state token")
-			return
-		}
-
-		http.Redirect(w, r, authURL, http.StatusTemporaryRedirect)
-	}
-}
-
-// Instead of this handler that just redirects, Javascript code can be added to load the state and send it to backend
-// this is done so that the state cookie would be send back from browser
-func (ctrl *Controller) callbackHandler(redirectPath string) http.HandlerFunc {
-	return func(w http.ResponseWriter, r *http.Request) {
-		tmpl, err := ctrl.getTemplate("/redirect.html")
-		if err != nil {
-			ctrl.writeInternalServerError(w, err, "could not render redirect page")
-			return
-		}
-		mustExecute(tmpl, w, map[string]interface{}{
-			"RedirectPath": redirectPath + "?" + r.URL.RawQuery,
-			"BaseURL":      ctrl.config.BaseURL,
-		})
-	}
-}
-
-func (ctrl *Controller) forbiddenHandler() http.HandlerFunc {
-	return func(w http.ResponseWriter, r *http.Request) {
-		tmpl, err := ctrl.getTemplate("/forbidden.html")
-		if err != nil {
-			ctrl.writeInternalServerError(w, err, "could not render forbidden page")
-			return
-		}
-		mustExecute(tmpl, w, map[string]interface{}{
-			"BaseURL": ctrl.config.BaseURL,
-		})
-	}
-}
-
-func (ctrl *Controller) logErrorAndRedirect(w http.ResponseWriter, r *http.Request, msg string, err error) {
-	if err != nil {
-		ctrl.log.WithError(err).Error(msg)
-	} else {
-		ctrl.log.Error(msg)
-	}
-	invalidateCookie(w, stateCookieName)
-	ctrl.redirectPreservingBaseURL(w, r, "/forbidden", http.StatusTemporaryRedirect)
-}
-
-func (ctrl *Controller) callbackRedirectHandler(oh oauthHandler) http.HandlerFunc {
-	return func(w http.ResponseWriter, r *http.Request) {
-		cookie, err := r.Cookie(stateCookieName)
-		if err != nil {
-			ctrl.logErrorAndRedirect(w, r, "missing state cookie", err)
-			return
-		}
-		if cookie.Value != r.FormValue("state") {
-			ctrl.logErrorAndRedirect(w, r, "invalid oauth state", nil)
-			return
-		}
-
-		client, err := oh.getOauthBase().generateOauthClient(r)
-		if err != nil {
-			ctrl.logErrorAndRedirect(w, r, "failed to generate oauth client", err)
-			return
-		}
-
-		u, err := oh.userAuth(client)
-		if err != nil {
-			ctrl.logErrorAndRedirect(w, r, "failed to get user auth info", err)
-			return
-		}
-
-		user, err := ctrl.userService.FindUserByName(r.Context(), u.Name)
-		switch {
-		default:
-			ctrl.logErrorAndRedirect(w, r, "failed to find user", err)
-			return
-		case err == nil:
-			// TODO(kolesnikovae): Update found user with the new user info, if applicable.
-		case errors.Is(err, model.ErrUserNotFound):
-			user, err = ctrl.userService.CreateUser(r.Context(), model.CreateUserParams{
-				Name:       u.Name,
-				Email:      u.Email,
-				Role:       ctrl.config.Auth.SignupDefaultRole,
-				Password:   model.MustRandomPassword(),
-				IsExternal: true,
-				// TODO(kolesnikovae): Specify the user source (oauth-provider, ldap, etc).
-			})
-			if err != nil {
-				ctrl.logErrorAndRedirect(w, r, "failed to create external user", err)
-				return
-			}
-		}
-
-		token, _, err := ctrl.jwtTokenService.Sign(ctrl.jwtTokenService.GenerateUserToken(user.Name, user.Role))
-		if err != nil {
-			ctrl.logErrorAndRedirect(w, r, "signing jwt failed", err)
-			return
-		}
-
-		// delete state cookie and add jwt cookie
-		invalidateCookie(w, stateCookieName)
-		createCookie(w, jwtCookieName, token)
-		tmpl, err := ctrl.getTemplate("/welcome.html")
-		if err != nil {
-			ctrl.writeInternalServerError(w, err, "could not render welcome page")
-			return
-		}
-
-		mustExecute(tmpl, w, map[string]interface{}{
-			"Name":    u.Name,
-			"BaseURL": ctrl.config.BaseURL,
-		})
-	}
-}
-
-=======
->>>>>>> cc307415
 func (ctrl *Controller) indexHandler() http.HandlerFunc {
 	fs := http.FileServer(ctrl.dir)
 	return func(rw http.ResponseWriter, r *http.Request) {
