--- conflicted
+++ resolved
@@ -32,11 +32,7 @@
 					(*cfg).Server.TLSCertificateFile = filepath.Join(testDataDir, tlsCertificateFile)
 					(*cfg).Server.TLSKeyFile = filepath.Join(testDataDir, tlsKeyFile)
 
-<<<<<<< HEAD
-					s, err := storage.New(&(*cfg).Server, logrus.StandardLogger(), prometheus.NewRegistry())
-=======
-					s, err := storage.New(storage.NewConfig(&(*cfg).Server), prometheus.NewRegistry())
->>>>>>> 95ceb711
+					s, err := storage.New(storage.NewConfig(&(*cfg).Server), logrus.StandardLogger(), prometheus.NewRegistry())
 					Expect(err).ToNot(HaveOccurred())
 					e, _ := exporter.NewExporter(nil, nil)
 					c, _ := New(Config{
@@ -75,11 +71,7 @@
 					const addr = ":10046"
 					(*cfg).Server.APIBindAddr = addr
 
-<<<<<<< HEAD
-					s, err := storage.New(&(*cfg).Server, logrus.StandardLogger(), prometheus.NewRegistry())
-=======
-					s, err := storage.New(storage.NewConfig(&(*cfg).Server), prometheus.NewRegistry())
->>>>>>> 95ceb711
+					s, err := storage.New(storage.NewConfig(&(*cfg).Server), logrus.StandardLogger(), prometheus.NewRegistry())
 					Expect(err).ToNot(HaveOccurred())
 					e, _ := exporter.NewExporter(nil, nil)
 					c, _ := New(Config{
