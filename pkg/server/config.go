--- conflicted
+++ resolved
@@ -6,25 +6,18 @@
 	"gopkg.in/yaml.v2"
 )
 
-<<<<<<< HEAD
 type configResponse struct {
 	Yaml string `json:"yaml"`
 }
 
-func (ctrl *Controller) configHandler(w http.ResponseWriter, _ *http.Request) {
+func (ctrl *Controller) configHandler(w http.ResponseWriter, r *http.Request) {
 	configBytes, err := yaml.Marshal(ctrl.config)
 	if err != nil {
-		WriteInternalServerError(ctrl.log, w, err, "failed to serialize configurtion")
-=======
-func (ctrl *Controller) configHandler(w http.ResponseWriter, r *http.Request) {
-	configBytes, err := json.MarshalIndent(ctrl.config, "", "  ")
-	if err != nil {
-		ctrl.httpUtils.WriteJSONEncodeError(r, w, err)
->>>>>>> b2fbe667
+		ctrl.httpUtils.WriteInternalServerError(r, w, err, "failed to serialize configurtion")
 		return
 	}
 	resp := configResponse{
 		Yaml: string(configBytes),
 	}
-	WriteResponseJSON(ctrl.log, w, resp)
+	ctrl.httpUtils.WriteResponseJSON(r, w, resp)
 }