package server

import (
	"bytes"
	"fmt"
	"net/http"
	"net/url"
	"strconv"

	. "github.com/onsi/ginkgo"
	. "github.com/onsi/gomega"

	"github.com/avast/retry-go"
	"github.com/pyroscope-io/pyroscope/pkg/config"
	"github.com/pyroscope-io/pyroscope/pkg/storage"
	"github.com/pyroscope-io/pyroscope/pkg/testing"
)

func retryUntilServerIsUp(urlStr string) {
	err := retry.Do(
		func() error {
			_, err := http.Get(urlStr)
			return err
		},
	)

	Expect(err).ToNot(HaveOccurred())
}

var _ = Describe("server", func() {
	testing.WithConfig(func(cfg **config.Config) {

		BeforeEach(func() {
			(*cfg).Server.APIBindAddr = ":10043"
		})

		Describe("/ingest", func() {
			var buf *bytes.Buffer
			var format string
			var contentType string

			// this is an example of Shared Example pattern
			//   see https://onsi.github.io/ginkgo/#shared-example-patterns
			ItCorrectlyParsesIncomingData := func() {
				It("correctly parses incoming data", func(done Done) {
					s, err := storage.New(&(*cfg).Server)
					Expect(err).ToNot(HaveOccurred())
<<<<<<< HEAD
					c, _ := New(*cfg, s)
=======
					c := New(&(*cfg).Server, s)
>>>>>>> 73a7aadd
					go func() {
						defer GinkgoRecover()
						c.Start()
					}()

					name := "test.app{}"

					st := testing.ParseTime("2020-01-01-01:01:00")
					et := testing.ParseTime("2020-01-01-01:01:10")

					u, _ := url.Parse("http://localhost:10043/ingest")
					q := u.Query()
					q.Add("name", name)
					q.Add("from", strconv.Itoa(int(st.Unix())))
					q.Add("until", strconv.Itoa(int(et.Unix())))
					if format != "" {
						q.Add("format", format)
					}
					u.RawQuery = q.Encode()

					fmt.Println(u.String())

					req, err := http.NewRequest("POST", u.String(), buf)
					Expect(err).ToNot(HaveOccurred())
					if contentType == "" {
						contentType = "text/plain"
					}
					req.Header.Set("Content-Type", contentType)
					retryUntilServerIsUp("http://localhost:10043/")
					res, err := http.DefaultClient.Do(req)
					Expect(err).ToNot(HaveOccurred())
					Expect(res.StatusCode).To(Equal(200))

					sk, _ := storage.ParseKey(name)
					gOut, err := s.Get(&storage.GetInput{
						StartTime: st,
						EndTime:   et,
						Key:       sk,
					})
					Expect(gOut.Tree).ToNot(BeNil())
					Expect(gOut.Tree.String()).To(Equal("\"foo;bar\" 2\n\"foo;baz\" 3\n"))

					c.Stop()

					close(done)
				}, 2)
			}

			Context("default format", func() {
				BeforeEach(func() {
					buf = bytes.NewBuffer([]byte("foo;bar 2\nfoo;baz 3\n"))
					format = ""
					contentType = ""
				})

				ItCorrectlyParsesIncomingData()
			})

			Context("lines format", func() {
				BeforeEach(func() {
					buf = bytes.NewBuffer([]byte("foo;bar\nfoo;bar\nfoo;baz\nfoo;baz\nfoo;baz\n"))
					format = "lines"
					contentType = ""
				})

				ItCorrectlyParsesIncomingData()
			})

			Context("trie format", func() {
				BeforeEach(func() {
					buf = bytes.NewBuffer([]byte("\x00\x00\x01\x06foo;ba\x00\x02\x01r\x02\x00\x01z\x03\x00"))
					format = "trie"
					contentType = ""
				})

				ItCorrectlyParsesIncomingData()
			})

			Context("tree format", func() {
				BeforeEach(func() {
					buf = bytes.NewBuffer([]byte("\x00\x00\x01\x03foo\x00\x02\x03bar\x02\x00\x03baz\x03\x00"))
					format = "tree"
					contentType = ""
				})

				ItCorrectlyParsesIncomingData()
			})

			Context("trie format", func() {
				BeforeEach(func() {
					buf = bytes.NewBuffer([]byte("\x00\x00\x01\x06foo;ba\x00\x02\x01r\x02\x00\x01z\x03\x00"))
					format = ""
					contentType = "binary/octet-stream+trie"
				})

				ItCorrectlyParsesIncomingData()
			})

			Context("tree format", func() {
				BeforeEach(func() {
					buf = bytes.NewBuffer([]byte("\x00\x00\x01\x03foo\x00\x02\x03bar\x02\x00\x03baz\x03\x00"))
					format = ""
					contentType = "binary/octet-stream+tree"
				})

				ItCorrectlyParsesIncomingData()
			})
		})
	})
})<|MERGE_RESOLUTION|>--- conflicted
+++ resolved
@@ -45,11 +45,7 @@
 				It("correctly parses incoming data", func(done Done) {
 					s, err := storage.New(&(*cfg).Server)
 					Expect(err).ToNot(HaveOccurred())
-<<<<<<< HEAD
-					c, _ := New(*cfg, s)
-=======
-					c := New(&(*cfg).Server, s)
->>>>>>> 73a7aadd
+					c, _ := New(&(*cfg).Server, s)
 					go func() {
 						defer GinkgoRecover()
 						c.Start()
