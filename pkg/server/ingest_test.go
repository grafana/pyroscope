package server

import (
	"bytes"
	"fmt"
	"net/http"
	"net/http/httptest"
	"net/url"
	"strconv"

	. "github.com/onsi/ginkgo"
	. "github.com/onsi/gomega"
	"github.com/prometheus/client_golang/prometheus"
	"github.com/sirupsen/logrus"

	"github.com/pyroscope-io/pyroscope/pkg/config"
	"github.com/pyroscope-io/pyroscope/pkg/exporter"
	"github.com/pyroscope-io/pyroscope/pkg/storage"
	"github.com/pyroscope-io/pyroscope/pkg/storage/segment"
	"github.com/pyroscope-io/pyroscope/pkg/testing"
)

var _ = Describe("server", func() {
	testing.WithConfig(func(cfg **config.Config) {
		BeforeEach(func() {
			(*cfg).Server.APIBindAddr = ":10043"
		})

		Describe("/ingest", func() {
			var buf *bytes.Buffer
			var format string
			var contentType string
			var name string

			// this is an example of Shared Example pattern
			//   see https://onsi.github.io/ginkgo/#shared-example-patterns
			ItCorrectlyParsesIncomingData := func() {
				It("correctly parses incoming data", func() {
					done := make(chan interface{})
					go func() {
						defer GinkgoRecover()
<<<<<<< HEAD

						s, err := storage.New(&(*cfg).Server, logrus.StandardLogger(), prometheus.NewRegistry())
=======
						s, err := storage.New(&(*cfg).Server, prometheus.NewRegistry())
>>>>>>> 76cd773e
						Expect(err).ToNot(HaveOccurred())
						e, _ := exporter.NewExporter(nil, nil)
						c, _ := New(Config{
							Configuration:           &(*cfg).Server,
							Storage:                 s,
							MetricsExporter:         e,
							Logger:                  logrus.New(),
							MetricsRegisterer:       prometheus.NewRegistry(),
							ExportedMetricsRegistry: prometheus.NewRegistry(),
							Notifier:                mockNotifier{},
						})
						h, _ := c.mux()
						httpServer := httptest.NewServer(h)
						defer s.Close()

						st := testing.ParseTime("2020-01-01-01:01:00")
						et := testing.ParseTime("2020-01-01-01:01:10")

						u, _ := url.Parse(httpServer.URL + "/ingest")
						q := u.Query()
						if name == "" {
							name = "test.app{}"
						}
						q.Add("name", name)
						q.Add("from", strconv.Itoa(int(st.Unix())))
						q.Add("until", strconv.Itoa(int(et.Unix())))
						if format != "" {
							q.Add("format", format)
						}
						u.RawQuery = q.Encode()

						fmt.Println(u.String())

						req, err := http.NewRequest("POST", u.String(), buf)
						Expect(err).ToNot(HaveOccurred())
						if contentType == "" {
							contentType = "text/plain"
						}
						req.Header.Set("Content-Type", contentType)

						res, err := http.DefaultClient.Do(req)
						Expect(err).ToNot(HaveOccurred())
						Expect(res.StatusCode).To(Equal(200))

						sk, _ := segment.ParseKey(name)
						gOut, err := s.Get(&storage.GetInput{
							StartTime: st,
							EndTime:   et,
							Key:       sk,
						})
						Expect(err).ToNot(HaveOccurred())
						Expect(gOut.Tree).ToNot(BeNil())
						Expect(gOut.Tree.String()).To(Equal("\"foo;bar\" 2\n\"foo;baz\" 3\n"))

						close(done)
					}()
					Eventually(done, 2).Should(BeClosed())
				})
			}

			Context("default format", func() {
				BeforeEach(func() {
					buf = bytes.NewBuffer([]byte("foo;bar 2\nfoo;baz 3\n"))
					format = ""
					contentType = ""
				})

				ItCorrectlyParsesIncomingData()
			})

			Context("lines format", func() {
				BeforeEach(func() {
					buf = bytes.NewBuffer([]byte("foo;bar\nfoo;bar\nfoo;baz\nfoo;baz\nfoo;baz\n"))
					format = "lines"
					contentType = ""
				})

				ItCorrectlyParsesIncomingData()
			})

			Context("trie format", func() {
				BeforeEach(func() {
					buf = bytes.NewBuffer([]byte("\x00\x00\x01\x06foo;ba\x00\x02\x01r\x02\x00\x01z\x03\x00"))
					format = "trie"
					contentType = ""
				})

				ItCorrectlyParsesIncomingData()
			})

			Context("tree format", func() {
				BeforeEach(func() {
					buf = bytes.NewBuffer([]byte("\x00\x00\x01\x03foo\x00\x02\x03bar\x02\x00\x03baz\x03\x00"))
					format = "tree"
					contentType = ""
				})

				ItCorrectlyParsesIncomingData()
			})

			Context("trie format", func() {
				BeforeEach(func() {
					buf = bytes.NewBuffer([]byte("\x00\x00\x01\x06foo;ba\x00\x02\x01r\x02\x00\x01z\x03\x00"))
					format = ""
					contentType = "binary/octet-stream+trie"
				})

				ItCorrectlyParsesIncomingData()
			})

			Context("tree format", func() {
				BeforeEach(func() {
					buf = bytes.NewBuffer([]byte("\x00\x00\x01\x03foo\x00\x02\x03bar\x02\x00\x03baz\x03\x00"))
					format = ""
					contentType = "binary/octet-stream+tree"
				})

				ItCorrectlyParsesIncomingData()
			})

			Context("name with tags", func() {
				BeforeEach(func() {
					buf = bytes.NewBuffer([]byte("foo;bar 2\nfoo;baz 3\n"))
					format = ""
					contentType = ""
					name = "test.app{foo=bar,baz=qux}"
				})

				ItCorrectlyParsesIncomingData()
			})
		})
	})
})<|MERGE_RESOLUTION|>--- conflicted
+++ resolved
@@ -39,12 +39,7 @@
 					done := make(chan interface{})
 					go func() {
 						defer GinkgoRecover()
-<<<<<<< HEAD
-
 						s, err := storage.New(&(*cfg).Server, logrus.StandardLogger(), prometheus.NewRegistry())
-=======
-						s, err := storage.New(&(*cfg).Server, prometheus.NewRegistry())
->>>>>>> 76cd773e
 						Expect(err).ToNot(HaveOccurred())
 						e, _ := exporter.NewExporter(nil, nil)
 						c, _ := New(Config{
