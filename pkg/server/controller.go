package server

import (
	"compress/gzip"
	"context"
	"encoding/json"
	"errors"
	"fmt"
	golog "log"
	"net/http"
	"net/http/pprof"
	"net/url"
	"path/filepath"
	"sync"
	"sync/atomic"
	"time"

	"github.com/gorilla/mux"
	"github.com/klauspost/compress/gzhttp"
	"github.com/prometheus/client_golang/prometheus"
	"github.com/prometheus/client_golang/prometheus/promhttp"
	"github.com/sirupsen/logrus"
	metrics "github.com/slok/go-http-metrics/metrics/prometheus"
	"github.com/slok/go-http-metrics/middleware"
	"github.com/slok/go-http-metrics/middleware/std"
	"gorm.io/gorm"

	adhocserver "github.com/pyroscope-io/pyroscope/pkg/adhoc/server"
	"github.com/pyroscope-io/pyroscope/pkg/api"
	"github.com/pyroscope-io/pyroscope/pkg/api/router"
	"github.com/pyroscope-io/pyroscope/pkg/config"
	"github.com/pyroscope-io/pyroscope/pkg/service"
	"github.com/pyroscope-io/pyroscope/pkg/storage"
	"github.com/pyroscope-io/pyroscope/pkg/util/hyperloglog"
	"github.com/pyroscope-io/pyroscope/pkg/util/updates"
	"github.com/pyroscope-io/pyroscope/webapp"
)

const (
	jwtCookieName              = "pyroscopeJWT"
	stateCookieName            = "pyroscopeState"
	gzHTTPCompressionThreshold = 2000
	oauthGoogle                = iota
	oauthGithub
	oauthGitlab
)

type Controller struct {
	drained uint32

	config     *config.Server
	storage    *storage.Storage
	log        *logrus.Logger
	httpServer *http.Server
	db         *gorm.DB
	notifier   Notifier
	metricsMdw middleware.Middleware
	dir        http.FileSystem

	statsMutex sync.Mutex
	stats      map[string]int

	appStats *hyperloglog.HyperLogLogPlus

	// Exported metrics.
	exportedMetrics *prometheus.Registry
	exporter        storage.MetricsExporter

	// Adhoc mode
	adhoc adhocserver.Server

	// TODO: Should be moved to a separate Login handler/service.
	authService     service.AuthService
	userService     service.UserService
	jwtTokenService service.JWTTokenService
}

type Config struct {
	Configuration *config.Server
	*logrus.Logger
	*storage.Storage
	*gorm.DB
	Notifier

	// The registerer is used for exposing server metrics.
	MetricsRegisterer prometheus.Registerer

	// Exported metrics registry and exported.
	ExportedMetricsRegistry *prometheus.Registry
	storage.MetricsExporter

	Adhoc adhocserver.Server
}

type Notifier interface {
	// NotificationText returns message that will be displayed to user
	// on index page load. The message should point user to a critical problem.
	// TODO(kolesnikovae): we should poll for notifications (or subscribe).
	NotificationText() string
}

func New(c Config) (*Controller, error) {
	if c.Configuration.BaseURL != "" {
		_, err := url.Parse(c.Configuration.BaseURL)
		if err != nil {
			return nil, fmt.Errorf("BaseURL is invalid: %w", err)
		}
	}

	ctrl := Controller{
		config:   c.Configuration,
		log:      c.Logger,
		storage:  c.Storage,
		exporter: c.MetricsExporter,
		notifier: c.Notifier,
		stats:    make(map[string]int),
		appStats: mustNewHLL(),

		exportedMetrics: c.ExportedMetricsRegistry,
		metricsMdw: middleware.New(middleware.Config{
			Recorder: metrics.NewRecorder(metrics.Config{
				Prefix:   "pyroscope",
				Registry: c.MetricsRegisterer,
			}),
		}),

		adhoc: c.Adhoc,
		db:    c.DB,
	}

	var err error
	ctrl.dir, err = webapp.Assets()
	if err != nil {
		return nil, err
	}

	return &ctrl, nil
}

func mustNewHLL() *hyperloglog.HyperLogLogPlus {
	hll, err := hyperloglog.NewPlus(uint8(18))
	if err != nil {
		panic(err)
	}
	return hll
}

func (ctrl *Controller) mux() (http.Handler, error) {
	r := mux.NewRouter()

	ctrl.jwtTokenService = service.NewJWTTokenService(
		[]byte(ctrl.config.Auth.JWTSecret),
		ctrl.config.Auth.LoginMaximumLifetimeDays)

	ctrl.authService = service.NewAuthService(ctrl.db, ctrl.jwtTokenService)
	ctrl.userService = service.NewUserService(ctrl.db)

	apiRouter := router.New(ctrl.log, r.PathPrefix("/api").Subrouter(), router.Services{
		APIKeyService: service.NewAPIKeyService(ctrl.db, ctrl.jwtTokenService),
		AuthService:   ctrl.authService,
		UserService:   ctrl.userService,
	})

	apiRouter.Use(ctrl.drainMiddleware)
	apiRouter.Use(ctrl.authMiddleware(nil))
	if ctrl.isAuthRequired() {
		apiRouter.RegisterUserHandlers()
		apiRouter.RegisterAPIKeyHandlers()
	}

	// Routes not protected with auth. Drained at shutdown.
	insecureRoutes, err := ctrl.getAuthRoutes()
	if err != nil {
		return nil, err
	}

	ingestHandler := NewIngestHandler(ctrl.log, ctrl.storage, ctrl.exporter, func(pi *storage.PutInput) {
		ctrl.statsInc("ingest")
		ctrl.statsInc("ingest:" + pi.SpyName)
		ctrl.appStats.Add(hashString(pi.Key.AppName()))
	})

	insecureRoutes = append(insecureRoutes, []route{
		{"/ingest", ingestHandler.ServeHTTP},
		{"/forbidden", ctrl.forbiddenHandler()},
		{"/assets/", r.PathPrefix("/assets/").Handler(http.FileServer(ctrl.dir)).GetHandler().ServeHTTP},
	}...)
	ctrl.addRoutes(r, insecureRoutes, ctrl.drainMiddleware)

	// TODO(kolesnikovae): Refactor after getting rid of handling pages on the backend side.
	//  Auth middleware should never redirect - the logic should be moved to the client side.

	// Protected pages:
	// For these routes server responds with 307 and redirects to /login.
	ctrl.addRoutes(r, []route{
		{"/", ctrl.indexHandler()},
		{"/comparison", ctrl.indexHandler()},
		{"/comparison-diff", ctrl.indexHandler()},
		{"/adhoc-single", ctrl.indexHandler()},
		{"/adhoc-comparison", ctrl.indexHandler()},
		{"/adhoc-comparison-diff", ctrl.indexHandler()},
		{"/settings", ctrl.indexHandler()},
<<<<<<< HEAD
		{"/settings/{page}", ctrl.indexHandler()},
=======
		{"/settings/{page}", ctrl.indexHandler()}},
		ctrl.drainMiddleware,
		ctrl.authMiddleware(ctrl.loginRedirect))

	// For these routes server responds with 401.
	ctrl.addRoutes(r, []route{
>>>>>>> 76802687
		{"/render", ctrl.renderHandler},
		{"/render-diff", ctrl.renderDiffHandler},
		{"/labels", ctrl.labelsHandler},
		{"/label-values", ctrl.labelValuesHandler},
		{"/api/adhoc", ctrl.adhoc.AddRoutes(r.PathPrefix("/api/adhoc").Subrouter())}},
		ctrl.drainMiddleware,
		ctrl.authMiddleware(nil))

	// TODO(kolesnikovae):
	//  Refactor: move mux part to pkg/api/router.
	//  Make prometheus middleware to support gorilla patterns.

	// Diagnostic secure routes: must be protected but not drained.
	diagnosticSecureRoutes := []route{
		{"/config", ctrl.configHandler},
		{"/build", ctrl.buildHandler},
	}
	if !ctrl.config.DisablePprofEndpoint {
		diagnosticSecureRoutes = append(diagnosticSecureRoutes, []route{
			{"/debug/pprof/", pprof.Index},
			{"/debug/pprof/cmdline", pprof.Cmdline},
			{"/debug/pprof/profile", pprof.Profile},
			{"/debug/pprof/symbol", pprof.Symbol},
			{"/debug/pprof/trace", pprof.Trace},
			{"/debug/pprof/allocs", pprof.Index},
			{"/debug/pprof/goroutine", pprof.Index},
			{"/debug/pprof/heap", pprof.Index},
			{"/debug/pprof/threadcreate", pprof.Index},
			{"/debug/pprof/block", pprof.Index},
			{"/debug/pprof/mutex", pprof.Index},
		}...)
	}

	ctrl.addRoutes(r, diagnosticSecureRoutes, ctrl.authMiddleware(nil))
	ctrl.addRoutes(r, []route{
		{"/metrics", promhttp.Handler().ServeHTTP},
		{"/exported-metrics", ctrl.exportedMetricsHandler},
		{"/healthz", ctrl.healthz},
	})

	return r, nil
}

func (ctrl *Controller) exportedMetricsHandler(w http.ResponseWriter, r *http.Request) {
	promhttp.InstrumentMetricHandler(ctrl.exportedMetrics,
		promhttp.HandlerFor(ctrl.exportedMetrics, promhttp.HandlerOpts{})).
		ServeHTTP(w, r)
}

func (ctrl *Controller) getAuthRoutes() ([]route, error) {
	authRoutes := []route{
		{"/login", ctrl.loginHandler},
		{"/logout", ctrl.logoutHandler},
		{"/signup", ctrl.signupHandler},
	}

	if ctrl.config.Auth.Google.Enabled {
		googleHandler, err := newOauthGoogleHandler(ctrl.config.Auth.Google, ctrl.config.BaseURL, ctrl.log)
		if err != nil {
			return nil, err
		}

		authRoutes = append(authRoutes, []route{
			{"/auth/google/login", ctrl.oauthLoginHandler(googleHandler)},
			{"/auth/google/callback", ctrl.callbackHandler(googleHandler.redirectRoute)},
			{"/auth/google/redirect", ctrl.callbackRedirectHandler(googleHandler)},
		}...)
	}

	if ctrl.config.Auth.Github.Enabled {
		githubHandler, err := newGithubHandler(ctrl.config.Auth.Github, ctrl.config.BaseURL, ctrl.log)
		if err != nil {
			return nil, err
		}

		authRoutes = append(authRoutes, []route{
			{"/auth/github/login", ctrl.oauthLoginHandler(githubHandler)},
			{"/auth/github/callback", ctrl.callbackHandler(githubHandler.redirectRoute)},
			{"/auth/github/redirect", ctrl.callbackRedirectHandler(githubHandler)},
		}...)
	}

	if ctrl.config.Auth.Gitlab.Enabled {
		gitlabHandler, err := newOauthGitlabHandler(ctrl.config.Auth.Gitlab, ctrl.config.BaseURL, ctrl.log)
		if err != nil {
			return nil, err
		}

		authRoutes = append(authRoutes, []route{
			{"/auth/gitlab/login", ctrl.oauthLoginHandler(gitlabHandler)},
			{"/auth/gitlab/callback", ctrl.callbackHandler(gitlabHandler.redirectRoute)},
			{"/auth/gitlab/redirect", ctrl.callbackRedirectHandler(gitlabHandler)},
		}...)
	}

	return authRoutes, nil
}

func (ctrl *Controller) getHandler() (http.Handler, error) {
	handler, err := ctrl.mux()
	if err != nil {
		return nil, err
	}

	gzhttpMiddleware, err := gzhttp.NewWrapper(gzhttp.MinSize(gzHTTPCompressionThreshold), gzhttp.CompressionLevel(gzip.BestSpeed))
	if err != nil {
		return nil, err
	}

	return gzhttpMiddleware(handler), nil
}

func (ctrl *Controller) Start() error {
	logger := logrus.New()
	w := logger.Writer()
	defer w.Close()
	handler, err := ctrl.getHandler()
	if err != nil {
		return err
	}

	ctrl.httpServer = &http.Server{
		Addr:           ctrl.config.APIBindAddr,
		Handler:        handler,
		ReadTimeout:    10 * time.Second,
		WriteTimeout:   15 * time.Second,
		IdleTimeout:    30 * time.Second,
		MaxHeaderBytes: 1 << 20,
		ErrorLog:       golog.New(w, "", 0),
	}

	updates.StartVersionUpdateLoop()

	if ctrl.config.TLSCertificateFile != "" && ctrl.config.TLSKeyFile != "" {
		err = ctrl.httpServer.ListenAndServeTLS(ctrl.config.TLSCertificateFile, ctrl.config.TLSKeyFile)
	} else {
		err = ctrl.httpServer.ListenAndServe()
	}

	// ListenAndServe always returns a non-nil error. After Shutdown or Close,
	// the returned error is ErrServerClosed.
	if errors.Is(err, http.ErrServerClosed) {
		return nil
	}
	return err
}

func (ctrl *Controller) Stop() error {
	ctx, cancel := context.WithTimeout(context.Background(), time.Second*5)
	defer cancel()
	return ctrl.httpServer.Shutdown(ctx)
}

func (ctrl *Controller) Drain() {
	atomic.StoreUint32(&ctrl.drained, 1)
}

func (ctrl *Controller) drainMiddleware(next http.Handler) http.Handler {
	return http.HandlerFunc(func(w http.ResponseWriter, r *http.Request) {
		if atomic.LoadUint32(&ctrl.drained) > 0 {
			w.WriteHeader(http.StatusServiceUnavailable)
			return
		}
		next.ServeHTTP(w, r)
	})
}

func (ctrl *Controller) trackMetrics(route string) func(next http.Handler) http.Handler {
	return func(next http.Handler) http.Handler {
		return std.Handler(route, ctrl.metricsMdw, next)
	}
}

func (ctrl *Controller) isAuthRequired() bool {
	return ctrl.config.Auth.Internal.Enabled ||
		ctrl.config.Auth.Google.Enabled ||
		ctrl.config.Auth.Github.Enabled ||
		ctrl.config.Auth.Gitlab.Enabled
}

func (ctrl *Controller) redirectPreservingBaseURL(w http.ResponseWriter, r *http.Request, urlStr string, status int) {
	if ctrl.config.BaseURL != "" {
		// we're modifying the URL here so I'm not memoizing it and instead parsing it all over again to create a new object
		u, err := url.Parse(ctrl.config.BaseURL)
		if err != nil {
			// TODO: technically this should never happen because NewController would return an error
			logrus.Error("base URL is invalid, some redirects might not work as expected")
		} else {
			u.Path = filepath.Join(u.Path, urlStr)
			urlStr = u.String()
		}
	}
	http.Redirect(w, r, urlStr, status)
}

func (ctrl *Controller) loginRedirect(w http.ResponseWriter, r *http.Request) {
	ctrl.redirectPreservingBaseURL(w, r, "/login", http.StatusTemporaryRedirect)
}

func (ctrl *Controller) authMiddleware(redirect http.HandlerFunc) mux.MiddlewareFunc {
	return func(next http.Handler) http.Handler {
		if ctrl.isAuthRequired() {
			return api.AuthMiddleware(ctrl.log, redirect, ctrl.authService)(next)
		}
		return next
	}
}

func (*Controller) expectFormats(format string) error {
	switch format {
	case "json", "pprof", "collapsed", "html", "":
		return nil
	default:
		return errUnknownFormat
	}
}

func (ctrl *Controller) writeResponseJSON(w http.ResponseWriter, res interface{}) {
	w.Header().Set("Content-Type", "application/json")
	if err := json.NewEncoder(w).Encode(res); err != nil {
		ctrl.writeJSONEncodeError(w, err)
	}
}

func (*Controller) writeResponseFile(w http.ResponseWriter, filename string, content []byte) {
	w.Header().Set("Content-Disposition", fmt.Sprintf("attachment; filename=%v", filename))
	w.Header().Set("Content-Type", "application/octet-stream")
	w.Write(content)
	w.(http.Flusher).Flush()
}

func (ctrl *Controller) writeError(w http.ResponseWriter, code int, err error, msg string) {
	WriteError(ctrl.log, w, code, err, msg)
}

func (ctrl *Controller) writeInvalidMethodError(w http.ResponseWriter) {
	WriteErrorMessage(ctrl.log, w, http.StatusMethodNotAllowed, "method not allowed")
}

func (ctrl *Controller) writeInvalidParameterError(w http.ResponseWriter, err error) {
	ctrl.writeError(w, http.StatusBadRequest, err, "invalid parameter")
}

func (ctrl *Controller) writeInternalServerError(w http.ResponseWriter, err error, msg string) {
	ctrl.writeError(w, http.StatusInternalServerError, err, msg)
}

func (ctrl *Controller) writeJSONEncodeError(w http.ResponseWriter, err error) {
	ctrl.writeInternalServerError(w, err, "encoding response body")
}

func (ctrl *Controller) writeErrorMessage(w http.ResponseWriter, code int, msg string) {
	WriteErrorMessage(ctrl.log, w, code, msg)
}

func WriteError(log *logrus.Logger, w http.ResponseWriter, code int, err error, msg string) {
	log.WithError(err).Error(msg)
	writeMessage(w, code, "%s: %q", msg, err)
}

func WriteErrorMessage(log *logrus.Logger, w http.ResponseWriter, code int, msg string) {
	log.Error(msg)
	writeMessage(w, code, msg)
}

func writeMessage(w http.ResponseWriter, code int, format string, args ...interface{}) {
	w.WriteHeader(code)
	_, _ = fmt.Fprintf(w, format, args...)
	_, _ = fmt.Fprintln(w)
}<|MERGE_RESOLUTION|>--- conflicted
+++ resolved
@@ -200,16 +200,12 @@
 		{"/adhoc-comparison", ctrl.indexHandler()},
 		{"/adhoc-comparison-diff", ctrl.indexHandler()},
 		{"/settings", ctrl.indexHandler()},
-<<<<<<< HEAD
-		{"/settings/{page}", ctrl.indexHandler()},
-=======
 		{"/settings/{page}", ctrl.indexHandler()}},
 		ctrl.drainMiddleware,
 		ctrl.authMiddleware(ctrl.loginRedirect))
 
 	// For these routes server responds with 401.
 	ctrl.addRoutes(r, []route{
->>>>>>> 76802687
 		{"/render", ctrl.renderHandler},
 		{"/render-diff", ctrl.renderDiffHandler},
 		{"/labels", ctrl.labelsHandler},
