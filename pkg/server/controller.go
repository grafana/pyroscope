package server

import (
	"compress/gzip"
	"context"
	"encoding/json"
	"errors"
	"fmt"
	golog "log"
	"net/http"
	"net/http/pprof"
	"net/url"
	"path/filepath"
	"sync"
	"sync/atomic"
	"time"

	"github.com/golang-jwt/jwt"
	gmux "github.com/gorilla/mux"
	"github.com/klauspost/compress/gzhttp"
	"github.com/prometheus/client_golang/prometheus"
	"github.com/prometheus/client_golang/prometheus/promhttp"
	"github.com/sirupsen/logrus"
	metrics "github.com/slok/go-http-metrics/metrics/prometheus"
	"github.com/slok/go-http-metrics/middleware"
	"github.com/slok/go-http-metrics/middleware/std"

	adhocserver "github.com/pyroscope-io/pyroscope/pkg/adhoc/server"
	"github.com/pyroscope-io/pyroscope/pkg/config"
	"github.com/pyroscope-io/pyroscope/pkg/storage"
	"github.com/pyroscope-io/pyroscope/pkg/util/hyperloglog"
	"github.com/pyroscope-io/pyroscope/pkg/util/updates"
	"github.com/pyroscope-io/pyroscope/webapp"
)

const (
	jwtCookieName              = "pyroscopeJWT"
	stateCookieName            = "pyroscopeState"
	gzHTTPCompressionThreshold = 2000
	oauthGoogle                = iota
	oauthGithub
	oauthGitlab
)

type Controller struct {
	drained uint32

	config     *config.Server
	storage    *storage.Storage
	log        *logrus.Logger
	httpServer *http.Server
	notifier   Notifier
	metricsMdw middleware.Middleware
	dir        http.FileSystem

	statsMutex sync.Mutex
	stats      map[string]int

	appStats *hyperloglog.HyperLogLogPlus

	// Exported metrics.
	exportedMetrics *prometheus.Registry
	exporter        storage.MetricsExporter

	// Adhoc mode
	adhoc adhocserver.Server
}

type Config struct {
	Configuration *config.Server
	*logrus.Logger
	*storage.Storage
	Notifier

	// The registerer is used for exposing server metrics.
	MetricsRegisterer prometheus.Registerer

	// Exported metrics registry and exported.
	ExportedMetricsRegistry *prometheus.Registry
	storage.MetricsExporter

	Adhoc adhocserver.Server
}

type Notifier interface {
	// NotificationText returns message that will be displayed to user
	// on index page load. The message should point user to a critical problem.
	// TODO(kolesnikovae): we should poll for notifications (or subscribe).
	NotificationText() string
}

func New(c Config) (*Controller, error) {
	if c.Configuration.BaseURL != "" {
		_, err := url.Parse(c.Configuration.BaseURL)
		if err != nil {
			return nil, fmt.Errorf("BaseURL is invalid: %w", err)
		}
	}

	ctrl := Controller{
		config:   c.Configuration,
		log:      c.Logger,
		storage:  c.Storage,
		exporter: c.MetricsExporter,
		notifier: c.Notifier,
		stats:    make(map[string]int),
		appStats: mustNewHLL(),

		exportedMetrics: c.ExportedMetricsRegistry,
		metricsMdw: middleware.New(middleware.Config{
			Recorder: metrics.NewRecorder(metrics.Config{
				Prefix:   "pyroscope",
				Registry: c.MetricsRegisterer,
			}),
		}),

		adhoc: c.Adhoc,
	}

	var err error
	ctrl.dir, err = webapp.Assets()
	if err != nil {
		return nil, err
	}

	return &ctrl, nil
}

func mustNewHLL() *hyperloglog.HyperLogLogPlus {
	hll, err := hyperloglog.NewPlus(uint8(18))
	if err != nil {
		panic(err)
	}
	return hll
}

func (ctrl *Controller) mux() (http.Handler, error) {
	r := gmux.NewRouter()

	// Routes not protected with auth. Drained at shutdown.
	insecureRoutes, err := ctrl.getAuthRoutes()
	if err != nil {
		return nil, err
	}

	ingestHandler := NewIngestHandler(ctrl.log, ctrl.storage, ctrl.exporter, func(pi *storage.PutInput) {
		ctrl.statsInc("ingest")
		ctrl.statsInc("ingest:" + pi.SpyName)
		ctrl.appStats.Add(hashString(pi.Key.AppName()))
	})

	insecureRoutes = append(insecureRoutes, []route{
		{"/ingest", ingestHandler.ServeHTTP},
		{"/forbidden", ctrl.forbiddenHandler()},
		{"/assets/", r.PathPrefix("/assets/").Handler(http.FileServer(ctrl.dir)).GetHandler().ServeHTTP},
	}...)
	ctrl.addRoutes(r, insecureRoutes, ctrl.drainMiddleware)

	// Protected routes:
	protectedRoutes := []route{
		{"/", ctrl.indexHandler()},
		{"/comparison", ctrl.indexHandler()},
		{"/comparison-diff", ctrl.indexHandler()},
		{"/adhoc-single", ctrl.indexHandler()},
		{"/adhoc-comparison", ctrl.indexHandler()},
		{"/adhoc-comparison-diff", ctrl.indexHandler()},
		{"/render", ctrl.renderHandler},
		{"/render-diff", ctrl.renderDiffHandler},
		{"/labels", ctrl.labelsHandler},
		{"/label-values", ctrl.labelValuesHandler},
		{"/api/adhoc", ctrl.adhoc.AddRoutes(r.PathPrefix("/api/adhoc").Subrouter())},
	}
	ctrl.addRoutes(r, protectedRoutes, ctrl.drainMiddleware, ctrl.authMiddleware)

	// Diagnostic secure routes: must be protected but not drained.
	diagnosticSecureRoutes := []route{
		{"/config", ctrl.configHandler},
		{"/build", ctrl.buildHandler},
	}
	if !ctrl.config.DisablePprofEndpoint {
		diagnosticSecureRoutes = append(diagnosticSecureRoutes, []route{
			{"/debug/pprof/", pprof.Index},
			{"/debug/pprof/cmdline", pprof.Cmdline},
			{"/debug/pprof/profile", pprof.Profile},
			{"/debug/pprof/symbol", pprof.Symbol},
			{"/debug/pprof/trace", pprof.Trace},
<<<<<<< HEAD
			// Manually add support for paths linked to by index page at /debug/pprof/
			{"/debug/pprof/goroutine", pprof.Handler("goroutine").ServeHTTP},
			{"/debug/pprof/heap", pprof.Handler("heap").ServeHTTP},
			{"/debug/pprof/threadcreate", pprof.Handler("threadcreate").ServeHTTP},
			{"/debug/pprof/block", pprof.Handler("block").ServeHTTP},
			{"/debug/pprof/mutex", pprof.Handler("mutex").ServeHTTP},
=======
			{"/debug/pprof/allocs", pprof.Index},
			{"/debug/pprof/goroutine", pprof.Index},
			{"/debug/pprof/heap", pprof.Index},
			{"/debug/pprof/threadcreate", pprof.Index},
			{"/debug/pprof/block", pprof.Index},
			{"/debug/pprof/mutex", pprof.Index},
>>>>>>> 0bdb99b2
		}...)
	}

	ctrl.addRoutes(r, diagnosticSecureRoutes, ctrl.authMiddleware)
	ctrl.addRoutes(r, []route{
		{"/metrics", promhttp.Handler().ServeHTTP},
		{"/exported-metrics", ctrl.exportedMetricsHandler},
		{"/healthz", ctrl.healthz},
	})

	return r, nil
}

func (ctrl *Controller) exportedMetricsHandler(w http.ResponseWriter, r *http.Request) {
	promhttp.InstrumentMetricHandler(ctrl.exportedMetrics,
		promhttp.HandlerFor(ctrl.exportedMetrics, promhttp.HandlerOpts{})).
		ServeHTTP(w, r)
}

func (ctrl *Controller) getAuthRoutes() ([]route, error) {
	authRoutes := []route{
		{"/login", ctrl.loginHandler()},
		{"/logout", ctrl.logoutHandler()},
	}

	if ctrl.config.Auth.Google.Enabled {
		googleHandler, err := newGoogleHandler(ctrl.config.Auth.Google, ctrl.config.BaseURL, ctrl.log)
		if err != nil {
			return nil, err
		}

		authRoutes = append(authRoutes, []route{
			{"/auth/google/login", ctrl.oauthLoginHandler(googleHandler)},
			{"/auth/google/callback", ctrl.callbackHandler(googleHandler.redirectRoute)},
			{"/auth/google/redirect", ctrl.callbackRedirectHandler(googleHandler)},
		}...)
	}

	if ctrl.config.Auth.Github.Enabled {
		githubHandler, err := newGithubHandler(ctrl.config.Auth.Github, ctrl.config.BaseURL, ctrl.log)
		if err != nil {
			return nil, err
		}

		authRoutes = append(authRoutes, []route{
			{"/auth/github/login", ctrl.oauthLoginHandler(githubHandler)},
			{"/auth/github/callback", ctrl.callbackHandler(githubHandler.redirectRoute)},
			{"/auth/github/redirect", ctrl.callbackRedirectHandler(githubHandler)},
		}...)
	}

	if ctrl.config.Auth.Gitlab.Enabled {
		gitlabHandler, err := newGitlabHandler(ctrl.config.Auth.Gitlab, ctrl.config.BaseURL, ctrl.log)
		if err != nil {
			return nil, err
		}

		authRoutes = append(authRoutes, []route{
			{"/auth/gitlab/login", ctrl.oauthLoginHandler(gitlabHandler)},
			{"/auth/gitlab/callback", ctrl.callbackHandler(gitlabHandler.redirectRoute)},
			{"/auth/gitlab/redirect", ctrl.callbackRedirectHandler(gitlabHandler)},
		}...)
	}

	return authRoutes, nil
}

func (ctrl *Controller) getHandler() (http.Handler, error) {
	handler, err := ctrl.mux()
	if err != nil {
		return nil, err
	}

	gzhttpMiddleware, err := gzhttp.NewWrapper(gzhttp.MinSize(gzHTTPCompressionThreshold), gzhttp.CompressionLevel(gzip.BestSpeed))
	if err != nil {
		return nil, err
	}

	return gzhttpMiddleware(handler), nil
}

func (ctrl *Controller) Start() error {
	logger := logrus.New()
	w := logger.Writer()
	defer w.Close()
	handler, err := ctrl.getHandler()
	if err != nil {
		return err
	}

	ctrl.httpServer = &http.Server{
		Addr:           ctrl.config.APIBindAddr,
		Handler:        handler,
		ReadTimeout:    10 * time.Second,
		WriteTimeout:   10 * time.Second,
		IdleTimeout:    30 * time.Second,
		MaxHeaderBytes: 1 << 20,
		ErrorLog:       golog.New(w, "", 0),
	}

	updates.StartVersionUpdateLoop()

	if ctrl.config.TLSCertificateFile != "" && ctrl.config.TLSKeyFile != "" {
		err = ctrl.httpServer.ListenAndServeTLS(ctrl.config.TLSCertificateFile, ctrl.config.TLSKeyFile)
	} else {
		err = ctrl.httpServer.ListenAndServe()
	}

	// ListenAndServe always returns a non-nil error. After Shutdown or Close,
	// the returned error is ErrServerClosed.
	if errors.Is(err, http.ErrServerClosed) {
		return nil
	}
	return err
}

func (ctrl *Controller) Stop() error {
	ctx, cancel := context.WithTimeout(context.Background(), time.Second*5)
	defer cancel()
	return ctrl.httpServer.Shutdown(ctx)
}

func (ctrl *Controller) Drain() {
	atomic.StoreUint32(&ctrl.drained, 1)
}

func (ctrl *Controller) drainMiddleware(next http.HandlerFunc) http.HandlerFunc {
	return func(w http.ResponseWriter, r *http.Request) {
		if atomic.LoadUint32(&ctrl.drained) > 0 {
			w.WriteHeader(http.StatusServiceUnavailable)
			return
		}
		next.ServeHTTP(w, r)
	}
}

func (ctrl *Controller) trackMetrics(route string) func(next http.HandlerFunc) http.HandlerFunc {
	return func(next http.HandlerFunc) http.HandlerFunc {
		return std.Handler(route, ctrl.metricsMdw, next).ServeHTTP
	}
}

func (ctrl *Controller) isAuthRequired() bool {
	return ctrl.config.Auth.Google.Enabled || ctrl.config.Auth.Github.Enabled || ctrl.config.Auth.Gitlab.Enabled
}

func (ctrl *Controller) redirectPreservingBaseURL(w http.ResponseWriter, r *http.Request, urlStr string, status int) {
	if ctrl.config.BaseURL != "" {
		// we're modifying the URL here so I'm not memoizing it and instead parsing it all over again to create a new object
		u, err := url.Parse(ctrl.config.BaseURL)
		if err != nil {
			// TODO: technically this should never happen because NewController would return an error
			logrus.Error("base URL is invalid, some redirects might not work as expected")
		} else {
			u.Path = filepath.Join(u.Path, urlStr)
			urlStr = u.String()
		}
	}
	http.Redirect(w, r, urlStr, status)
}

func (ctrl *Controller) authMiddleware(next http.HandlerFunc) http.HandlerFunc {
	return func(w http.ResponseWriter, r *http.Request) {
		if !ctrl.isAuthRequired() {
			next.ServeHTTP(w, r)
			return
		}

		jwtCookie, err := r.Cookie(jwtCookieName)
		if err != nil {
			ctrl.log.WithFields(logrus.Fields{
				"url":  r.URL.String(),
				"host": r.Header.Get("Host"),
			}).Debug("missing jwt cookie")
			ctrl.redirectPreservingBaseURL(w, r, "/login", http.StatusTemporaryRedirect)
			return
		}

		_, err = jwt.Parse(jwtCookie.Value, func(token *jwt.Token) (interface{}, error) {
			if token.Method.Alg() != jwt.SigningMethodHS256.Alg() {
				return nil, fmt.Errorf("unexpected signing method: %v", token.Header["alg"])
			}
			return []byte(ctrl.config.Auth.JWTSecret), nil
		})

		if err != nil {
			ctrl.log.WithError(err).Error("invalid jwt token")
			ctrl.redirectPreservingBaseURL(w, r, "/login", http.StatusTemporaryRedirect)
			return
		}

		next.ServeHTTP(w, r)
	}
}

func (*Controller) expectFormats(format string) error {
	switch format {
	case "json", "pprof", "collapsed", "":
		return nil
	default:
		return errUnknownFormat
	}
}

func (ctrl *Controller) writeResponseJSON(w http.ResponseWriter, res interface{}) {
	w.Header().Set("Content-Type", "application/json")
	if err := json.NewEncoder(w).Encode(res); err != nil {
		ctrl.writeJSONEncodeError(w, err)
	}
}

func (*Controller) writeResponseFile(w http.ResponseWriter, filename string, content []byte) {
	w.Header().Set("Content-Disposition", fmt.Sprintf("attachment; filename=%v", filename))
	w.Header().Set("Content-Type", "application/octet-stream")
	w.Write(content)
	w.(http.Flusher).Flush()
}

func (ctrl *Controller) writeError(w http.ResponseWriter, code int, err error, msg string) {
	WriteError(ctrl.log, w, code, err, msg)
}

func (ctrl *Controller) writeInvalidMethodError(w http.ResponseWriter) {
	WriteErrorMessage(ctrl.log, w, http.StatusMethodNotAllowed, "method not allowed")
}

func (ctrl *Controller) writeInvalidParameterError(w http.ResponseWriter, err error) {
	ctrl.writeError(w, http.StatusBadRequest, err, "invalid parameter")
}

func (ctrl *Controller) writeInternalServerError(w http.ResponseWriter, err error, msg string) {
	ctrl.writeError(w, http.StatusInternalServerError, err, msg)
}

func (ctrl *Controller) writeJSONEncodeError(w http.ResponseWriter, err error) {
	ctrl.writeInternalServerError(w, err, "encoding response body")
}

func (ctrl *Controller) writeErrorMessage(w http.ResponseWriter, code int, msg string) {
	WriteErrorMessage(ctrl.log, w, code, msg)
}

func WriteError(log *logrus.Logger, w http.ResponseWriter, code int, err error, msg string) {
	log.WithError(err).Error(msg)
	writeMessage(w, code, "%s: %q", msg, err)
}

func WriteErrorMessage(log *logrus.Logger, w http.ResponseWriter, code int, msg string) {
	log.Error(msg)
	writeMessage(w, code, msg)
}

func writeMessage(w http.ResponseWriter, code int, format string, args ...interface{}) {
	w.WriteHeader(code)
	_, _ = fmt.Fprintf(w, format, args...)
	_, _ = fmt.Fprintln(w)
}<|MERGE_RESOLUTION|>--- conflicted
+++ resolved
@@ -184,21 +184,12 @@
 			{"/debug/pprof/profile", pprof.Profile},
 			{"/debug/pprof/symbol", pprof.Symbol},
 			{"/debug/pprof/trace", pprof.Trace},
-<<<<<<< HEAD
-			// Manually add support for paths linked to by index page at /debug/pprof/
-			{"/debug/pprof/goroutine", pprof.Handler("goroutine").ServeHTTP},
-			{"/debug/pprof/heap", pprof.Handler("heap").ServeHTTP},
-			{"/debug/pprof/threadcreate", pprof.Handler("threadcreate").ServeHTTP},
-			{"/debug/pprof/block", pprof.Handler("block").ServeHTTP},
-			{"/debug/pprof/mutex", pprof.Handler("mutex").ServeHTTP},
-=======
 			{"/debug/pprof/allocs", pprof.Index},
 			{"/debug/pprof/goroutine", pprof.Index},
 			{"/debug/pprof/heap", pprof.Index},
 			{"/debug/pprof/threadcreate", pprof.Index},
 			{"/debug/pprof/block", pprof.Index},
 			{"/debug/pprof/mutex", pprof.Index},
->>>>>>> 0bdb99b2
 		}...)
 	}
 
