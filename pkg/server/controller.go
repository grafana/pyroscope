--- conflicted
+++ resolved
@@ -39,22 +39,6 @@
 	oauthGitlab
 )
 
-<<<<<<< HEAD
-type Notifier interface {
-	Notification() []string
-}
-
-type ControllerConfig struct {
-	ServerConfig *config.Server
-	Storage      *storage.Storage
-	Ingester     storage.Ingester
-	Logger       *logrus.Logger
-	Registerer   prometheus.Registerer
-	Notifier
-}
-
-=======
->>>>>>> 343de522
 type Controller struct {
 	drained uint32
 
@@ -62,6 +46,7 @@
 	storage    *storage.Storage
 	log        *logrus.Logger
 	httpServer *http.Server
+	notifier Notifier
 	metricsMdw middleware.Middleware
 	dir        http.FileSystem
 
@@ -73,23 +58,6 @@
 	// Byte buffers are used for deserialization of ingested data.
 	bufferPool bytebufferpool.Pool
 
-<<<<<<< HEAD
-	notifier Notifier
-}
-
-func New(args ControllerConfig) (*Controller, error) {
-	appStats, err := hyperloglog.NewPlus(uint8(18))
-	if err != nil {
-		return nil, err
-	}
-
-	mdw := goHttpMetricsMiddleware.New(goHttpMetricsMiddleware.Config{
-		Recorder: metrics.NewRecorder(metrics.Config{
-			Prefix:   "pyroscope",
-			Registry: args.Registerer,
-		}),
-	})
-=======
 	// Exported metrics.
 	exportedMetrics *prometheus.Registry
 	exporter        storage.MetricsExporter
@@ -99,6 +67,7 @@
 	Configuration *config.Server
 	*logrus.Logger
 	*storage.Storage
+	Notifier
 
 	// The registerer is used for exposing server metrics.
 	MetricsRegisterer prometheus.Registerer
@@ -107,20 +76,13 @@
 	ExportedMetricsRegistry *prometheus.Registry
 	storage.MetricsExporter
 }
->>>>>>> 343de522
+
+type Notifier interface {
+	Notification() []string
+}
 
 func New(c Config) (*Controller, error) {
 	ctrl := Controller{
-<<<<<<< HEAD
-		config:     args.ServerConfig,
-		log:        args.Logger,
-		storage:    args.Storage,
-		ingester:   args.Ingester,
-		stats:      make(map[string]int),
-		appStats:   appStats,
-		metricsMdw: mdw,
-		notifier:   args.Notifier,
-=======
 		config:   c.Configuration,
 		log:      c.Logger,
 		storage:  c.Storage,
@@ -135,7 +97,6 @@
 				Registry: c.MetricsRegisterer,
 			}),
 		}),
->>>>>>> 343de522
 	}
 
 	var err error
