package server

import (
	"compress/gzip"
	"context"
	"encoding/json"
	"errors"
	"fmt"
	golog "log"
	"net/http"
	"net/http/pprof"
	"net/url"
	"path/filepath"
	"sync"
	"sync/atomic"
	"time"

	"github.com/gorilla/handlers"
	"github.com/gorilla/mux"
	"github.com/klauspost/compress/gzhttp"
	"github.com/prometheus/client_golang/prometheus"
	"github.com/prometheus/client_golang/prometheus/promhttp"
	"github.com/sirupsen/logrus"
	metrics "github.com/slok/go-http-metrics/metrics/prometheus"
	"github.com/slok/go-http-metrics/middleware"
	"github.com/slok/go-http-metrics/middleware/std"
	"gorm.io/gorm"

	adhocserver "github.com/pyroscope-io/pyroscope/pkg/adhoc/server"
	"github.com/pyroscope-io/pyroscope/pkg/api"
	"github.com/pyroscope-io/pyroscope/pkg/api/authz"
	"github.com/pyroscope-io/pyroscope/pkg/api/router"
	"github.com/pyroscope-io/pyroscope/pkg/config"
<<<<<<< HEAD
	"github.com/pyroscope-io/pyroscope/pkg/scrape/labels"
=======
	"github.com/pyroscope-io/pyroscope/pkg/model"
	"github.com/pyroscope-io/pyroscope/pkg/service"
>>>>>>> 2138213f
	"github.com/pyroscope-io/pyroscope/pkg/storage"
	"github.com/pyroscope-io/pyroscope/pkg/util/hyperloglog"
	"github.com/pyroscope-io/pyroscope/pkg/util/updates"
	"github.com/pyroscope-io/pyroscope/webapp"

	"github.com/pyroscope-io/pyroscope/pkg/scrape"
)

const (
	stateCookieName            = "pyroscopeState"
	gzHTTPCompressionThreshold = 2000
)

type Controller struct {
	drained uint32

	config     *config.Server
	storage    *storage.Storage
	log        *logrus.Logger
	httpServer *http.Server
	db         *gorm.DB
	notifier   Notifier
	metricsMdw middleware.Middleware
	dir        http.FileSystem

	statsMutex sync.Mutex
	stats      map[string]int

	appStats *hyperloglog.HyperLogLogPlus

	// Exported metrics.
	exportedMetrics *prometheus.Registry
	exporter        storage.MetricsExporter

	// Adhoc mode
<<<<<<< HEAD
	adhoc  adhocserver.Server
	Scrape *scrape.Manager
=======
	adhoc adhocserver.Server

	// TODO: Should be moved to a separate Login handler/service.
	authService     service.AuthService
	userService     service.UserService
	jwtTokenService service.JWTTokenService
>>>>>>> 2138213f
}

type Config struct {
	Configuration *config.Server
	*logrus.Logger
	*storage.Storage
	*gorm.DB
	Notifier

	// The registerer is used for exposing server metrics.
	MetricsRegisterer prometheus.Registerer

	// Exported metrics registry and exported.
	ExportedMetricsRegistry *prometheus.Registry
	storage.MetricsExporter

	Adhoc adhocserver.Server

	Scrape *scrape.Manager
}

type Notifier interface {
	// NotificationText returns message that will be displayed to user
	// on index page load. The message should point user to a critical problem.
	// TODO(kolesnikovae): we should poll for notifications (or subscribe).
	NotificationText() string
}

func New(c Config) (*Controller, error) {
	if c.Configuration.BaseURL != "" {
		_, err := url.Parse(c.Configuration.BaseURL)
		if err != nil {
			return nil, fmt.Errorf("BaseURL is invalid: %w", err)
		}
	}

	ctrl := Controller{
		config:   c.Configuration,
		log:      c.Logger,
		storage:  c.Storage,
		exporter: c.MetricsExporter,
		notifier: c.Notifier,
		stats:    make(map[string]int),
		appStats: mustNewHLL(),

		exportedMetrics: c.ExportedMetricsRegistry,
		metricsMdw: middleware.New(middleware.Config{
			Recorder: metrics.NewRecorder(metrics.Config{
				Prefix:   "pyroscope",
				Registry: c.MetricsRegisterer,
			}),
		}),

<<<<<<< HEAD
		adhoc:  c.Adhoc,
		Scrape: c.Scrape,
=======
		adhoc: c.Adhoc,
		db:    c.DB,
>>>>>>> 2138213f
	}

	var err error
	ctrl.dir, err = webapp.Assets()
	if err != nil {
		return nil, err
	}

	return &ctrl, nil
}

func mustNewHLL() *hyperloglog.HyperLogLogPlus {
	hll, err := hyperloglog.NewPlus(uint8(18))
	if err != nil {
		panic(err)
	}
	return hll
}

func (ctrl *Controller) ingestHandler() http.Handler {
	return NewIngestHandler(ctrl.log, ctrl.storage, ctrl.exporter, func(pi *storage.PutInput) {
		ctrl.statsInc("ingest")
		ctrl.statsInc("ingest:" + pi.SpyName)
		ctrl.appStats.Add(hashString(pi.Key.AppName()))
	})
}

func (ctrl *Controller) serverMux() (http.Handler, error) {
	// TODO(kolesnikovae):
	//  - Move mux part to pkg/api/router.
	//  - Make prometheus middleware to support gorilla patterns.
	//  - Make diagnostic endpoints protection configurable.
	//  - Auth middleware should never redirect - the logic should be moved to the client side.
	r := mux.NewRouter()

	ctrl.jwtTokenService = service.NewJWTTokenService(
		[]byte(ctrl.config.Auth.JWTSecret),
		24*time.Hour*time.Duration(ctrl.config.Auth.LoginMaximumLifetimeDays))

	ctrl.authService = service.NewAuthService(ctrl.db, ctrl.jwtTokenService)
	ctrl.userService = service.NewUserService(ctrl.db)

	apiRouter := router.New(ctrl.log, r.PathPrefix("/api").Subrouter(), router.Services{
		APIKeyService: service.NewAPIKeyService(ctrl.db),
		AuthService:   ctrl.authService,
		UserService:   ctrl.userService,
	})

	apiRouter.Use(
		ctrl.drainMiddleware,
		ctrl.authMiddleware(nil))

	if ctrl.isAuthRequired() {
		apiRouter.RegisterUserHandlers()
		apiRouter.RegisterAPIKeyHandlers()
	}

	ingestRouter := r.Path("/ingest").Subrouter()
	ingestRouter.Use(ctrl.drainMiddleware)
	if ctrl.config.Auth.Ingestion.Enabled {
		ingestRouter.Use(
			ctrl.ingestionAuthMiddleware(),
			authz.Require(authz.Role(model.AgentRole)))
	}

	ingestRouter.Methods(http.MethodPost).Handler(ctrl.ingestHandler())

	// Routes not protected with auth. Drained at shutdown.
	insecureRoutes, err := ctrl.getAuthRoutes()
	if err != nil {
		return nil, err
	}

	assetsHandler := r.PathPrefix("/assets/").Handler(http.FileServer(ctrl.dir)).GetHandler().ServeHTTP
	ctrl.addRoutes(r, append(insecureRoutes, []route{
		{"/forbidden", ctrl.forbiddenHandler()},
		{"/assets/", assetsHandler}}...),
		ctrl.drainMiddleware)

	// Protected pages:
	// For these routes server responds with 307 and redirects to /login.
	ctrl.addRoutes(r, []route{
		{"/", ctrl.indexHandler()},
		{"/comparison", ctrl.indexHandler()},
		{"/comparison-diff", ctrl.indexHandler()},
		{"/service-discovery", ctrl.indexHandler()},
		{"/adhoc-single", ctrl.indexHandler()},
		{"/adhoc-comparison", ctrl.indexHandler()},
		{"/adhoc-comparison-diff", ctrl.indexHandler()},
		{"/settings", ctrl.indexHandler()},
		{"/settings/{page}", ctrl.indexHandler()},
		{"/settings/{page}/{subpage}", ctrl.indexHandler()}},
		ctrl.drainMiddleware,
		ctrl.authMiddleware(ctrl.loginRedirect))

	// For these routes server responds with 401.
	ctrl.addRoutes(r, []route{
		{"/render", ctrl.renderHandler},
		{"/render-diff", ctrl.renderDiffHandler},
		{"/labels", ctrl.labelsHandler},
		{"/label-values", ctrl.labelValuesHandler},
		{"/export", ctrl.exportHandler},
		{"/api/adhoc", ctrl.adhoc.AddRoutes(r.PathPrefix("/api/adhoc").Subrouter())}},
		ctrl.drainMiddleware,
		ctrl.authMiddleware(nil))

	// TODO(kolesnikovae):
	//  Refactor: move mux part to pkg/api/router.
	//  Make prometheus middleware to support gorilla patterns.

	// TODO(kolesnikovae):
	//  Make diagnostic endpoints protection configurable.

	// Diagnostic secure routes: must be protected but not drained.
	diagnosticSecureRoutes := []route{
		{"/config", ctrl.configHandler},
		{"/build", ctrl.buildHandler},
		{"/debug/storage/export/{db}", ctrl.storage.DebugExport},
	}
	if !ctrl.config.DisablePprofEndpoint {
		diagnosticSecureRoutes = append(diagnosticSecureRoutes, []route{
			{"/debug/pprof/", pprof.Index},
			{"/debug/pprof/cmdline", pprof.Cmdline},
			{"/debug/pprof/profile", pprof.Profile},
			{"/debug/pprof/symbol", pprof.Symbol},
			{"/debug/pprof/trace", pprof.Trace},
			{"/debug/pprof/allocs", pprof.Index},
			{"/debug/pprof/goroutine", pprof.Index},
			{"/debug/pprof/heap", pprof.Index},
			{"/debug/pprof/threadcreate", pprof.Index},
			{"/debug/pprof/block", pprof.Index},
			{"/debug/pprof/mutex", pprof.Index},
		}...)
	}

	ctrl.addRoutes(r, diagnosticSecureRoutes, ctrl.authMiddleware(nil))
	ctrl.addRoutes(r, []route{
		{"/metrics", promhttp.Handler().ServeHTTP},
		{"/exported-metrics", ctrl.exportedMetricsHandler},
		{"/healthz", ctrl.healthz},
		{"/targets", ctrl.activeTargetsHandler},
	})

	return r, nil
}

type TargetsResponse struct {
	Job                string
	DiscoveredLabels   labels.Labels
	Labels             labels.Labels
	Health             scrape.TargetHealth
	LastScrape         time.Time
	LastScrapeDuration int64
	Url                string
}

func (ctrl *Controller) activeTargetsHandler(w http.ResponseWriter, r *http.Request) {
	targets := ctrl.Scrape.TargetsActive()
	resp := []TargetsResponse{}
	for k, v := range targets {
		for _, t := range v {
			resp = append(resp, TargetsResponse{
				Job:                k,
				DiscoveredLabels:   t.DiscoveredLabels(),
				Labels:             t.Labels(),
				Health:             t.Health(),
				LastScrape:         t.LastScrape(),
				LastScrapeDuration: t.LastScrapeDuration().Milliseconds(),
				Url:                t.URL().String(),
			})
		}
	}
	ctrl.writeResponseJSON(w, resp)
}

func (ctrl *Controller) exportedMetricsHandler(w http.ResponseWriter, r *http.Request) {
	promhttp.InstrumentMetricHandler(ctrl.exportedMetrics,
		promhttp.HandlerFor(ctrl.exportedMetrics, promhttp.HandlerOpts{})).
		ServeHTTP(w, r)
}

func (ctrl *Controller) getAuthRoutes() ([]route, error) {
	authRoutes := []route{
		{"/login", ctrl.loginHandler},
		{"/logout", ctrl.logoutHandler},
		{"/signup", ctrl.signupHandler},
	}

	if ctrl.config.Auth.Google.Enabled {
		googleHandler, err := newOauthGoogleHandler(ctrl.config.Auth.Google, ctrl.config.BaseURL, ctrl.log)
		if err != nil {
			return nil, err
		}

		authRoutes = append(authRoutes, []route{
			{"/auth/google/login", ctrl.oauthLoginHandler(googleHandler)},
			{"/auth/google/callback", ctrl.callbackHandler(googleHandler.redirectRoute)},
			{"/auth/google/redirect", ctrl.callbackRedirectHandler(googleHandler)},
		}...)
	}

	if ctrl.config.Auth.Github.Enabled {
		githubHandler, err := newGithubHandler(ctrl.config.Auth.Github, ctrl.config.BaseURL, ctrl.log)
		if err != nil {
			return nil, err
		}

		authRoutes = append(authRoutes, []route{
			{"/auth/github/login", ctrl.oauthLoginHandler(githubHandler)},
			{"/auth/github/callback", ctrl.callbackHandler(githubHandler.redirectRoute)},
			{"/auth/github/redirect", ctrl.callbackRedirectHandler(githubHandler)},
		}...)
	}

	if ctrl.config.Auth.Gitlab.Enabled {
		gitlabHandler, err := newOauthGitlabHandler(ctrl.config.Auth.Gitlab, ctrl.config.BaseURL, ctrl.log)
		if err != nil {
			return nil, err
		}

		authRoutes = append(authRoutes, []route{
			{"/auth/gitlab/login", ctrl.oauthLoginHandler(gitlabHandler)},
			{"/auth/gitlab/callback", ctrl.callbackHandler(gitlabHandler.redirectRoute)},
			{"/auth/gitlab/redirect", ctrl.callbackRedirectHandler(gitlabHandler)},
		}...)
	}

	return authRoutes, nil
}

func (ctrl *Controller) getHandler() (http.Handler, error) {
	handler, err := ctrl.serverMux()
	if err != nil {
		return nil, err
	}

	gzhttpMiddleware, err := gzhttp.NewWrapper(gzhttp.MinSize(gzHTTPCompressionThreshold), gzhttp.CompressionLevel(gzip.BestSpeed))
	if err != nil {
		return nil, err
	}

	return ctrl.corsMiddleware()(gzhttpMiddleware(handler)), nil
}

func (ctrl *Controller) Start() error {
	logger := logrus.New()
	w := logger.Writer()
	defer w.Close()
	handler, err := ctrl.getHandler()
	if err != nil {
		return err
	}

	ctrl.httpServer = &http.Server{
		Addr:           ctrl.config.APIBindAddr,
		Handler:        handler,
		ReadTimeout:    10 * time.Second,
		WriteTimeout:   15 * time.Second,
		IdleTimeout:    30 * time.Second,
		MaxHeaderBytes: 1 << 20,
		ErrorLog:       golog.New(w, "", 0),
	}

	updates.StartVersionUpdateLoop()

	if ctrl.config.TLSCertificateFile != "" && ctrl.config.TLSKeyFile != "" {
		err = ctrl.httpServer.ListenAndServeTLS(ctrl.config.TLSCertificateFile, ctrl.config.TLSKeyFile)
	} else {
		err = ctrl.httpServer.ListenAndServe()
	}

	// ListenAndServe always returns a non-nil error. After Shutdown or Close,
	// the returned error is ErrServerClosed.
	if errors.Is(err, http.ErrServerClosed) {
		return nil
	}
	return err
}

func (ctrl *Controller) Stop() error {
	ctx, cancel := context.WithTimeout(context.Background(), time.Second*5)
	defer cancel()
	return ctrl.httpServer.Shutdown(ctx)
}

func (ctrl *Controller) corsMiddleware() mux.MiddlewareFunc {
	if len(ctrl.config.CORS.AllowedOrigins) > 0 {
		options := []handlers.CORSOption{
			handlers.AllowedOrigins(ctrl.config.CORS.AllowedOrigins),
			handlers.AllowedMethods(ctrl.config.CORS.AllowedMethods),
			handlers.AllowedHeaders(ctrl.config.CORS.AllowedHeaders),
			handlers.MaxAge(ctrl.config.CORS.MaxAge),
		}
		if ctrl.config.CORS.AllowCredentials {
			options = append(options, handlers.AllowCredentials())
		}
		return handlers.CORS(options...)
	}
	return func(next http.Handler) http.Handler {
		return next
	}
}

func (ctrl *Controller) Drain() {
	atomic.StoreUint32(&ctrl.drained, 1)
}

func (ctrl *Controller) drainMiddleware(next http.Handler) http.Handler {
	return http.HandlerFunc(func(w http.ResponseWriter, r *http.Request) {
		if atomic.LoadUint32(&ctrl.drained) > 0 {
			w.WriteHeader(http.StatusServiceUnavailable)
			return
		}
		next.ServeHTTP(w, r)
	})
}

func (ctrl *Controller) trackMetrics(route string) func(next http.Handler) http.Handler {
	return func(next http.Handler) http.Handler {
		return std.Handler(route, ctrl.metricsMdw, next)
	}
}

func (ctrl *Controller) redirectPreservingBaseURL(w http.ResponseWriter, r *http.Request, urlStr string, status int) {
	if ctrl.config.BaseURL != "" {
		// we're modifying the URL here so I'm not memoizing it and instead parsing it all over again to create a new object
		u, err := url.Parse(ctrl.config.BaseURL)
		if err != nil {
			// TODO: technically this should never happen because NewController would return an error
			logrus.Error("base URL is invalid, some redirects might not work as expected")
		} else {
			u.Path = filepath.Join(u.Path, urlStr)
			urlStr = u.String()
		}
	}
	http.Redirect(w, r, urlStr, status)
}

func (ctrl *Controller) loginRedirect(w http.ResponseWriter, r *http.Request) {
	ctrl.redirectPreservingBaseURL(w, r, "/login", http.StatusTemporaryRedirect)
}

func (ctrl *Controller) authMiddleware(redirect http.HandlerFunc) mux.MiddlewareFunc {
	if ctrl.isAuthRequired() {
		return api.AuthMiddleware(ctrl.log, redirect, ctrl.authService)
	}
	return func(next http.Handler) http.Handler {
		return next
	}
}

func (ctrl *Controller) ingestionAuthMiddleware() mux.MiddlewareFunc {
	if ctrl.config.Auth.Ingestion.Enabled {
		asConfig := service.CachingAuthServiceConfig{
			Size: ctrl.config.Auth.Ingestion.CacheSize,
			TTL:  ctrl.config.Auth.Ingestion.CacheTTL,
		}
		as := service.NewCachingAuthService(ctrl.authService, asConfig)
		return api.AuthMiddleware(ctrl.log, nil, as)
	}
	return func(next http.Handler) http.Handler {
		return next
	}
}

func (*Controller) expectFormats(format string) error {
	switch format {
	case "json", "pprof", "collapsed", "html", "":
		return nil
	default:
		return errUnknownFormat
	}
}

func (ctrl *Controller) writeResponseJSON(w http.ResponseWriter, res interface{}) {
	w.Header().Set("Content-Type", "application/json")
	if err := json.NewEncoder(w).Encode(res); err != nil {
		ctrl.writeJSONEncodeError(w, err)
	}
}

func (*Controller) writeResponseFile(w http.ResponseWriter, filename string, content []byte) {
	w.Header().Set("Content-Disposition", fmt.Sprintf("attachment; filename=%v", filename))
	w.Header().Set("Content-Type", "application/octet-stream")
	w.Write(content)
	w.(http.Flusher).Flush()
}

func (ctrl *Controller) writeError(w http.ResponseWriter, code int, err error, msg string) {
	WriteError(ctrl.log, w, code, err, msg)
}

func (ctrl *Controller) writeInvalidMethodError(w http.ResponseWriter) {
	WriteErrorMessage(ctrl.log, w, http.StatusMethodNotAllowed, "method not allowed")
}

func (ctrl *Controller) writeInvalidParameterError(w http.ResponseWriter, err error) {
	ctrl.writeError(w, http.StatusBadRequest, err, "invalid parameter")
}

func (ctrl *Controller) writeInternalServerError(w http.ResponseWriter, err error, msg string) {
	ctrl.writeError(w, http.StatusInternalServerError, err, msg)
}

func (ctrl *Controller) writeJSONEncodeError(w http.ResponseWriter, err error) {
	ctrl.writeInternalServerError(w, err, "encoding response body")
}

func (ctrl *Controller) writeErrorMessage(w http.ResponseWriter, code int, msg string) {
	WriteErrorMessage(ctrl.log, w, code, msg)
}

func WriteError(log *logrus.Logger, w http.ResponseWriter, code int, err error, msg string) {
	log.WithError(err).Error(msg)
	writeMessage(w, code, "%s: %q", msg, err)
}

func WriteErrorMessage(log *logrus.Logger, w http.ResponseWriter, code int, msg string) {
	log.Error(msg)
	writeMessage(w, code, msg)
}

func writeMessage(w http.ResponseWriter, code int, format string, args ...interface{}) {
	w.WriteHeader(code)
	_, _ = fmt.Fprintf(w, format, args...)
	_, _ = fmt.Fprintln(w)
}<|MERGE_RESOLUTION|>--- conflicted
+++ resolved
@@ -31,12 +31,9 @@
 	"github.com/pyroscope-io/pyroscope/pkg/api/authz"
 	"github.com/pyroscope-io/pyroscope/pkg/api/router"
 	"github.com/pyroscope-io/pyroscope/pkg/config"
-<<<<<<< HEAD
+	"github.com/pyroscope-io/pyroscope/pkg/model"
 	"github.com/pyroscope-io/pyroscope/pkg/scrape/labels"
-=======
-	"github.com/pyroscope-io/pyroscope/pkg/model"
 	"github.com/pyroscope-io/pyroscope/pkg/service"
->>>>>>> 2138213f
 	"github.com/pyroscope-io/pyroscope/pkg/storage"
 	"github.com/pyroscope-io/pyroscope/pkg/util/hyperloglog"
 	"github.com/pyroscope-io/pyroscope/pkg/util/updates"
@@ -72,17 +69,14 @@
 	exporter        storage.MetricsExporter
 
 	// Adhoc mode
-<<<<<<< HEAD
-	adhoc  adhocserver.Server
-	Scrape *scrape.Manager
-=======
 	adhoc adhocserver.Server
 
 	// TODO: Should be moved to a separate Login handler/service.
 	authService     service.AuthService
 	userService     service.UserService
 	jwtTokenService service.JWTTokenService
->>>>>>> 2138213f
+
+	Scrape *scrape.Manager
 }
 
 type Config struct {
@@ -136,13 +130,9 @@
 			}),
 		}),
 
-<<<<<<< HEAD
 		adhoc:  c.Adhoc,
+		db:     c.DB,
 		Scrape: c.Scrape,
-=======
-		adhoc: c.Adhoc,
-		db:    c.DB,
->>>>>>> 2138213f
 	}
 
 	var err error
