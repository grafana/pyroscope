package server

import (
	"compress/gzip"
	"context"
	"encoding/json"
	"errors"
	"fmt"
	golog "log"
	"net/http"
	"net/http/pprof"
	"net/url"
	"path/filepath"
	"sync"
	"sync/atomic"
	"time"

	gmux "github.com/gorilla/mux"
	"github.com/klauspost/compress/gzhttp"
	"github.com/prometheus/client_golang/prometheus"
	"github.com/prometheus/client_golang/prometheus/promhttp"
	"github.com/sirupsen/logrus"
	metrics "github.com/slok/go-http-metrics/metrics/prometheus"
	"github.com/slok/go-http-metrics/middleware"
	"github.com/slok/go-http-metrics/middleware/std"
	"gorm.io/gorm"

	adhocserver "github.com/pyroscope-io/pyroscope/pkg/adhoc/server"
	"github.com/pyroscope-io/pyroscope/pkg/api"
	"github.com/pyroscope-io/pyroscope/pkg/api/router"
	"github.com/pyroscope-io/pyroscope/pkg/config"
	"github.com/pyroscope-io/pyroscope/pkg/service"
	"github.com/pyroscope-io/pyroscope/pkg/storage"
	"github.com/pyroscope-io/pyroscope/pkg/util/hyperloglog"
	"github.com/pyroscope-io/pyroscope/pkg/util/updates"
	"github.com/pyroscope-io/pyroscope/webapp"
)

const (
	jwtCookieName              = "pyroscopeJWT"
	stateCookieName            = "pyroscopeState"
	gzHTTPCompressionThreshold = 2000
	oauthGoogle                = iota
	oauthGithub
	oauthGitlab
)

type Controller struct {
	drained uint32

	config     *config.Server
	storage    *storage.Storage
	log        *logrus.Logger
	httpServer *http.Server
	db         *gorm.DB
	notifier   Notifier
	metricsMdw middleware.Middleware
	dir        http.FileSystem

	statsMutex sync.Mutex
	stats      map[string]int

	appStats *hyperloglog.HyperLogLogPlus

	// Exported metrics.
	exportedMetrics *prometheus.Registry
	exporter        storage.MetricsExporter

	// Adhoc mode
	adhoc adhocserver.Server

	// These should be moved to a separate Login handler/service.
	authService     service.AuthService
	userService     service.UserService
	jwtTokenService service.JWTTokenService
}

type Config struct {
	Configuration *config.Server
	*logrus.Logger
	*storage.Storage
	*gorm.DB
	Notifier

	// The registerer is used for exposing server metrics.
	MetricsRegisterer prometheus.Registerer

	// Exported metrics registry and exported.
	ExportedMetricsRegistry *prometheus.Registry
	storage.MetricsExporter

	Adhoc adhocserver.Server
}

type Notifier interface {
	// NotificationText returns message that will be displayed to user
	// on index page load. The message should point user to a critical problem.
	// TODO(kolesnikovae): we should poll for notifications (or subscribe).
	NotificationText() string
}

func New(c Config) (*Controller, error) {
	if c.Configuration.BaseURL != "" {
		_, err := url.Parse(c.Configuration.BaseURL)
		if err != nil {
			return nil, fmt.Errorf("BaseURL is invalid: %w", err)
		}
	}

	ctrl := Controller{
		config:   c.Configuration,
		log:      c.Logger,
		storage:  c.Storage,
		exporter: c.MetricsExporter,
		notifier: c.Notifier,
		stats:    make(map[string]int),
		appStats: mustNewHLL(),

		exportedMetrics: c.ExportedMetricsRegistry,
		metricsMdw: middleware.New(middleware.Config{
			Recorder: metrics.NewRecorder(metrics.Config{
				Prefix:   "pyroscope",
				Registry: c.MetricsRegisterer,
			}),
		}),

		adhoc: c.Adhoc,
		db:    c.DB,
	}

	var err error
	ctrl.dir, err = webapp.Assets()
	if err != nil {
		return nil, err
	}

	return &ctrl, nil
}

func mustNewHLL() *hyperloglog.HyperLogLogPlus {
	hll, err := hyperloglog.NewPlus(uint8(18))
	if err != nil {
		panic(err)
	}
	return hll
}

func (ctrl *Controller) mux() (http.Handler, error) {
	r := gmux.NewRouter()

	// Routes not protected with auth. Drained at shutdown.
	insecureRoutes, err := ctrl.getAuthRoutes()
	if err != nil {
		return nil, err
	}

	ingestHandler := NewIngestHandler(ctrl.log, ctrl.storage, ctrl.exporter, func(pi *storage.PutInput) {
		ctrl.statsInc("ingest")
		ctrl.statsInc("ingest:" + pi.SpyName)
		ctrl.appStats.Add(hashString(pi.Key.AppName()))
	})

	insecureRoutes = append(insecureRoutes, []route{
		{"/ingest", ingestHandler.ServeHTTP},
		{"/forbidden", ctrl.forbiddenHandler()},
		{"/assets/", r.PathPrefix("/assets/").Handler(http.FileServer(ctrl.dir)).GetHandler().ServeHTTP},
	}...)
	ctrl.addRoutes(r, insecureRoutes, ctrl.drainMiddleware)

<<<<<<< HEAD
	// Protected routes:
	protectedRoutes := []route{
		{"/", ctrl.indexHandler()},
		{"/comparison", ctrl.indexHandler()},
		{"/comparison-diff", ctrl.indexHandler()},
		{"/adhoc-single", ctrl.indexHandler()},
		{"/adhoc-comparison", ctrl.indexHandler()},
		{"/adhoc-comparison-diff", ctrl.indexHandler()},
		{"/settings", ctrl.indexHandler()},
		{"/settings/{page}", ctrl.indexHandler()},
		{"/render", ctrl.renderHandler},
		{"/render-diff", ctrl.renderDiffHandler},
		{"/labels", ctrl.labelsHandler},
		{"/label-values", ctrl.labelValuesHandler},
		{"/api/adhoc", ctrl.adhoc.AddRoutes(r.PathPrefix("/api/adhoc").Subrouter())},
	}
	ctrl.addRoutes(r, protectedRoutes, ctrl.drainMiddleware, ctrl.authMiddleware)

=======
>>>>>>> 07465d74
	// For backward compatibility we redirect users on authentication fail.
	redirect := func(w http.ResponseWriter, r *http.Request) {
		ctrl.redirectPreservingBaseURL(w, r, "/login", http.StatusTemporaryRedirect)
	}

	ctrl.jwtTokenService = service.NewJWTTokenService(
		[]byte(ctrl.config.Auth.JWTSecret),
		ctrl.config.Auth.LoginMaximumLifetimeDays)

	apiKeyService := service.NewAPIKeyService(ctrl.db, ctrl.jwtTokenService)
	ctrl.authService = service.NewAuthService(ctrl.db, ctrl.jwtTokenService)
	ctrl.userService = service.NewUserService(ctrl.db)

	apiRouter := router.New(ctrl.log, r.PathPrefix("/api").Subrouter(), router.Services{
		AuthService:   ctrl.authService,
		UserService:   ctrl.userService,
		APIKeyService: apiKeyService,
	})

	// Protected routes:
	protectedRoutes := []route{
		{"/", ctrl.indexHandler()},
		{"/comparison", ctrl.indexHandler()},
		{"/comparison-diff", ctrl.indexHandler()},
		{"/adhoc-single", ctrl.indexHandler()},
		{"/adhoc-comparison", ctrl.indexHandler()},
		{"/adhoc-comparison-diff", ctrl.indexHandler()},
		{"/render", ctrl.renderHandler},
		{"/render-diff", ctrl.renderDiffHandler},
		{"/labels", ctrl.labelsHandler},
		{"/label-values", ctrl.labelValuesHandler},
		{"/api/adhoc", ctrl.adhoc.AddRoutes(r.PathPrefix("/api/adhoc").Subrouter())},
	}
	ctrl.addRoutes(r, protectedRoutes, ctrl.drainMiddleware, ctrl.authMiddleware)

	// Note that the router uses its own auth middleware: the difference is that
	// it (all its handlers) will respond with 401, if no authentication method
	// is configured.
	apiRouter.Use(api.AuthMiddleware(ctrl.log, redirect, ctrl.authService))
	apiRouter.RegisterHandlers()

	ctrl.addRoutes(r, []route{{"/api", apiRouter.ServeHTTP}}, ctrl.drainMiddleware)

	// Diagnostic secure routes: must be protected but not drained.
	diagnosticSecureRoutes := []route{
		{"/config", ctrl.configHandler},
		{"/build", ctrl.buildHandler},
	}
	if !ctrl.config.DisablePprofEndpoint {
		diagnosticSecureRoutes = append(diagnosticSecureRoutes, []route{
			{"/debug/pprof/", pprof.Index},
			{"/debug/pprof/cmdline", pprof.Cmdline},
			{"/debug/pprof/profile", pprof.Profile},
			{"/debug/pprof/symbol", pprof.Symbol},
			{"/debug/pprof/trace", pprof.Trace},
			{"/debug/pprof/allocs", pprof.Index},
			{"/debug/pprof/goroutine", pprof.Index},
			{"/debug/pprof/heap", pprof.Index},
			{"/debug/pprof/threadcreate", pprof.Index},
			{"/debug/pprof/block", pprof.Index},
			{"/debug/pprof/mutex", pprof.Index},
		}...)
	}

	ctrl.addRoutes(r, diagnosticSecureRoutes, ctrl.authMiddleware)
	ctrl.addRoutes(r, []route{
		{"/metrics", promhttp.Handler().ServeHTTP},
		{"/exported-metrics", ctrl.exportedMetricsHandler},
		{"/healthz", ctrl.healthz},
	})

	return r, nil
}

func (ctrl *Controller) exportedMetricsHandler(w http.ResponseWriter, r *http.Request) {
	promhttp.InstrumentMetricHandler(ctrl.exportedMetrics,
		promhttp.HandlerFor(ctrl.exportedMetrics, promhttp.HandlerOpts{})).
		ServeHTTP(w, r)
}

func (ctrl *Controller) getAuthRoutes() ([]route, error) {
	authRoutes := []route{
		{"/login", ctrl.loginHandler},
		{"/logout", ctrl.logoutHandler},
		{"/signup", ctrl.signupHandler},
	}

	if ctrl.config.Auth.Google.Enabled {
		googleHandler, err := newOauthGoogleHandler(ctrl.config.Auth.Google, ctrl.config.BaseURL, ctrl.log)
		if err != nil {
			return nil, err
		}

		authRoutes = append(authRoutes, []route{
			{"/auth/google/login", ctrl.oauthLoginHandler(googleHandler)},
			{"/auth/google/callback", ctrl.callbackHandler(googleHandler.redirectRoute)},
			{"/auth/google/redirect", ctrl.callbackRedirectHandler(googleHandler)},
		}...)
	}

	if ctrl.config.Auth.Github.Enabled {
		githubHandler, err := newGithubHandler(ctrl.config.Auth.Github, ctrl.config.BaseURL, ctrl.log)
		if err != nil {
			return nil, err
		}

		authRoutes = append(authRoutes, []route{
			{"/auth/github/login", ctrl.oauthLoginHandler(githubHandler)},
			{"/auth/github/callback", ctrl.callbackHandler(githubHandler.redirectRoute)},
			{"/auth/github/redirect", ctrl.callbackRedirectHandler(githubHandler)},
		}...)
	}

	if ctrl.config.Auth.Gitlab.Enabled {
		gitlabHandler, err := newOauthGitlabHandler(ctrl.config.Auth.Gitlab, ctrl.config.BaseURL, ctrl.log)
		if err != nil {
			return nil, err
		}

		authRoutes = append(authRoutes, []route{
			{"/auth/gitlab/login", ctrl.oauthLoginHandler(gitlabHandler)},
			{"/auth/gitlab/callback", ctrl.callbackHandler(gitlabHandler.redirectRoute)},
			{"/auth/gitlab/redirect", ctrl.callbackRedirectHandler(gitlabHandler)},
		}...)
	}

	return authRoutes, nil
}

func (ctrl *Controller) getHandler() (http.Handler, error) {
	handler, err := ctrl.mux()
	if err != nil {
		return nil, err
	}

	gzhttpMiddleware, err := gzhttp.NewWrapper(gzhttp.MinSize(gzHTTPCompressionThreshold), gzhttp.CompressionLevel(gzip.BestSpeed))
	if err != nil {
		return nil, err
	}

	return gzhttpMiddleware(handler), nil
}

func (ctrl *Controller) Start() error {
	logger := logrus.New()
	w := logger.Writer()
	defer w.Close()
	handler, err := ctrl.getHandler()
	if err != nil {
		return err
	}

	ctrl.httpServer = &http.Server{
		Addr:           ctrl.config.APIBindAddr,
		Handler:        handler,
		ReadTimeout:    10 * time.Second,
		WriteTimeout:   15 * time.Second,
		IdleTimeout:    30 * time.Second,
		MaxHeaderBytes: 1 << 20,
		ErrorLog:       golog.New(w, "", 0),
	}

	updates.StartVersionUpdateLoop()

	if ctrl.config.TLSCertificateFile != "" && ctrl.config.TLSKeyFile != "" {
		err = ctrl.httpServer.ListenAndServeTLS(ctrl.config.TLSCertificateFile, ctrl.config.TLSKeyFile)
	} else {
		err = ctrl.httpServer.ListenAndServe()
	}

	// ListenAndServe always returns a non-nil error. After Shutdown or Close,
	// the returned error is ErrServerClosed.
	if errors.Is(err, http.ErrServerClosed) {
		return nil
	}
	return err
}

func (ctrl *Controller) Stop() error {
	ctx, cancel := context.WithTimeout(context.Background(), time.Second*5)
	defer cancel()
	return ctrl.httpServer.Shutdown(ctx)
}

func (ctrl *Controller) Drain() {
	atomic.StoreUint32(&ctrl.drained, 1)
}

func (ctrl *Controller) drainMiddleware(next http.HandlerFunc) http.HandlerFunc {
	return func(w http.ResponseWriter, r *http.Request) {
		if atomic.LoadUint32(&ctrl.drained) > 0 {
			w.WriteHeader(http.StatusServiceUnavailable)
			return
		}
		next.ServeHTTP(w, r)
	}
}

func (ctrl *Controller) trackMetrics(route string) func(next http.HandlerFunc) http.HandlerFunc {
	return func(next http.HandlerFunc) http.HandlerFunc {
		return std.Handler(route, ctrl.metricsMdw, next).ServeHTTP
	}
}

func (ctrl *Controller) isAuthRequired() bool {
	return ctrl.config.Auth.BasicAuth.Enabled ||
		ctrl.config.Auth.Google.Enabled ||
		ctrl.config.Auth.Github.Enabled ||
		ctrl.config.Auth.Gitlab.Enabled
}

func (ctrl *Controller) redirectPreservingBaseURL(w http.ResponseWriter, r *http.Request, urlStr string, status int) {
	if ctrl.config.BaseURL != "" {
		// we're modifying the URL here so I'm not memoizing it and instead parsing it all over again to create a new object
		u, err := url.Parse(ctrl.config.BaseURL)
		if err != nil {
			// TODO: technically this should never happen because NewController would return an error
			logrus.Error("base URL is invalid, some redirects might not work as expected")
		} else {
			u.Path = filepath.Join(u.Path, urlStr)
			urlStr = u.String()
		}
	}
	http.Redirect(w, r, urlStr, status)
}

func (ctrl *Controller) authMiddleware(next http.HandlerFunc) http.HandlerFunc {
	redirect := func(w http.ResponseWriter, r *http.Request) {
		ctrl.redirectPreservingBaseURL(w, r, "/login", http.StatusTemporaryRedirect)
	}
	m := api.AuthMiddleware(ctrl.log, redirect, ctrl.authService)
	return func(w http.ResponseWriter, r *http.Request) {
		if !ctrl.isAuthRequired() {
			next.ServeHTTP(w, r)
			return
		}
		m(next).ServeHTTP(w, r)
	}
}

func (*Controller) expectFormats(format string) error {
	switch format {
	case "json", "pprof", "collapsed", "html", "":
		return nil
	default:
		return errUnknownFormat
	}
}

func (ctrl *Controller) writeResponseJSON(w http.ResponseWriter, res interface{}) {
	w.Header().Set("Content-Type", "application/json")
	if err := json.NewEncoder(w).Encode(res); err != nil {
		ctrl.writeJSONEncodeError(w, err)
	}
}

func (*Controller) writeResponseFile(w http.ResponseWriter, filename string, content []byte) {
	w.Header().Set("Content-Disposition", fmt.Sprintf("attachment; filename=%v", filename))
	w.Header().Set("Content-Type", "application/octet-stream")
	w.Write(content)
	w.(http.Flusher).Flush()
}

func (ctrl *Controller) writeError(w http.ResponseWriter, code int, err error, msg string) {
	WriteError(ctrl.log, w, code, err, msg)
}

func (ctrl *Controller) writeInvalidMethodError(w http.ResponseWriter) {
	WriteErrorMessage(ctrl.log, w, http.StatusMethodNotAllowed, "method not allowed")
}

func (ctrl *Controller) writeInvalidParameterError(w http.ResponseWriter, err error) {
	ctrl.writeError(w, http.StatusBadRequest, err, "invalid parameter")
}

func (ctrl *Controller) writeInternalServerError(w http.ResponseWriter, err error, msg string) {
	ctrl.writeError(w, http.StatusInternalServerError, err, msg)
}

func (ctrl *Controller) writeJSONEncodeError(w http.ResponseWriter, err error) {
	ctrl.writeInternalServerError(w, err, "encoding response body")
}

func (ctrl *Controller) writeErrorMessage(w http.ResponseWriter, code int, msg string) {
	WriteErrorMessage(ctrl.log, w, code, msg)
}

func WriteError(log *logrus.Logger, w http.ResponseWriter, code int, err error, msg string) {
	log.WithError(err).Error(msg)
	writeMessage(w, code, "%s: %q", msg, err)
}

func WriteErrorMessage(log *logrus.Logger, w http.ResponseWriter, code int, msg string) {
	log.Error(msg)
	writeMessage(w, code, msg)
}

func writeMessage(w http.ResponseWriter, code int, format string, args ...interface{}) {
	w.WriteHeader(code)
	_, _ = fmt.Fprintf(w, format, args...)
	_, _ = fmt.Fprintln(w)
}<|MERGE_RESOLUTION|>--- conflicted
+++ resolved
@@ -167,27 +167,6 @@
 	}...)
 	ctrl.addRoutes(r, insecureRoutes, ctrl.drainMiddleware)
 
-<<<<<<< HEAD
-	// Protected routes:
-	protectedRoutes := []route{
-		{"/", ctrl.indexHandler()},
-		{"/comparison", ctrl.indexHandler()},
-		{"/comparison-diff", ctrl.indexHandler()},
-		{"/adhoc-single", ctrl.indexHandler()},
-		{"/adhoc-comparison", ctrl.indexHandler()},
-		{"/adhoc-comparison-diff", ctrl.indexHandler()},
-		{"/settings", ctrl.indexHandler()},
-		{"/settings/{page}", ctrl.indexHandler()},
-		{"/render", ctrl.renderHandler},
-		{"/render-diff", ctrl.renderDiffHandler},
-		{"/labels", ctrl.labelsHandler},
-		{"/label-values", ctrl.labelValuesHandler},
-		{"/api/adhoc", ctrl.adhoc.AddRoutes(r.PathPrefix("/api/adhoc").Subrouter())},
-	}
-	ctrl.addRoutes(r, protectedRoutes, ctrl.drainMiddleware, ctrl.authMiddleware)
-
-=======
->>>>>>> 07465d74
 	// For backward compatibility we redirect users on authentication fail.
 	redirect := func(w http.ResponseWriter, r *http.Request) {
 		ctrl.redirectPreservingBaseURL(w, r, "/login", http.StatusTemporaryRedirect)
