package server

import (
	"context"
	"encoding/json"
	"fmt"
	"io/ioutil"
	golog "log"
	"net/http"
	"os"
	"runtime"
	"sync"
	"text/template"
	"time"

	"github.com/markbates/pkger"
	"github.com/pyroscope-io/pyroscope/pkg/build"
	"github.com/pyroscope-io/pyroscope/pkg/config"
	"github.com/pyroscope-io/pyroscope/pkg/storage"
	"github.com/pyroscope-io/pyroscope/pkg/util/hyperloglog"
	"github.com/sirupsen/logrus"
)

type Controller struct {
	cfg        *config.Server
	s          *storage.Storage
	httpServer *http.Server

	statsMutex sync.Mutex
	stats      map[string]int

	appStats *hyperloglog.HyperLogLogPlus
}

<<<<<<< HEAD
func New(cfg *config.Config, s *storage.Storage) (*Controller, error) {
	appStats, err := hyperloglog.NewPlus(uint8(18))
	if err != nil {
		return nil, err
	}

=======
func New(cfg *config.Server, s *storage.Storage) *Controller {
	appStats, _ := hyperloglog.NewPlus(uint8(18))
>>>>>>> 73a7aadd
	return &Controller{
		cfg:      cfg,
		s:        s,
		stats:    make(map[string]int),
		appStats: appStats,
	}, nil
}

func (ctrl *Controller) Stop() error {
	if ctrl.httpServer != nil {
		ctx, cancel := context.WithTimeout(context.Background(), time.Second*5)
		defer cancel()

		// shutdown the server gracefully
		return ctrl.httpServer.Shutdown(ctx)
	}
	return nil
}

// TODO: split the cli initialization from HTTP controller logic
func (ctrl *Controller) Start() error {
	mux := http.NewServeMux()
	mux.HandleFunc("/ingest", ctrl.ingestHandler)
	mux.HandleFunc("/render", ctrl.renderHandler)
	mux.HandleFunc("/labels", ctrl.labelsHandler)
	mux.HandleFunc("/label-values", ctrl.labelValuesHandler)

	var dir http.FileSystem
	if build.UseEmbeddedAssets {
		// for this to work you need to run `pkger` first. See Makefile for more information
		dir = pkger.Dir("/webapp/public")
	} else {
		dir = http.Dir("./webapp/public")
	}

	fs := http.FileServer(dir)
	mux.HandleFunc("/", func(rw http.ResponseWriter, r *http.Request) {
		if r.URL.Path == "/" {
			ctrl.statsInc("index")
			ctrl.renderIndexPage(dir, rw, r)
		} else if r.URL.Path == "/comparison" {
			ctrl.statsInc("index")
			ctrl.renderIndexPage(dir, rw, r)
		} else {
			fs.ServeHTTP(rw, r)
		}
	})

	logger := logrus.New()
	w := logger.Writer()
	defer w.Close()

	ctrl.httpServer = &http.Server{
		Addr:           ctrl.cfg.APIBindAddr,
		Handler:        mux,
		ReadTimeout:    10 * time.Second,
		WriteTimeout:   10 * time.Second,
		IdleTimeout:    30 * time.Second,
		MaxHeaderBytes: 1 << 20,
		ErrorLog:       golog.New(w, "", 0),
	}
	if err := ctrl.httpServer.ListenAndServe(); err != nil {
		if err == http.ErrServerClosed {
			return nil
		}
		return fmt.Errorf("listen and serve: %v", err)
	}

	return nil
}

func renderServerError(rw http.ResponseWriter, text string) {
	rw.WriteHeader(500)
	rw.Write([]byte(text))
	rw.Write([]byte("\n"))
}

type indexPageJSON struct {
	AppNames []string `json:"appNames"`
}

type buildInfoJSON struct {
	GOOS              string `json:"goos"`
	GOARCH            string `json:"goarch"`
	Version           string `json:"version"`
	ID                string `json:"id"`
	Time              string `json:"time"`
	GitSHA            string `json:"gitSHA"`
	GitDirty          int    `json:"gitDirty"`
	UseEmbeddedAssets bool   `json:"useEmbeddedAssets"`
}

type indexPage struct {
	InitialState  string
	BuildInfo     string
	ExtraMetadata string
	BaseURL       string
}

func (ctrl *Controller) renderIndexPage(dir http.FileSystem, rw http.ResponseWriter, _ *http.Request) {
	f, err := dir.Open("/index.html")
	if err != nil {
		renderServerError(rw, fmt.Sprintf("could not find file index.html: %q", err))
		return
	}

	b, err := ioutil.ReadAll(f)
	if err != nil {
		renderServerError(rw, fmt.Sprintf("could not read file index.html: %q", err))
		return
	}

	tmpl, err := template.New("index.html").Parse(string(b))
	if err != nil {
		renderServerError(rw, fmt.Sprintf("could not parse index.html template: %q", err))
		return
	}

	initialStateObj := indexPageJSON{}
	ctrl.s.GetValues("__name__", func(v string) bool {
		initialStateObj.AppNames = append(initialStateObj.AppNames, v)
		return true
	})
	b, err = json.Marshal(initialStateObj)
	if err != nil {
		renderServerError(rw, fmt.Sprintf("could not marshal initialStateObj json: %q", err))
		return
	}
	initialStateStr := string(b)

	buildInfoObj := buildInfoJSON{
		GOOS:              runtime.GOOS,
		GOARCH:            runtime.GOARCH,
		Version:           build.Version,
		ID:                build.ID,
		Time:              build.Time,
		GitSHA:            build.GitSHA,
		GitDirty:          build.GitDirty,
		UseEmbeddedAssets: build.UseEmbeddedAssets,
	}
	b, err = json.Marshal(buildInfoObj)
	if err != nil {
		renderServerError(rw, fmt.Sprintf("could not marshal buildInfoObj json: %q", err))
		return
	}
	buildInfoStr := string(b)

	var extraMetadataStr string
	extraMetadataPath := os.Getenv("PYROSCOPE_EXTRA_METADATA")
	if extraMetadataPath != "" {
		b, err = ioutil.ReadFile(extraMetadataPath)
		if err != nil {
			logrus.Errorf("failed to read file at %s", extraMetadataPath)
		}
		extraMetadataStr = string(b)
	}

	rw.Header().Add("Content-Type", "text/html")
	rw.WriteHeader(200)
	err = tmpl.Execute(rw, indexPage{
		InitialState:  initialStateStr,
		BuildInfo:     buildInfoStr,
		ExtraMetadata: extraMetadataStr,
		BaseURL:       ctrl.cfg.BaseURL,
	})
	if err != nil {
		renderServerError(rw, fmt.Sprintf("could not marshal json: %q", err))
		return
	}
}<|MERGE_RESOLUTION|>--- conflicted
+++ resolved
@@ -32,17 +32,12 @@
 	appStats *hyperloglog.HyperLogLogPlus
 }
 
-<<<<<<< HEAD
-func New(cfg *config.Config, s *storage.Storage) (*Controller, error) {
+func New(cfg *config.Server, s *storage.Storage) (*Controller, error) {
 	appStats, err := hyperloglog.NewPlus(uint8(18))
 	if err != nil {
 		return nil, err
 	}
 
-=======
-func New(cfg *config.Server, s *storage.Storage) *Controller {
-	appStats, _ := hyperloglog.NewPlus(uint8(18))
->>>>>>> 73a7aadd
 	return &Controller{
 		cfg:      cfg,
 		s:        s,
