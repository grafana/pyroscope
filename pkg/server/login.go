--- conflicted
+++ resolved
@@ -134,11 +134,7 @@
 }
 
 func (ctrl *Controller) signupPost(w http.ResponseWriter, r *http.Request) {
-<<<<<<< HEAD
-	if !ctrl.config.Auth.Basic.SignupEnabled {
-=======
 	if !ctrl.config.Auth.Internal.SignupEnabled {
->>>>>>> 2d3d5a22
 		ctrl.logErrorAndRedirect(w, r, "signup disabled", nil)
 		return
 	}
