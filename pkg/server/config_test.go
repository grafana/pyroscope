--- conflicted
+++ resolved
@@ -28,17 +28,6 @@
 					(*cfg).Server.APIBindAddr = ":10045"
 					s, err := storage.New(&(*cfg).Server, prometheus.NewRegistry())
 					Expect(err).ToNot(HaveOccurred())
-<<<<<<< HEAD
-					config := ControllerConfig{
-						ServerConfig: &(*cfg).Server,
-						Storage:      s,
-						Ingester:     s,
-						Logger:       logrus.New(),
-						Registerer:   prometheus.NewRegistry(),
-						Notifier:     &mockHealthController{},
-					}
-					c, _ := New(config)
-=======
 					e, _ := exporter.NewExporter(nil, nil)
 					c, _ := New(Config{
 						Configuration:           &(*cfg).Server,
@@ -48,7 +37,6 @@
 						MetricsRegisterer:       prometheus.NewRegistry(),
 						ExportedMetricsRegistry: prometheus.NewRegistry(),
 					})
->>>>>>> 343de522
 					h, _ := c.mux()
 					httpServer := httptest.NewServer(h)
 					defer httpServer.Close()
