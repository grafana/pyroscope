package server

import (
	"errors"
	"fmt"
	"net/http"
	"strconv"
	"time"

	"github.com/sirupsen/logrus"
	"google.golang.org/protobuf/proto"

	"github.com/pyroscope-io/pyroscope/pkg/flameql"
<<<<<<< HEAD
	"github.com/pyroscope-io/pyroscope/pkg/model"
=======
	"github.com/pyroscope-io/pyroscope/pkg/history"
>>>>>>> 08699866
	"github.com/pyroscope-io/pyroscope/pkg/server/httputils"
	"github.com/pyroscope-io/pyroscope/pkg/service"
	"github.com/pyroscope-io/pyroscope/pkg/storage"
	"github.com/pyroscope-io/pyroscope/pkg/storage/segment"
	"github.com/pyroscope-io/pyroscope/pkg/storage/tree"
	"github.com/pyroscope-io/pyroscope/pkg/structs/flamebearer"
	"github.com/pyroscope-io/pyroscope/pkg/util/attime"
)

var (
	errUnknownFormat         = errors.New("unknown format")
	errLabelIsRequired       = errors.New("label parameter is required")
	errNoData                = errors.New("no data")
	errTimeParamsAreRequired = errors.New("leftFrom,leftUntil,rightFrom,rightUntil are required")
)

type renderParams struct {
	format   string
	maxNodes int
	gi       *storage.GetInput

	leftStartTime time.Time
	leftEndTime   time.Time
	rghtStartTime time.Time
	rghtEndTime   time.Time
}

type renderMetadataResponse struct {
	flamebearer.FlamebearerMetadataV1
	AppName   string `json:"appName"`
	StartTime int64  `json:"startTime"`
	EndTime   int64  `json:"endTime"`
	Query     string `json:"query"`
	MaxNodes  int    `json:"maxNodes"`
}

type annotationsResponse struct {
	AppName   string `json:"appName"`
	Content   string `json:"content"`
	Timestamp int64  `json:"timestamp"`
}
type RenderResponse struct {
	flamebearer.FlamebearerProfile
	Metadata    renderMetadataResponse `json:"metadata"`
	Annotations []annotationsResponse  `json:"annotations"`
}

type RenderHandler struct {
<<<<<<< HEAD
	log                *logrus.Logger
	storage            storage.Getter
	dir                http.FileSystem
	stats              StatsReceiver
	maxNodesDefault    int
	httpUtils          httputils.Utils
	annotationsService service.AnnotationsService
}

func (ctrl *Controller) renderHandler(annotationsService service.AnnotationsService) http.HandlerFunc {
	return NewRenderHandler(ctrl.log, ctrl.storage, ctrl.dir, ctrl, ctrl.config.MaxNodesRender, ctrl.httpUtils, annotationsService).ServeHTTP
}

//revive:disable:argument-limit TODO(petethepig): we will refactor this later
func NewRenderHandler(l *logrus.Logger, s storage.Getter, dir http.FileSystem, stats StatsReceiver, maxNodesDefault int, httpUtils httputils.Utils, annotationsService service.AnnotationsService) *RenderHandler {
	return &RenderHandler{
		log:                l,
		storage:            s,
		dir:                dir,
		stats:              stats,
		maxNodesDefault:    maxNodesDefault,
		httpUtils:          httpUtils,
		annotationsService: annotationsService,
=======
	log             *logrus.Logger
	storage         storage.Getter
	dir             http.FileSystem
	stats           StatsReceiver
	maxNodesDefault int
	httpUtils       httputils.Utils
	historyMgr      history.Manager
}

func (ctrl *Controller) renderHandler() http.HandlerFunc {
	return NewRenderHandler(ctrl.log, ctrl.storage, ctrl.dir, ctrl, ctrl.config.MaxNodesRender, ctrl.httpUtils, ctrl.historyMgr).ServeHTTP
}

//revive:disable:argument-limit TODO(petethepig): we will refactor this later
func NewRenderHandler(
	l *logrus.Logger,
	s storage.Getter,
	dir http.FileSystem,
	stats StatsReceiver,
	maxNodesDefault int,
	httpUtils httputils.Utils,
	historyMgr history.Manager,
) *RenderHandler {
	return &RenderHandler{
		log:             l,
		storage:         s,
		dir:             dir,
		stats:           stats,
		maxNodesDefault: maxNodesDefault,
		httpUtils:       httpUtils,
		historyMgr:      historyMgr,
>>>>>>> 08699866
	}
}

func (rh *RenderHandler) ServeHTTP(w http.ResponseWriter, r *http.Request) {
	var p renderParams
	if err := rh.renderParametersFromRequest(r, &p); err != nil {
		rh.httpUtils.WriteInvalidParameterError(r, w, err)
		return
	}

	if err := expectFormats(p.format); err != nil {
		rh.httpUtils.WriteInvalidParameterError(r, w, errUnknownFormat)
		return
	}

	out, err := rh.storage.Get(r.Context(), p.gi)
	var appName string
	if p.gi.Key != nil {
		appName = p.gi.Key.AppName()
	} else if p.gi.Query != nil {
		appName = p.gi.Query.AppName
	}
	filename := fmt.Sprintf("%v %v", appName, p.gi.StartTime.UTC().Format(time.RFC3339))
	rh.stats.StatsInc("render")
	if err != nil {
		rh.httpUtils.WriteInternalServerError(r, w, err, "failed to retrieve data")
		return
	}
	if out == nil {
		out = &storage.GetOutput{
			Tree:     tree.New(),
			Timeline: segment.GenerateTimeline(p.gi.StartTime, p.gi.EndTime),
		}
	}

	switch p.format {
	case "json":
		flame := flamebearer.NewProfile(filename, out, p.maxNodes)

		// Look up annotations
		annotations, err := rh.annotationsService.FindAnnotationsByTimeRange(r.Context(), appName, p.gi.StartTime, p.gi.EndTime)
		if err != nil {
			// TODO(eh-am): maybe we should just return empty annotations?
			rh.httpUtils.WriteInternalServerError(r, w, err, "failed to load annotations")
		}

		res := rh.mountRenderResponse(flame, appName, p.gi, p.maxNodes, annotations)
		rh.httpUtils.WriteResponseJSON(r, w, res)
	case "pprof":
		pprof := out.Tree.Pprof(&tree.PprofMetadata{
			// TODO(petethepig): not sure if this conversion is right
			Unit:      string(out.Units),
			StartTime: p.gi.StartTime,
		})
		out, err := proto.Marshal(pprof)
		if err == nil {
			rh.httpUtils.WriteResponseFile(r, w, fmt.Sprintf("%v.pprof", filename), out)
		} else {
			rh.httpUtils.WriteInternalServerError(r, w, err, "failed to serialize data")
		}
	case "collapsed":
		collapsed := out.Tree.Collapsed()
		rh.httpUtils.WriteResponseFile(r, w, fmt.Sprintf("%v.collapsed.txt", filename), []byte(collapsed))
	case "html":
		res := flamebearer.NewProfile(filename, out, p.maxNodes)
		w.Header().Add("Content-Type", "text/html")
		if err := flamebearer.FlamebearerToStandaloneHTML(&res, rh.dir, w); err != nil {
			rh.httpUtils.WriteJSONEncodeError(r, w, err)
			return
		}
	}
}

// Enhance the flamebearer with a few additional fields the UI requires
func (*RenderHandler) mountRenderResponse(flame flamebearer.FlamebearerProfile, appName string, gi *storage.GetInput, maxNodes int, annotations []model.Annotation) RenderResponse {
	metadata := renderMetadataResponse{
		flame.Metadata,
		appName,
		gi.StartTime.Unix(),
		gi.EndTime.Unix(),
		gi.Query.String(),
		maxNodes,
	}

	annotationsResp := make([]annotationsResponse, len(annotations))
	for i, an := range annotations {
		annotationsResp[i] = annotationsResponse{
			Content:   an.Content,
			Timestamp: an.From.Unix(),
		}
	}

	renderResponse := RenderResponse{
		flame,
		metadata,
		annotationsResp,
	}

	return renderResponse
}

func (rh *RenderHandler) renderParametersFromRequest(r *http.Request, p *renderParams) error {
	v := r.URL.Query()
	p.gi = new(storage.GetInput)

	k := v.Get("name")
	q := v.Get("query")
	p.gi.GroupBy = v.Get("groupBy")

	switch {
	case k == "" && q == "":
		return fmt.Errorf("'query' or 'name' parameter is required")
	case k != "":
		sk, err := segment.ParseKey(k)
		if err != nil {
			return fmt.Errorf("name: parsing storage key: %w", err)
		}
		p.gi.Key = sk
	case q != "":
		qry, err := flameql.ParseQuery(q)
		if err != nil {
			return fmt.Errorf("query: %w", err)
		}
		p.gi.Query = qry
	}

	p.maxNodes = rh.maxNodesDefault
	if mn, err := strconv.Atoi(v.Get("max-nodes")); err == nil && mn > 0 {
		p.maxNodes = mn
	}
	if mn, err := strconv.Atoi(v.Get("maxNodes")); err == nil && mn > 0 {
		p.maxNodes = mn
	}

	p.gi.StartTime = attime.Parse(v.Get("from"))
	p.gi.EndTime = attime.Parse(v.Get("until"))
	p.format = v.Get("format")

	return expectFormats(p.format)
}

func parseRenderRangeParams(r *http.Request, from, until string) (startTime, endTime time.Time, ok bool) {
	switch r.Method {
	case http.MethodGet:
		fromStr, untilStr := r.URL.Query().Get(from), r.URL.Query().Get(until)
		startTime, endTime = attime.Parse(fromStr), attime.Parse(untilStr)
		return startTime, endTime, fromStr != "" || untilStr != ""
	case http.MethodPost:
		startTime, endTime = attime.Parse(from), attime.Parse(until)
		return startTime, endTime, from != "" || until != ""
	}

	return time.Now(), time.Now(), false
}

type RenderTreeParams struct {
	From  string `json:"from"`
	Until string `json:"until"`
}<|MERGE_RESOLUTION|>--- conflicted
+++ resolved
@@ -11,11 +11,7 @@
 	"google.golang.org/protobuf/proto"
 
 	"github.com/pyroscope-io/pyroscope/pkg/flameql"
-<<<<<<< HEAD
-	"github.com/pyroscope-io/pyroscope/pkg/model"
-=======
 	"github.com/pyroscope-io/pyroscope/pkg/history"
->>>>>>> 08699866
 	"github.com/pyroscope-io/pyroscope/pkg/server/httputils"
 	"github.com/pyroscope-io/pyroscope/pkg/service"
 	"github.com/pyroscope-io/pyroscope/pkg/storage"
@@ -64,31 +60,6 @@
 }
 
 type RenderHandler struct {
-<<<<<<< HEAD
-	log                *logrus.Logger
-	storage            storage.Getter
-	dir                http.FileSystem
-	stats              StatsReceiver
-	maxNodesDefault    int
-	httpUtils          httputils.Utils
-	annotationsService service.AnnotationsService
-}
-
-func (ctrl *Controller) renderHandler(annotationsService service.AnnotationsService) http.HandlerFunc {
-	return NewRenderHandler(ctrl.log, ctrl.storage, ctrl.dir, ctrl, ctrl.config.MaxNodesRender, ctrl.httpUtils, annotationsService).ServeHTTP
-}
-
-//revive:disable:argument-limit TODO(petethepig): we will refactor this later
-func NewRenderHandler(l *logrus.Logger, s storage.Getter, dir http.FileSystem, stats StatsReceiver, maxNodesDefault int, httpUtils httputils.Utils, annotationsService service.AnnotationsService) *RenderHandler {
-	return &RenderHandler{
-		log:                l,
-		storage:            s,
-		dir:                dir,
-		stats:              stats,
-		maxNodesDefault:    maxNodesDefault,
-		httpUtils:          httpUtils,
-		annotationsService: annotationsService,
-=======
 	log             *logrus.Logger
 	storage         storage.Getter
 	dir             http.FileSystem
@@ -120,7 +91,6 @@
 		maxNodesDefault: maxNodesDefault,
 		httpUtils:       httpUtils,
 		historyMgr:      historyMgr,
->>>>>>> 08699866
 	}
 }
 
