--- conflicted
+++ resolved
@@ -59,13 +59,9 @@
 	blocksQueryCmd := blocksCmd.Command("query", "Query on local/remote blocks.")
 	blocksQuerySeriesCmd := blocksQueryCmd.Command("series", "Request series labels on local/remote blocks.")
 	blocksQuerySeriesParams := addBlocksQuerySeriesParams(blocksQuerySeriesCmd)
-<<<<<<< HEAD
+
 	blocksQueryProfileCmd := blocksQueryCmd.Command("profile", "Request merged profile on local/remote block.").Alias("merge")
 	blocksQueryProfileParams := addBlocksQueryProfileParams(blocksQueryProfileCmd)
-=======
-	blocksQueryMergeCmd := blocksQueryCmd.Command("merge", "Request merged profile on local/remote block.")
-	blocksQueryMergeParams := addBlocksQueryMergeParams(blocksQueryMergeCmd)
->>>>>>> bf3de865
 
 	parquetCmd := adminCmd.Command("parquet", "Operate on a Parquet file.")
 	parquetInspectCmd := parquetCmd.Command("inspect", "Inspect a parquet file's structure.")
@@ -147,13 +143,8 @@
 		if err := blocksQuerySeries(ctx, blocksQuerySeriesParams); err != nil {
 			os.Exit(checkError(err))
 		}
-<<<<<<< HEAD
 	case blocksQueryProfileCmd.FullCommand():
 		if err := blocksQueryProfile(ctx, blocksQueryProfileParams); err != nil {
-=======
-	case blocksQueryMergeCmd.FullCommand():
-		if err := blocksQueryMerge(ctx, blocksQueryMergeParams); err != nil {
->>>>>>> bf3de865
 			os.Exit(checkError(err))
 		}
 
