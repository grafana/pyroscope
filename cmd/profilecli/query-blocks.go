--- conflicted
+++ resolved
@@ -27,11 +27,7 @@
 	Query           string
 }
 
-<<<<<<< HEAD
 type blocksQueryProfileParams struct {
-=======
-type blocksQueryMergeParams struct {
->>>>>>> bf3de865
 	*blocksQueryParams
 	Output             string
 	ProfileType        string
@@ -53,13 +49,9 @@
 	return params
 }
 
-<<<<<<< HEAD
+
 func addBlocksQueryProfileParams(queryCmd commander) *blocksQueryProfileParams {
 	params := new(blocksQueryProfileParams)
-=======
-func addBlocksQueryMergeParams(queryCmd commander) *blocksQueryMergeParams {
-	params := new(blocksQueryMergeParams)
->>>>>>> bf3de865
 	params.blocksQueryParams = addBlocksQueryParams(queryCmd)
 	queryCmd.Flag("output", "How to output the result, examples: console, raw, pprof=./my.pprof").Default("console").StringVar(&params.Output)
 	queryCmd.Flag("profile-type", "Profile type to query.").Default("process_cpu:cpu:nanoseconds:cpu:nanoseconds").StringVar(&params.ProfileType)
@@ -74,13 +66,9 @@
 	return params
 }
 
-<<<<<<< HEAD
+
 func blocksQueryProfile(ctx context.Context, params *blocksQueryProfileParams) error {
 	level.Info(logger).Log("msg", "blocks query profile", "blockIds", fmt.Sprintf("%v", params.BlockIds), "path",
-=======
-func blocksQueryMerge(ctx context.Context, params *blocksQueryMergeParams) error {
-	level.Info(logger).Log("msg", "blocks query merge", "blockIds", fmt.Sprintf("%v", params.BlockIds), "path",
->>>>>>> bf3de865
 		cfg.blocks.path, "bucketName", params.BucketName, "tenantId", params.TenantID, "query", params.Query, "type", params.ProfileType)
 
 	if len(params.BlockIds) > 1 {
