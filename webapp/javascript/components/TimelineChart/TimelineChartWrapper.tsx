--- conflicted
+++ resolved
@@ -239,37 +239,11 @@
     return [];
   };
 
-<<<<<<< HEAD
   renderMultiple = (props: MultipleDataProps) => {
-=======
-  setOnHoverDisplayTooltip = (
-    data: ITooltipWrapperProps & ExploreTooltipProps
-  ) => {
-    const TooltipBody: React.FC<ExploreTooltipProps> | undefined =
-      this.props?.onHoverDisplayTooltip;
-
-    if (TooltipBody) {
-      return (
-        <TooltipWrapper
-          align={data.align}
-          pageY={data.pageY}
-          pageX={data.pageX}
-        >
-          <TooltipBody values={data.values} timeLabel={data.timeLabel} />
-        </TooltipWrapper>
-      );
-    }
-
-    return null;
-  };
-
-  render = () => {
->>>>>>> 3670b87a
     const { flotOptions } = this.state;
     const { timelineGroups, activeGroup, showTagsLegend } = props;
     const { timezone } = this.props;
 
-<<<<<<< HEAD
     const customFlotOptions = {
       ...flotOptions,
       xaxis: { ...flotOptions.xaxis, autoscaleMargin: null, timezone },
@@ -295,52 +269,6 @@
             activeGroup={activeGroup}
             groups={timelineGroups}
             handleGroupByTagValueChange={props.handleGroupByTagValueChange}
-=======
-    const onHoverDisplayTooltip = this.props?.onHoverDisplayTooltip
-      ? (data: ITooltipWrapperProps & ExploreTooltipProps) =>
-          this.setOnHoverDisplayTooltip(data)
-      : null;
-
-    if (this.props.mode === 'multiple') {
-      const { timelineGroups, activeGroup, showTagsLegend, id, timezone } =
-        this.props;
-
-      const customFlotOptions = {
-        ...flotOptions,
-        onHoverDisplayTooltip,
-        xaxis: {
-          ...flotOptions.xaxis,
-          autoscaleMargin: null,
-          timezone: timezone || 'browser',
-        },
-      };
-
-      const centeredTimelineGroups =
-        timelineGroups &&
-        timelineGroups.map(({ data, color, tagName }) => {
-          return {
-            data: centerTimelineData({ data }),
-            tagName,
-            color:
-              activeGroup && activeGroup !== tagName
-                ? color?.fade(0.75)
-                : color,
-          };
-        });
-
-      return (
-        <>
-          <TimelineChart
-            onSelect={this.props.onSelect}
-            className={styles.wrapper}
-            // eslint-disable-next-line react/destructuring-assignment
-            data-testid={this.props['data-testid']}
-            id={id}
-            options={customFlotOptions}
-            data={centeredTimelineGroups}
-            width="100%"
-            height={this.props.height || '100px'}
->>>>>>> 3670b87a
           />
         )}
       </>
