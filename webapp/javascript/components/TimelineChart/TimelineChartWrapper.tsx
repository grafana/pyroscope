--- conflicted
+++ resolved
@@ -79,13 +79,10 @@
   /** selection type 'single' => gray selection, 'double' => color selection */
   selectionType: 'single' | 'double';
   onHoverDisplayTooltip?: React.FC<ExploreTooltipProps>;
-<<<<<<< HEAD
 
   /** list of annotations timestamp, to be rendered as markings */
   annotations?: { timestamp: number; content: string }[];
-=======
   ContextMenu?: React.ReactNode;
->>>>>>> 6a8208d8
 };
 
 class TimelineChartWrapper extends React.Component<
