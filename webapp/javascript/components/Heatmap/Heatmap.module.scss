$svg-side-margin: 40px;

.heatmapContainer {
  position: relative;
  width: calc(100% - $svg-side-margin * 2);
  margin: auto auto 10px auto;
  min-height: 100px;
  user-select: none;

  span[role='progressbar'] {
    display: block;
    text-align: center;
    padding-top: 45px;
  }

  .heatmapSvg {
    width: 100%;
    cursor: crosshair;

    .selectionContainer {
      width: 100%;
    }
  }

  .yAxis {
    left: -40px;
    width: 40px;
    position: absolute;
    display: flex;
<<<<<<< HEAD
    flex-direction: column-reverse;
    justify-content: space-between;

    .axisUnits {
      position: absolute;
      top: -30px;
      width: 60px;
      font-size: 14px;
=======

    .tickValues {
      margin: -10px 0px;
      width: 30px;
    }

    .ticksContainer {
      border-right: 1px solid var(--ps-neutral-2);
>>>>>>> 910c496a
    }
  }

  .xAxis {
    width: 100%;
    display: flex;
    flex-direction: column-reverse;

    .tickValues {
      flex-direction: row;

      .tickValue {
        width: 1px;
        height: 20px;
        position: relative;
      }

      span {
        width: 115px;
        display: inline-block;
        position: absolute;
        left: -60px;
      }

      .tickValue:first-child {
        visibility: hidden;
      }
    }

    .ticksContainer {
      position: relative;
      left: -1px;
      width: calc(100% + 1px);
      display: flex;
      flex-direction: row;
      justify-content: space-between;
      margin-bottom: 2px;
      height: 10px;
      margin-left: 0;
      border-top: 1px solid var(--ps-neutral-2);

      .tick {
        width: 1px;
        height: 8px;

        &:first-child {
          visibility: hidden;
        }
      }
    }
  }

  .tickValues {
    display: flex;
    flex-direction: column-reverse;
    justify-content: space-between;

    .tickValue {
      font-size: 12px;
      text-align: center;

      &.yTickValue {
        text-align: right;
      }
    }
  }

  .ticksContainer {
    margin-left: 2px;
    display: flex;
    flex-direction: column;
    justify-content: space-between;
    width: 8px;
  }

  .tick {
    height: 1px;
    background-color: var(--ps-neutral-2);
  }

  .selectedAreaBlock {
    cursor: crosshair;
    position: absolute;
  }

  .legend {
    position: absolute;
    right: -40px;
    top: -30px;

    .units {
      display: block;
      font-size: 14px;
      height: 20px;
      margin-bottom: 10px;
      line-height: 20px;
    }

    .colorLabelContainer {
      display: flex;
      align-items: center;
      justify-content: right;

      .label {
        font-size: 10px;
        line-height: 10px;
        padding-right: 3px;
      }

      .color {
        width: 12px;
        height: 12px;
        margin-bottom: 2px;
      }
    }
  }
}<|MERGE_RESOLUTION|>--- conflicted
+++ resolved
@@ -27,16 +27,13 @@
     width: 40px;
     position: absolute;
     display: flex;
-<<<<<<< HEAD
-    flex-direction: column-reverse;
-    justify-content: space-between;
 
     .axisUnits {
       position: absolute;
       top: -30px;
       width: 60px;
       font-size: 14px;
-=======
+    }
 
     .tickValues {
       margin: -10px 0px;
@@ -45,7 +42,6 @@
 
     .ticksContainer {
       border-right: 1px solid var(--ps-neutral-2);
->>>>>>> 910c496a
     }
   }
 
