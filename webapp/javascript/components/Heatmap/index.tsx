--- conflicted
+++ resolved
@@ -30,7 +30,6 @@
     endT: number
   ) => void;
   timezone: string;
-<<<<<<< HEAD
   sampleRate: number;
 }
 
@@ -40,11 +39,6 @@
   timezone,
   sampleRate,
 }: HeatmapProps) {
-=======
-}
-
-export function Heatmap({ heatmap, onSelection, timezone }: HeatmapProps) {
->>>>>>> 910c496a
   const canvasRef = useRef<HTMLCanvasElement>(null);
   const heatmapRef = useRef<HTMLDivElement>(null);
   const resizedSelectedAreaRef = useRef<HTMLDivElement>(null);
@@ -170,12 +164,8 @@
         axis="x"
         min={heatmap.startTime}
         max={heatmap.endTime}
-<<<<<<< HEAD
         ticksCount={7}
-=======
-        ticksNumber={7}
         timezone={timezone}
->>>>>>> 910c496a
       />
       <div className={styles.legend} data-testid="color-scale">
         <span className={styles.units}>Count</span>
@@ -251,30 +241,20 @@
   axis: 'x' | 'y';
   min: number;
   max: number;
-<<<<<<< HEAD
   ticksCount: number;
   timezone?: string;
   sampleRate?: number;
-=======
-  ticksNumber: number;
-  timezone?: string;
->>>>>>> 910c496a
 }
 
 function Axis({ axis, max, min, ticksCount, timezone, sampleRate }: AxisProps) {
   const yAxisformatter = sampleRate && getFormatter(max, sampleRate, 'samples');
 
-<<<<<<< HEAD
   const ticks = getTicks(
     min,
     max,
     { timezone, formatter: yAxisformatter, ticksCount },
     sampleRate
   );
-=======
-function Axis({ axis, max, min, ticksNumber, timezone }: AxisProps) {
-  const ticks = getTicks(FORMAT_MAP[axis], min, max, ticksNumber, timezone);
->>>>>>> 910c496a
 
   return (
     <div
@@ -282,20 +262,9 @@
       className={styles[`${axis}Axis`]}
       style={axis === 'y' ? { height: HEATMAP_HEIGHT } : {}}
     >
-<<<<<<< HEAD
       {yAxisformatter ? (
         <div className={styles.axisUnits}>{yAxisformatter.suffix}s</div>
       ) : null}
-      {ticks.map((tick) => (
-        <div
-          role="textbox"
-          className={cl(styles.tick, styles[`${axis}Tick`])}
-          key={tick}
-        >
-          {tick}
-        </div>
-      ))}
-=======
       <div className={styles.tickValues}>
         {ticks.map((tick) => (
           <div
@@ -312,7 +281,6 @@
           <div className={styles.tick} key={tick} />
         ))}
       </div>
->>>>>>> 910c496a
     </div>
   );
 }