import { connect } from 'react-redux';
import 'react-dom';
import React from 'react';

import ReactFlot from 'react-flot';
import 'react-flot/flot/jquery.flot.time.min';
import 'react-flot/flot/jquery.flot.selection.min';
import 'react-flot/flot/jquery.flot.crosshair.min';
import { bindActionCreators } from 'redux';
import {
  setDateRange,
  setLeftDateRange,
  setRightDateRange,
} from '../redux/actions';
import { formatAsOBject } from '../util/formatDate';

class TimelineChart extends ReactFlot {
  componentDidMount() {
    this.draw();

    $(`#${this.props.id}`).bind('plotselected', (event, ranges) => {
      if (this.props.viewSide === 'both' || this.props.viewSide === 'none') {
        this.props.actions.setDateRange(
          Math.round(ranges.xaxis.from / 1000),
          Math.round(ranges.xaxis.to / 1000)
        );
      } else if (this.props.viewSide === 'left') {
        this.props.actions.setLeftDateRange(
          Math.round(ranges.xaxis.from / 1000),
          Math.round(ranges.xaxis.to / 1000)
        );
      } else if (this.props.viewSide === 'right') {
        this.props.actions.setRightDateRange(
          Math.round(ranges.xaxis.from / 1000),
          Math.round(ranges.xaxis.to / 1000)
        );
      }
    });

    $(`#${this.props.id}`).bind('plothover', (evt, position) => {
      if (position) {
        this.lockCrosshair({
          x: item.datapoint[0],
          y: item.datapoint[1],
        });
      } else {
        this.unlockCrosshair();
      }
    });
  }

  componentDidUpdate(prevProps) {
    this.draw();
  }

  // copied directly from ReactFlot implementation
  // https://github.com/rodrigowirth/react-flot/blob/master/src/ReactFlot.jsx
  render() {
    const style = {
      height: this.props.height || '400px',
      width: this.props.width || '100%',
    };

    return (
      <div
        data-testid={this.props['data-testid']}
<<<<<<< HEAD
=======
        className={this.props.className}
>>>>>>> e44f13d9
        id={this.props.id}
        style={style}
      />
    );
  }
}

const mapStateToProps = (state) => ({
  ...state.root,
});

const mapDispatchToProps = (dispatch) => ({
  actions: bindActionCreators(
    {
      setDateRange,
      setLeftDateRange,
      setRightDateRange,
    },
    dispatch
  ),
});

export default connect(mapStateToProps, mapDispatchToProps)(TimelineChart);<|MERGE_RESOLUTION|>--- conflicted
+++ resolved
@@ -64,10 +64,7 @@
     return (
       <div
         data-testid={this.props['data-testid']}
-<<<<<<< HEAD
-=======
         className={this.props.className}
->>>>>>> e44f13d9
         id={this.props.id}
         style={style}
       />
