--- conflicted
+++ resolved
@@ -1,27 +1,13 @@
 import React, { useState, useEffect, useRef } from 'react';
 import Button from '@ui/Button';
 import 'react-dom';
-<<<<<<< HEAD
 import { TagsState } from '@pyroscope/redux/reducers/continuous';
-import Dropdown, { SubMenu, MenuItem, FocusableItem } from '@ui/Dropdown';
-=======
-import { useAppDispatch, useAppSelector } from '@pyroscope/redux/hooks';
-import {
-  selectContinuousState,
-  fetchTags,
-  selectLabelsList,
-  setQuery,
-  fetchTagValues,
-  selectLabels,
-  selectApplicationName,
-} from '@pyroscope/redux/reducers/continuous';
 import Dropdown, {
   SubMenu,
   MenuItem,
   FocusableItem,
   MenuGroup,
 } from '@ui/Dropdown';
->>>>>>> 91963374
 import { Prism } from '../util/prism';
 import styles from './TagsBar.module.css';
 
