--- conflicted
+++ resolved
@@ -163,10 +163,7 @@
 
     return (
       <TimelineChart
-<<<<<<< HEAD
-=======
         className={styles.wrapper}
->>>>>>> e44f13d9
         data-testid={this.props['data-testid']}
         id={this.props.id}
         options={this.state.flotOptions}
