--- conflicted
+++ resolved
@@ -7,11 +7,7 @@
 
 import React from 'react';
 import clsx from 'clsx';
-<<<<<<< HEAD
-import { Option } from 'prelude-ts';
-=======
 import { Maybe } from '@utils/fp';
->>>>>>> 58969821
 import Graph from './FlameGraphComponent';
 import ProfilerTable from '../ProfilerTable';
 import Toolbar from '../Toolbar';
@@ -291,55 +287,6 @@
         })}
       >
         <div className="canvas-container">
-<<<<<<< HEAD
-          <Toolbar
-            view={this.state.view}
-            viewDiff={this.state.viewDiff}
-            handleSearchChange={this.handleSearchChange}
-            reset={this.onReset}
-            updateView={this.updateView}
-            updateViewDiff={this.updateViewDiff}
-            updateFitMode={this.updateFitMode}
-            fitMode={this.state.fitMode}
-            isFlamegraphDirty={this.state.isFlamegraphDirty}
-            selectedNode={this.state.flamegraphConfigs.zoom}
-            onFocusOnSubtree={(i, j) => {
-              this.onFocusOnNode(i, j);
-            }}
-            highlightQuery={this.state.highlightQuery}
-          />
-          {this.props.viewType === 'double' ? (
-            <>
-              <InstructionText {...this.props} />
-              <TimelineChartWrapper
-                key={`timeline-chart-${this.props.viewSide}`}
-                id={`timeline-chart-${this.props.viewSide}`}
-                viewSide={this.props.viewSide}
-              />
-            </>
-          ) : this.props.viewType === 'diff' ? (
-            <>
-              <div className="diff-instructions-wrapper">
-                <div className="diff-instructions-wrapper-side">
-                  <InstructionText {...this.props} viewSide="left" />
-                  <TimelineChartWrapper
-                    key="timeline-chart-left"
-                    id="timeline-chart-left"
-                    viewSide="left"
-                  />
-                </div>
-                <div className="diff-instructions-wrapper-side">
-                  <InstructionText {...this.props} viewSide="right" />
-                  <TimelineChartWrapper
-                    key="timeline-chart-right"
-                    id="timeline-chart-right"
-                    viewSide="right"
-                  />
-                </div>
-              </div>
-            </>
-          ) : null}
-=======
           {this.shouldShowToolbar() && (
             <Toolbar
               view={this.state.view}
@@ -359,7 +306,6 @@
             />
           )}
           {this.props.children}
->>>>>>> 58969821
           <div
             className={`${styles.flamegraphContainer} ${clsx(
               'flamegraph-container panes-wrapper',
