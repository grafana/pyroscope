/* eslint-disable react/no-unused-state */
/* eslint-disable no-bitwise */
/* eslint-disable react/no-access-state-in-setstate */
/* eslint-disable react/jsx-props-no-spreading */
/* eslint-disable react/destructuring-assignment */
/* eslint-disable no-nested-ternary */

import React from 'react';
import clsx from 'clsx';
import { Option } from 'prelude-ts';
import Graph from './FlameGraphComponent';
import ProfilerTable from '../ProfilerTable';
import Toolbar from '../Toolbar';
import { createFF } from '../../util/flamebearer';
import styles from './FlamegraphRenderer.module.css';

import ExportData from '../ExportData';

class FlameGraphRenderer extends React.Component {
  // TODO: this could come from some other state
  // eg localstorage
  initialFlamegraphState = {
    focusedNode: Option.none(),
    zoom: Option.none(),
  };

  constructor(props) {
    super();
    this.state = {
      isFlamegraphDirty: false,
      sortBy: 'self',
      sortByDirection: 'desc',
      view: 'both',
      viewDiff: props.viewType === 'diff' ? 'diff' : undefined,
      fitMode: props.fitMode ? props.fitMode : 'HEAD',
      flamebearer: props.flamebearer,

      // query used in the 'search' checkbox
      highlightQuery: '',

      flamegraphConfigs: this.initialFlamegraphState,
    };

    // for situations like in grafana we only display the flamegraph
    // 'both' | 'flamegraph' | 'table'
    this.display = props.display !== undefined ? props.display : 'both';
    // default to true
    this.showToolbar =
      props.showToolbar !== undefined ? props.showToolbar : true;
  }

  componentDidUpdate(prevProps, prevState) {
    const previousFlamebearer = prevProps.flamebearer;
    const actualFlamebearer = this.props.flamebearer;
    if (previousFlamebearer !== actualFlamebearer) {
      this.updateFlamebearerData();
    }

    // flamegraph configs changed
    if (prevState.flamegraphConfigs !== this.state.flamegraphConfigs) {
      this.updateFlamegraphDirtiness();
    }
  }

  componentWillUnmount() {
    this.abortCurrentJSONController();
  }

  updateFitMode = (newFitMode) => {
    this.setState({
      fitMode: newFitMode,
    });
  };

  updateFlamegraphDirtiness = () => {
    const isDirty = this.isDirty();

    this.setState({
      isFlamegraphDirty: isDirty,
    });
  };

  handleSearchChange = (e) => {
    this.setState({
      highlightQuery: e,
    });
  };

  onReset = () => {
    this.setState({
      ...this.state,
      flamegraphConfigs: {
        ...this.state.flamegraphConfigs,
        ...this.initialFlamegraphState,
      },
    });
  };

  updateView = (newView) => {
    this.setState({
      view: newView,
    });
  };

  updateViewDiff = (newView) => {
    this.setState({
      viewDiff: newView,
    });
  };

  onFlamegraphZoom = (bar) => {
    // zooming on the topmost bar is equivalent to resetting to the original state
    if (bar.isSome() && bar.get().i === 0 && bar.get().j === 0) {
      this.onReset();
      return;
    }

    // otherwise just pass it up to the state
    // doesn't matter if it's some or none
    this.setState({
      ...this.state,
      flamegraphConfigs: {
        ...this.state.flamegraphConfigs,
        zoom: bar,
      },
    });
  };

  onFocusOnNode = (i, j) => {
    if (i === 0 && j === 0) {
      this.onReset();
      return;
    }

    let flamegraphConfigs = { ...this.state.flamegraphConfigs };

    // reset zoom if we are focusing below the zoom
    // or the same one we were zoomed
    const { zoom } = this.state.flamegraphConfigs;
    if (zoom.isSome()) {
      if (zoom.get().i <= i) {
        flamegraphConfigs = {
          ...flamegraphConfigs,
          zoom: this.initialFlamegraphState.zoom,
        };
      }
    }

    this.setState({
      ...this.state,
      flamegraphConfigs: {
        ...flamegraphConfigs,
        focusedNode: Option.some({ i, j }),
      },
    });
  };

  updateSortBy = (newSortBy) => {
    let dir = this.state.sortByDirection;
    if (this.state.sortBy === newSortBy) {
      dir = dir === 'asc' ? 'desc' : 'asc';
    } else {
      dir = 'desc';
    }
    this.setState({
      sortBy: newSortBy,
      sortByDirection: dir,
    });
  };

  isDirty = () => {
    // TODO: is this a good idea?
    return (
      JSON.stringify(this.initialFlamegraphState) !==
      JSON.stringify(this.state.flamegraphConfigs)
    );
  };

  updateFlamebearerData() {
    this.setState({
      flamebearer: this.props.flamebearer,
    });
  }

  parseFormat(format) {
    return createFF(format || this.state.format);
  }

  abortCurrentJSONController() {
    if (this.currentJSONController) {
      this.currentJSONController.abort();
    }
  }

  render = () => {
    // This is necessary because the order switches depending on single vs comparison view
    const tablePane = (
      <div
        key="table-pane"
        className={clsx('pane', {
          hidden:
            this.state.view === 'icicle' ||
            !this.state.flamebearer ||
            this.state.flamebearer.names.length <= 1,
          'vertical-orientation': this.props.viewType === 'double',
        })}
      >
        <ProfilerTable
          data-testid="table-view"
          flamebearer={this.state.flamebearer}
          sortByDirection={this.state.sortByDirection}
          sortBy={this.state.sortBy}
          updateSortBy={this.updateSortBy}
          view={this.state.view}
          viewDiff={this.state.viewDiff}
          fitMode={this.state.fitMode}
          isFlamegraphDirty={this.state.isFlamegraphDirty}
        />
      </div>
    );
    const dataExists =
      this.state.view !== 'table' ||
      (this.state.flamebearer && this.state.flamebearer.names.length <= 1);

    const flamegraphDataTestId = figureFlamegraphDataTestId(
      this.props.viewType,
      this.props.viewSide
    );

    const flameGraphPane =
      this.state.flamebearer && dataExists ? (
        <Graph
          key="flamegraph-pane"
          data-testid={flamegraphDataTestId}
          flamebearer={this.state.flamebearer}
          format={this.parseFormat(this.state.flamebearer.format)}
          view={this.state.view}
          ExportData={ExportData}
          highlightQuery={this.state.highlightQuery}
          fitMode={this.state.fitMode}
          viewType={this.props.viewType}
          zoom={this.state.flamegraphConfigs.zoom}
          focusedNode={this.state.flamegraphConfigs.focusedNode}
          label={this.props.query}
          onZoom={this.onFlamegraphZoom}
          onFocusOnNode={this.onFocusOnNode}
          onReset={this.onReset}
          isDirty={this.isDirty}
        />
      ) : null;

    const panes = decidePanesOrder(
      this.props.viewType,
      this.display,
      flameGraphPane,
      tablePane
    );

    return (
      <div
        className={clsx('canvas-renderer', {
          double: this.props.viewType === 'double',
        })}
      >
        <div className="canvas-container">
<<<<<<< HEAD
          {this.showToolbar && (
            <Toolbar
              view={this.state.view}
              showViewSelector={this.props.viewType !== 'grafana'}
              viewDiff={this.state.viewDiff}
              handleSearchChange={this.handleSearchChange}
              reset={this.onReset}
              updateView={this.updateView}
              updateViewDiff={this.updateViewDiff}
              updateFitMode={this.updateFitMode}
              fitMode={this.state.fitMode}
              isFlamegraphDirty={this.state.isFlamegraphDirty}
              selectedNode={this.state.flamegraphConfigs.zoom}
              onFocusOnSubtree={(i, j) => {
                this.onFocusOnNode(i, j);
              }}
            />
          )}
          {this.props.viewType === 'double' ? (
            <>
              <InstructionText {...this.props} />
            </>
          ) : this.props.viewType === 'diff' ? (
            <>
              <div className="diff-instructions-wrapper">
                <div className="diff-instructions-wrapper-side">
                  <InstructionText {...this.props} viewSide="left" />
                </div>
                <div className="diff-instructions-wrapper-side">
                  <InstructionText {...this.props} viewSide="right" />
                </div>
              </div>
            </>
          ) : null}
=======
          <Toolbar
            view={this.state.view}
            viewDiff={this.state.viewDiff}
            handleSearchChange={this.handleSearchChange}
            reset={this.onReset}
            updateView={this.updateView}
            updateViewDiff={this.updateViewDiff}
            updateFitMode={this.updateFitMode}
            fitMode={this.state.fitMode}
            isFlamegraphDirty={this.state.isFlamegraphDirty}
            selectedNode={this.state.flamegraphConfigs.zoom}
            onFocusOnSubtree={(i, j) => {
              this.onFocusOnNode(i, j);
            }}
          />
          {this.props.children}
>>>>>>> 5090d3b9
          <div
            className={`${styles.flamegraphContainer} ${clsx(
              'flamegraph-container panes-wrapper',
              {
                'vertical-orientation': this.props.viewType === 'double',
              }
            )}`}
          >
            {panes.map((pane) => pane)}
          </div>
        </div>
      </div>
    );
  };
}

<<<<<<< HEAD
function decidePanesOrder(viewType, display, flamegraphPane, tablePane) {
  switch (display) {
    case 'table': {
      return [tablePane];
    }
    case 'flamegraph': {
      return [flamegraphPane];
    }

    case 'both':
    default: {
      switch (viewType) {
        case 'double':
          return [flamegraphPane, tablePane];
        default:
          return [tablePane, flamegraphPane];
      }
    }
=======
function figureFlamegraphDataTestId(viewType, viewSide) {
  switch (viewType) {
    case 'single': {
      return `flamegraph-single`;
    }
    case 'double': {
      return `flamegraph-comparison-${viewSide}`;
    }
    case 'diff': {
      return `flamegraph-diff`;
    }

    default:
      throw new Error(`Unsupported ${viewType}`);
>>>>>>> 5090d3b9
  }
}

export default FlameGraphRenderer;<|MERGE_RESOLUTION|>--- conflicted
+++ resolved
@@ -263,11 +263,9 @@
         })}
       >
         <div className="canvas-container">
-<<<<<<< HEAD
           {this.showToolbar && (
             <Toolbar
               view={this.state.view}
-              showViewSelector={this.props.viewType !== 'grafana'}
               viewDiff={this.state.viewDiff}
               handleSearchChange={this.handleSearchChange}
               reset={this.onReset}
@@ -282,40 +280,7 @@
               }}
             />
           )}
-          {this.props.viewType === 'double' ? (
-            <>
-              <InstructionText {...this.props} />
-            </>
-          ) : this.props.viewType === 'diff' ? (
-            <>
-              <div className="diff-instructions-wrapper">
-                <div className="diff-instructions-wrapper-side">
-                  <InstructionText {...this.props} viewSide="left" />
-                </div>
-                <div className="diff-instructions-wrapper-side">
-                  <InstructionText {...this.props} viewSide="right" />
-                </div>
-              </div>
-            </>
-          ) : null}
-=======
-          <Toolbar
-            view={this.state.view}
-            viewDiff={this.state.viewDiff}
-            handleSearchChange={this.handleSearchChange}
-            reset={this.onReset}
-            updateView={this.updateView}
-            updateViewDiff={this.updateViewDiff}
-            updateFitMode={this.updateFitMode}
-            fitMode={this.state.fitMode}
-            isFlamegraphDirty={this.state.isFlamegraphDirty}
-            selectedNode={this.state.flamegraphConfigs.zoom}
-            onFocusOnSubtree={(i, j) => {
-              this.onFocusOnNode(i, j);
-            }}
-          />
           {this.props.children}
->>>>>>> 5090d3b9
           <div
             className={`${styles.flamegraphContainer} ${clsx(
               'flamegraph-container panes-wrapper',
@@ -332,7 +297,6 @@
   };
 }
 
-<<<<<<< HEAD
 function decidePanesOrder(viewType, display, flamegraphPane, tablePane) {
   switch (display) {
     case 'table': {
@@ -351,7 +315,8 @@
           return [tablePane, flamegraphPane];
       }
     }
-=======
+  }
+}
 function figureFlamegraphDataTestId(viewType, viewSide) {
   switch (viewType) {
     case 'single': {
@@ -365,8 +330,7 @@
     }
 
     default:
-      throw new Error(`Unsupported ${viewType}`);
->>>>>>> 5090d3b9
+      throw new Error(`Unsupported viewType: ${viewType}`);
   }
 }
 
