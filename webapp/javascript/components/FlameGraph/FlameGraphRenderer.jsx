/* eslint-disable react/no-unused-state */
/* eslint-disable no-bitwise */
/* eslint-disable react/no-access-state-in-setstate */
/* eslint-disable react/jsx-props-no-spreading */
/* eslint-disable react/destructuring-assignment */
/* eslint-disable no-nested-ternary */

import React from 'react';
import clsx from 'clsx';
import { Option } from 'prelude-ts';
import Graph from './FlameGraphComponent';
import ProfilerTable from '../ProfilerTable';
import Toolbar from '../Toolbar';
import FileUploader from '../FileUploader';
import { createFF } from '../../util/flamebearer';
import styles from './FlamegraphRenderer.module.css';

import ExportData from '../ExportData';

class FlameGraphRenderer extends React.Component {
  // TODO: this could come from some other state
  // eg localstorage
  initialFlamegraphState = {
    focusedNode: Option.none(),
    zoom: Option.none(),
  };

  constructor(props) {
    super();
    this.state = {
      isFlamegraphDirty: false,
      sortBy: 'self',
      sortByDirection: 'desc',
      view: 'both',
      viewDiff: props.viewType === 'diff' ? 'diff' : undefined,
      fitMode: props.fitMode ? props.fitMode : 'HEAD',
      flamebearer: props.flamebearer,

      // query used in the 'search' checkbox
      highlightQuery: '',

      flamegraphConfigs: this.initialFlamegraphState,
    };
  }

  componentDidUpdate(prevProps, prevState) {
    const previousFlamebearer = prevProps.flamebearer;
    const actualFlamebearer = this.props.flamebearer;
    if (previousFlamebearer !== actualFlamebearer) {
      this.updateFlamebearerData();
    }

    // flamegraph configs changed
    if (prevState.flamegraphConfigs !== this.state.flamegraphConfigs) {
      this.updateFlamegraphDirtiness();
    }
  }

  componentWillUnmount() {
    this.abortCurrentJSONController();
  }

  updateFitMode = (newFitMode) => {
    this.setState({
      fitMode: newFitMode,
    });
  };

  updateFlamegraphDirtiness = () => {
    const isDirty = this.isDirty();

    this.setState({
      isFlamegraphDirty: isDirty,
    });
  };

  handleSearchChange = (e) => {
    this.setState({
      highlightQuery: e,
    });
  };

  onReset = () => {
    this.setState({
      ...this.state,
      flamegraphConfigs: {
        ...this.state.flamegraphConfigs,
        ...this.initialFlamegraphState,
      },
    });
  };

  updateView = (newView) => {
    this.setState({
      view: newView,
    });
  };

  updateViewDiff = (newView) => {
    this.setState({
      viewDiff: newView,
    });
  };

  onFlamegraphZoom = (bar) => {
    // zooming on the topmost bar is equivalent to resetting to the original state
    if (bar.isSome() && bar.get().i === 0 && bar.get().j === 0) {
      this.onReset();
      return;
    }

    // otherwise just pass it up to the state
    // doesn't matter if it's some or none
    this.setState({
      ...this.state,
      flamegraphConfigs: {
        ...this.state.flamegraphConfigs,
        zoom: bar,
      },
    });
  };

  onFocusOnNode = (i, j) => {
    if (i === 0 && j === 0) {
      this.onReset();
      return;
    }

    let flamegraphConfigs = { ...this.state.flamegraphConfigs };

    // reset zoom if we are focusing below the zoom
    // or the same one we were zoomed
    const { zoom } = this.state.flamegraphConfigs;
    if (zoom.isSome()) {
      if (zoom.get().i <= i) {
        flamegraphConfigs = {
          ...flamegraphConfigs,
          zoom: this.initialFlamegraphState.zoom,
        };
      }
    }

    this.setState({
      ...this.state,
      flamegraphConfigs: {
        ...flamegraphConfigs,
        focusedNode: Option.some({ i, j }),
      },
    });
  };

  updateSortBy = (newSortBy) => {
    let dir = this.state.sortByDirection;
    if (this.state.sortBy === newSortBy) {
      dir = dir === 'asc' ? 'desc' : 'asc';
    } else {
      dir = 'desc';
    }
    this.setState({
      sortBy: newSortBy,
      sortByDirection: dir,
    });
  };

  isDirty = () => {
    // TODO: is this a good idea?
    return (
      JSON.stringify(this.initialFlamegraphState) !==
      JSON.stringify(this.state.flamegraphConfigs)
    );
  };

  updateFlamebearerData() {
    this.setState({
      flamebearer: this.props.flamebearer,
    });
  }

  parseFormat(format) {
    return createFF(format || this.state.format);
  }

  abortCurrentJSONController() {
    if (this.currentJSONController) {
      this.currentJSONController.abort();
    }
  }

  render = () => {
    // This is necessary because the order switches depending on single vs comparison view
    const tablePane = (
      <div
        key="table-pane"
        className={clsx('pane', {
          hidden:
            this.state.view === 'icicle' ||
            !this.state.flamebearer ||
            this.state.flamebearer.names.length <= 1,
          'vertical-orientation': this.props.viewType === 'double',
        })}
      >
        <ProfilerTable
          data-testid="table-view"
          flamebearer={this.state.flamebearer}
          sortByDirection={this.state.sortByDirection}
          sortBy={this.state.sortBy}
          updateSortBy={this.updateSortBy}
          view={this.state.view}
          viewDiff={this.state.viewDiff}
          fitMode={this.state.fitMode}
          isFlamegraphDirty={this.state.isFlamegraphDirty}
        />
      </div>
    );
    const dataExists =
      this.state.view !== 'table' ||
      (this.state.flamebearer && this.state.flamebearer.names.length <= 1);

    const flamegraphDataTestId = figureFlamegraphDataTestId(
      this.props.viewType,
      this.props.viewSide
    );

    const flameGraphPane =
      this.state.flamebearer && dataExists ? (
        <Graph
          key="flamegraph-pane"
          data-testid={flamegraphDataTestId}
          flamebearer={this.state.flamebearer}
          format={this.parseFormat(this.state.flamebearer.format)}
          view={this.state.view}
          ExportData={ExportData}
          highlightQuery={this.state.highlightQuery}
          fitMode={this.state.fitMode}
          viewType={this.props.viewType}
          zoom={this.state.flamegraphConfigs.zoom}
          focusedNode={this.state.flamegraphConfigs.focusedNode}
          label={this.props.query}
          onZoom={this.onFlamegraphZoom}
          onFocusOnNode={this.onFocusOnNode}
          onReset={this.onReset}
          isDirty={this.isDirty}
        />
      ) : null;

    const panes =
      this.props.viewType === 'double'
        ? [flameGraphPane, tablePane]
        : [tablePane, flameGraphPane];

    // const flotData = this.props.timeline
    //   ? [this.props.timeline.map((x) => [x[0], x[1] === 0 ? null : x[1] - 1])]
    //   : [];
    //

    return (
      <div
        className={clsx('canvas-renderer', {
          double: this.props.viewType === 'double',
        })}
      >
        <div className="canvas-container">
          {this.props.uploader ? (
            <>
              <FileUploader
                file={this.props.uploader.file}
                setFile={this.props.uploader.setFile}
              />
            </>
          ) : null}
          <Toolbar
            view={this.state.view}
            viewDiff={this.state.viewDiff}
            handleSearchChange={this.handleSearchChange}
            reset={this.onReset}
            updateView={this.updateView}
            updateViewDiff={this.updateViewDiff}
            updateFitMode={this.updateFitMode}
            fitMode={this.state.fitMode}
            isFlamegraphDirty={this.state.isFlamegraphDirty}
            selectedNode={this.state.flamegraphConfigs.zoom}
            onFocusOnSubtree={(i, j) => {
              this.onFocusOnNode(i, j);
            }}
          />
<<<<<<< HEAD
          {this.props.viewType === 'double' && !this.props.uploader ? (
            <>
              <InstructionText {...this.props} />
              <TimelineChartWrapper
                key={`timeline-chart-${this.props.viewSide}`}
                id={`timeline-chart-${this.props.viewSide}`}
                viewSide={this.props.viewSide}
              />
            </>
          ) : this.props.viewType === 'diff' ? (
            <>
              <div className="diff-instructions-wrapper">
                <div className="diff-instructions-wrapper-side">
                  <InstructionText {...this.props} viewSide="left" />
                  <TimelineChartWrapper
                    key="timeline-chart-left"
                    id="timeline-chart-left"
                    viewSide="left"
                  />
                </div>
                <div className="diff-instructions-wrapper-side">
                  <InstructionText {...this.props} viewSide="right" />
                  <TimelineChartWrapper
                    key="timeline-chart-right"
                    id="timeline-chart-right"
                    viewSide="right"
                  />
                </div>
              </div>
            </>
          ) : null}
=======
          {this.props.children}
>>>>>>> e44f13d9
          <div
            className={`${styles.flamegraphContainer} ${clsx(
              'flamegraph-container panes-wrapper',
              {
                'vertical-orientation': this.props.viewType === 'double',
              }
            )}`}
          >
            {panes.map((pane) => pane)}
            {/* { tablePane }
            { flameGraphPane } */}
          </div>
        </div>
      </div>
    );
  };
}

function figureFlamegraphDataTestId(viewType, viewSide) {
  switch (viewType) {
    case 'single': {
      return `flamegraph-single`;
    }
    case 'double': {
      return `flamegraph-comparison-${viewSide}`;
    }
    case 'diff': {
      return `flamegraph-diff`;
    }

    default:
      throw new Error(`Unsupported ${viewType}`);
  }
}

export default FlameGraphRenderer;<|MERGE_RESOLUTION|>--- conflicted
+++ resolved
@@ -283,41 +283,7 @@
               this.onFocusOnNode(i, j);
             }}
           />
-<<<<<<< HEAD
-          {this.props.viewType === 'double' && !this.props.uploader ? (
-            <>
-              <InstructionText {...this.props} />
-              <TimelineChartWrapper
-                key={`timeline-chart-${this.props.viewSide}`}
-                id={`timeline-chart-${this.props.viewSide}`}
-                viewSide={this.props.viewSide}
-              />
-            </>
-          ) : this.props.viewType === 'diff' ? (
-            <>
-              <div className="diff-instructions-wrapper">
-                <div className="diff-instructions-wrapper-side">
-                  <InstructionText {...this.props} viewSide="left" />
-                  <TimelineChartWrapper
-                    key="timeline-chart-left"
-                    id="timeline-chart-left"
-                    viewSide="left"
-                  />
-                </div>
-                <div className="diff-instructions-wrapper-side">
-                  <InstructionText {...this.props} viewSide="right" />
-                  <TimelineChartWrapper
-                    key="timeline-chart-right"
-                    id="timeline-chart-right"
-                    viewSide="right"
-                  />
-                </div>
-              </div>
-            </>
-          ) : null}
-=======
           {this.props.children}
->>>>>>> e44f13d9
           <div
             className={`${styles.flamegraphContainer} ${clsx(
               'flamegraph-container panes-wrapper',
