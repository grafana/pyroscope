--- conflicted
+++ resolved
@@ -83,15 +83,7 @@
     });
   };
 
-<<<<<<< HEAD
-  updateFlamebearerData = () => {
-    this.setState({ flamebearer: this.props.flamebearer });
-  };
-
-  updateResetStyle = () => {
-=======
   updateFlamegraphDirtiness = () => {
->>>>>>> b804d572
     const isDirty = this.isDirty();
 
     this.setState({
