import React, { useEffect, useRef } from 'react';
import { connect } from 'react-redux';
import { bindActionCreators } from 'redux';
import Box from '@ui/Box';
import FlameGraphRenderer from './FlameGraph';
import Header from './Header';
import Footer from './Footer';
import TimelineChartWrapper from './TimelineChartWrapper';
import { buildDiffRenderURL } from '../util/updateRequests';
import { fetchNames, fetchComparisonDiffAppData } from '../redux/actions';
import InstructionText from './FlameGraph/InstructionText';

function ComparisonDiffApp(props) {
  const { actions, diffRenderURL, diff } = props;
  const prevPropsRef = useRef();

  useEffect(() => {
    if (prevPropsRef.diffRenderURL !== diffRenderURL) {
      actions.fetchComparisonDiffAppData(diffRenderURL);
    }
    return actions.abortTimelineRequest;
  }, [diffRenderURL]);

  return (
    <div className="pyroscope-app">
      <div className="main-wrapper">
        <Header />
        <TimelineChartWrapper
          data-testid="timeline-main"
          id="timeline-chart-diff"
          viewSide="both"
        />
<<<<<<< HEAD
        <FlameGraphRenderer
          viewType="diff"
          flamebearer={diff.flamebearer}
          display="both"
        >
          <div className="diff-instructions-wrapper">
            <div className="diff-instructions-wrapper-side">
              <InstructionText viewType="diff" viewSide="left" />
              <TimelineChartWrapper
                data-testid="timeline-left"
                key="timeline-chart-left"
                id="timeline-chart-left"
                viewSide="left"
              />
            </div>
            <div className="diff-instructions-wrapper-side">
              <InstructionText viewType="diff" viewSide="right" />
              <TimelineChartWrapper
                data-testid="timeline-right"
                key="timeline-chart-right"
                id="timeline-chart-right"
                viewSide="right"
              />
            </div>
          </div>
        </FlameGraphRenderer>
=======
        <Box>
          <FlameGraphRenderer viewType="diff" flamebearer={diff.flamebearer}>
            <div className="diff-instructions-wrapper">
              <div className="diff-instructions-wrapper-side">
                <InstructionText viewType="diff" viewSide="left" />
                <TimelineChartWrapper
                  data-testid="timeline-left"
                  key="timeline-chart-left"
                  id="timeline-chart-left"
                  viewSide="left"
                />
              </div>
              <div className="diff-instructions-wrapper-side">
                <InstructionText viewType="diff" viewSide="right" />
                <TimelineChartWrapper
                  data-testid="timeline-right"
                  key="timeline-chart-right"
                  id="timeline-chart-right"
                  viewSide="right"
                />
              </div>
            </div>
          </FlameGraphRenderer>
        </Box>
>>>>>>> e44f13d9
      </div>
      <Footer />
    </div>
  );
}

const mapStateToProps = (state) => ({
  ...state.root,
  diffRenderURL: buildDiffRenderURL(state.root),
});

const mapDispatchToProps = (dispatch) => ({
  actions: bindActionCreators(
    {
      fetchComparisonDiffAppData,
      fetchNames,
    },
    dispatch
  ),
});

export default connect(mapStateToProps, mapDispatchToProps)(ComparisonDiffApp);<|MERGE_RESOLUTION|>--- conflicted
+++ resolved
@@ -30,34 +30,6 @@
           id="timeline-chart-diff"
           viewSide="both"
         />
-<<<<<<< HEAD
-        <FlameGraphRenderer
-          viewType="diff"
-          flamebearer={diff.flamebearer}
-          display="both"
-        >
-          <div className="diff-instructions-wrapper">
-            <div className="diff-instructions-wrapper-side">
-              <InstructionText viewType="diff" viewSide="left" />
-              <TimelineChartWrapper
-                data-testid="timeline-left"
-                key="timeline-chart-left"
-                id="timeline-chart-left"
-                viewSide="left"
-              />
-            </div>
-            <div className="diff-instructions-wrapper-side">
-              <InstructionText viewType="diff" viewSide="right" />
-              <TimelineChartWrapper
-                data-testid="timeline-right"
-                key="timeline-chart-right"
-                id="timeline-chart-right"
-                viewSide="right"
-              />
-            </div>
-          </div>
-        </FlameGraphRenderer>
-=======
         <Box>
           <FlameGraphRenderer viewType="diff" flamebearer={diff.flamebearer}>
             <div className="diff-instructions-wrapper">
@@ -82,7 +54,6 @@
             </div>
           </FlameGraphRenderer>
         </Box>
->>>>>>> e44f13d9
       </div>
       <Footer />
     </div>
