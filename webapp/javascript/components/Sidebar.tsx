--- conflicted
+++ resolved
@@ -221,13 +221,8 @@
             </MenuItem>
           )}
           <MenuItem icon={<Icon icon={faInfoCircle} />}>
-<<<<<<< HEAD
-            Status
+            Scrape Targets
             <NavLink to={{ pathname: PAGES.SERVICE_DISCOVERY, search }} exact />
-=======
-            Scrape Targets
-            <NavLink to={{ pathname: '/service-discovery', search }} exact />
->>>>>>> 77d365dd
           </MenuItem>
           <MenuItem icon={<Icon icon={faFileAlt} />}>
             <a
