import React, { useState, useEffect, useRef } from "react";
import { connect } from "react-redux";
import "react-dom";

import Modal from "react-modal";

import { withShortcut } from "react-keybind";
import { bindActionCreators } from "redux";
import FlameGraphRenderer from "./FlameGraphRenderer";
import TimelineChart from "./TimelineChart";
import ShortcutsModal from "./ShortcutsModal";
import Header from "./Header";
import Footer from "./Footer";
<<<<<<< HEAD
import { fetchNames } from "../redux/actions";
=======
import { buildRenderURL } from "../util/updateRequests";
import { fetchNames, fetchTimeline } from "../redux/actions";
import Sidebar from "./Sidebar";
>>>>>>> 093052f6

// See docs here: https://github.com/flot/flot/blob/master/API.md
const flotOptions = {
  margin: {
    top: 0,
    left: 0,
    bottom: 0,
    right: 0,
  },
  selection: {
    mode: "x",
  },
  crosshair: {
    mode: "x",
    color: "#C3170D",
    lineWidth: "1",
  },
  grid: {
    borderWidth: 1,
    margin: {
      left: 16,
      right: 16,
    },
  },
  yaxis: {
    show: false,
    min: 0,
  },
  points: {
    show: false,
    radius: 0.1,
  },
  lines: {
    show: false,
    steps: true,
    lineWidth: 1.0,
  },
  bars: {
    show: true,
    fill: true,
  },
  xaxis: {
    mode: "time",
    timezone: "browser",
    reserveSpace: false,
  },
};

const modalStyle = {
  overlay: {
    backgroundColor: "rgba(0,0,0,0.75)",
  },
  content: {
    background: "#222",
    border: "1px solid #111",
  },
};

const initialState = {
  shortcutsModalOpen: false,
};

function PyroscopeApp(props) {
  const { actions, renderURL, shortcut, timeline } = props;
  const [state, setState] = useState(initialState);
  const prevPropsRef = useRef();

  const showShortcutsModal = () => {
    setState({ shortcutsModalOpen: true });
  };

  const closeShortcutsModal = () => {
    setState({ shortcutsModalOpen: false });
  };
  useEffect(() => {
    shortcut.registerShortcut(
      showShortcutsModal,
      ["shift+?"],
      "Shortcuts",
      "Show Keyboard Shortcuts Modal"
    );
    if (prevPropsRef.renderURL !== renderURL) {
      actions.fetchTimeline(renderURL);
    }
  }, [renderURL]);

  const flotData = timeline
    ? [timeline.map((x) => [x[0], x[1] === 0 ? null : x[1] - 1])]
    : [];

  return (
    <div className="pyroscope-app">
        <div className="main-wrapper">
          <Header />
          <TimelineChart
            id="timeline-chart"
            options={flotOptions}
            data={flotData}
            width="100%"
            height="100px"
          />
          <FlameGraphRenderer orientation="horizontal" />
          <Modal
            isOpen={state.shortcutsModalOpen}
            style={modalStyle}
            appElement={document.getElementById("root")}
          >
            <div className="modal-close-btn" onClick={closeShortcutsModal} />
            <ShortcutsModal closeModal={closeShortcutsModal} />
          </Modal>
        </div>
      <Footer />
    </div>
  );
}

const mapStateToProps = (state) => ({
  ...state,
  renderURL: buildRenderURL(state),
});

const mapDispatchToProps = (dispatch) => ({
  actions: bindActionCreators(
    {
      fetchTimeline,
      fetchNames,
    },
    dispatch
  ),
});

export default connect(
  mapStateToProps,
  mapDispatchToProps
)(withShortcut(PyroscopeApp));<|MERGE_RESOLUTION|>--- conflicted
+++ resolved
@@ -11,13 +11,9 @@
 import ShortcutsModal from "./ShortcutsModal";
 import Header from "./Header";
 import Footer from "./Footer";
-<<<<<<< HEAD
-import { fetchNames } from "../redux/actions";
-=======
 import { buildRenderURL } from "../util/updateRequests";
 import { fetchNames, fetchTimeline } from "../redux/actions";
 import Sidebar from "./Sidebar";
->>>>>>> 093052f6
 
 // See docs here: https://github.com/flot/flot/blob/master/API.md
 const flotOptions = {
