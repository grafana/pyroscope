import React, { useState, useEffect } from "react";
import { connect } from "react-redux";
import "react-dom";

import Modal from "react-modal";

import { withShortcut } from "react-keybind";
import { bindActionCreators } from "redux";
import FlameGraphRenderer from "./FlameGraphRenderer";
<<<<<<< HEAD
import Profiler from "./Profiler";
=======
import FlameGraphRendererNew from "./FlameGraphRendererNew";

>>>>>>> 5afee25e
import TimelineChart from "./TimelineChart";
import ShortcutsModal from "./ShortcutsModal";
import Header from "./Header";
import Footer from "./Footer";
import { fetchNames } from "../redux/actions";

// See docs here: https://github.com/flot/flot/blob/master/API.md
const flotOptions = {
  margin: {
    top: 0,
    left: 0,
    bottom: 0,
    right: 0,
  },
  selection: {
    mode: "x",
  },
  grid: {
    borderWidth: 1,
    margin: {
      left: 16,
      right: 16,
    },
  },
  yaxis: {
    show: false,
    min: 0,
  },
  points: {
    show: false,
    radius: 0.1,
  },
  lines: {
    show: false,
    steps: true,
    lineWidth: 1.0,
  },
  bars: {
    show: true,
    fill: true,
  },
  xaxis: {
    mode: "time",
    timezone: "browser",
    reserveSpace: false,
  },
};

const modalStyle = {
  overlay: {
    backgroundColor: "rgba(0,0,0,0.75)",
  },
  content: {
    background: "#222",
    border: "1px solid #111",
  },
};

const initialState = {
  shortcutsModalOpen: false,
};

function PyroscopeApp(props) {
  const { actions, shortcut, timeline } = props;
  const [state, setState] = useState(initialState);
  useEffect(() => {
    actions.fetchNames();
    shortcut.registerShortcut(
      showShortcutsModal,
      ["shift+?"],
      "Shortcuts",
      "Show Keyboard Shortcuts Modal"
    );
  }, []);

  const showShortcutsModal = () => {
    setState({ shortcutsModalOpen: true });
  };

  const closeShortcutsModal = () => {
    setState({ shortcutsModalOpen: false });
  };

  const flotData = timeline
    ? [timeline.map((x) => [x[0], x[1] === 0 ? null : x[1] - 1])]
    : [];

  return (
    <div className="pyroscope-app">
      <div className="main-wrapper">
        <Header />
        <TimelineChart
          id="timeline-chart"
          options={flotOptions}
          data={flotData}
          width="100%"
          height="100px"
        />
        {/* <FlameGraphRenderer /> */}
<<<<<<< HEAD
        <Profiler />
=======
        <FlameGraphRendererNew />
        {/* <Profiler /> */}
>>>>>>> 5afee25e
        <Modal
          isOpen={state.shortcutsModalOpen}
          style={modalStyle}
          appElement={document.getElementById("root")}
        >
          <div className="modal-close-btn" onClick={closeShortcutsModal} />
          <ShortcutsModal closeModal={closeShortcutsModal} />
        </Modal>
      </div>
      <Footer />
    </div>
  );
}

const mapStateToProps = (state) => ({
  ...state,
});

const mapDispatchToProps = (dispatch) => ({
  actions: bindActionCreators(
    {
      fetchNames,
    },
    dispatch
  ),
});

export default connect(
  mapStateToProps,
  mapDispatchToProps
)(withShortcut(PyroscopeApp));<|MERGE_RESOLUTION|>--- conflicted
+++ resolved
@@ -7,12 +7,8 @@
 import { withShortcut } from "react-keybind";
 import { bindActionCreators } from "redux";
 import FlameGraphRenderer from "./FlameGraphRenderer";
-<<<<<<< HEAD
-import Profiler from "./Profiler";
-=======
 import FlameGraphRendererNew from "./FlameGraphRendererNew";
 
->>>>>>> 5afee25e
 import TimelineChart from "./TimelineChart";
 import ShortcutsModal from "./ShortcutsModal";
 import Header from "./Header";
@@ -112,12 +108,8 @@
           height="100px"
         />
         {/* <FlameGraphRenderer /> */}
-<<<<<<< HEAD
-        <Profiler />
-=======
         <FlameGraphRendererNew />
         {/* <Profiler /> */}
->>>>>>> 5afee25e
         <Modal
           isOpen={state.shortcutsModalOpen}
           style={modalStyle}
