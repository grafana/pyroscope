--- conflicted
+++ resolved
@@ -35,19 +35,12 @@
           data-testid="timeline-single"
           id="timeline-chart-single"
           viewSide="none"
-<<<<<<< HEAD
-        />
-        <FlameGraphRenderer
-          flamebearer={single?.flamebearer}
-          viewType="single"
-          display="both"
-=======
->>>>>>> e44f13d9
         />
         <Box>
           <FlameGraphRenderer
             flamebearer={single?.flamebearer}
             viewType="single"
+            display="both"
           />
         </Box>
       </div>
