--- conflicted
+++ resolved
@@ -61,13 +61,8 @@
           dispatch(
             addNotification({
               type: 'success',
-<<<<<<< HEAD
-              title: 'User has been disabled',
-              message: `User id#${user.id} has been disabled`,
-=======
               title: 'User has been enabled',
               message: `User id#${user.id} has been enabled`,
->>>>>>> fcba3a39
             })
           )
         );
