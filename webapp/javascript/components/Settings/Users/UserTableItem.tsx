import React, { useState } from 'react';
import Button from '@webapp/ui/Button';
import Icon from '@webapp/ui/Icon';
import { faTimes } from '@fortawesome/free-solid-svg-icons/faTimes';
import { faCheck } from '@fortawesome/free-solid-svg-icons/faCheck';
import { faToggleOff } from '@fortawesome/free-solid-svg-icons/faToggleOff';
import { faToggleOn } from '@fortawesome/free-solid-svg-icons/faToggleOn';

import { formatRelative } from 'date-fns';
import cx from 'classnames';
<<<<<<< HEAD
import Dropdown, { MenuItem } from '@ui/Dropdown';
import {
  reloadUsers,
  changeUserRole,
} from '@pyroscope/redux/reducers/settings';
import { useAppDispatch } from '@pyroscope/redux/hooks';
import confirmDelete from '../../Modals/ConfirmDelete';
import { type User } from '../../../models/users';
=======
import Dropdown, { MenuItem } from '@webapp/ui/Dropdown';
import { reloadUsers, changeUserRole } from '@webapp/redux/reducers/settings';
import { useAppDispatch } from '@webapp/redux/hooks';
import confirmDelete from '@webapp/components/ConfirmDelete';
import { type User } from '@webapp/models/users';
>>>>>>> 2298a6d1
import styles from './UserTableItem.module.css';

function DisableButton(props: ShamefulAny) {
  const { user, onDisable } = props;
  const icon = user.isDisabled ? faToggleOff : faToggleOn;
  return (
    <Button type="button" kind="secondary" onClick={() => onDisable(user)}>
      <Icon icon={icon} onClick={onDisable} />
    </Button>
  );
}

// TODO: type this correctly
function EditRoleDropdown(props: ShamefulAny) {
  const { user } = props;
  const { role } = user;
  const dispatch = useAppDispatch();
  const [status, setStatus] = useState(false);

  const handleEdit = (evt: ShamefulAny) => {
    if (evt.value !== user.role) {
      dispatch(changeUserRole({ id: user.id, role: evt.value }))
        .unwrap()
        .then(() => dispatch(reloadUsers()))
        .then(() => setStatus(true));
    }
  };

  return (
    <div className={styles.role}>
      <Dropdown label={`Role ${role}`} value={role} onItemClick={handleEdit}>
        <MenuItem value="Admin">Admin</MenuItem>
        <MenuItem value="ReadOnly">Readonly</MenuItem>
      </Dropdown>
      {status ? <Icon icon={faCheck} /> : null}
    </div>
  );
}

function DeleteButton(props: ShamefulAny) {
  const { onDelete, user } = props;

  const handleDeleteClick = () => {
    confirmDelete('this user', () => {
      onDelete(user);
    });
  };

  return (
    <Button type="button" kind="danger" onClick={handleDeleteClick}>
      <Icon icon={faTimes} />
    </Button>
  );
}

function UserTableItem(props: ShamefulAny) {
  const { user, onDisable, isCurrent, onDelete } = props;
  const { id, isDisabled, fullName, role, updatedAt, email, name } =
    user as User;

  return (
    <tr className={cx({ [styles.disabled]: isDisabled })}>
      <td>{id}</td>
      <td>{name}</td>
      <td>{email}</td>
      <td>{fullName}</td>
      <td>{isCurrent ? role : <EditRoleDropdown user={user} />}</td>
      <td>{formatRelative(new Date(updatedAt), new Date())}</td>
      <td align="center">
        {!isCurrent ? (
          <div className={styles.actions}>
            <DisableButton user={user} onDisable={onDisable} />
            <DeleteButton user={user} onDelete={onDelete} />
          </div>
        ) : null}
      </td>
    </tr>
  );
}

export default UserTableItem;<|MERGE_RESOLUTION|>--- conflicted
+++ resolved
@@ -8,22 +8,11 @@
 
 import { formatRelative } from 'date-fns';
 import cx from 'classnames';
-<<<<<<< HEAD
-import Dropdown, { MenuItem } from '@ui/Dropdown';
-import {
-  reloadUsers,
-  changeUserRole,
-} from '@pyroscope/redux/reducers/settings';
-import { useAppDispatch } from '@pyroscope/redux/hooks';
-import confirmDelete from '../../Modals/ConfirmDelete';
-import { type User } from '../../../models/users';
-=======
 import Dropdown, { MenuItem } from '@webapp/ui/Dropdown';
 import { reloadUsers, changeUserRole } from '@webapp/redux/reducers/settings';
 import { useAppDispatch } from '@webapp/redux/hooks';
-import confirmDelete from '@webapp/components/ConfirmDelete';
+import confirmDelete from '@webapp/components/Modals/ConfirmDelete';
 import { type User } from '@webapp/models/users';
->>>>>>> 2298a6d1
 import styles from './UserTableItem.module.css';
 
 function DisableButton(props: ShamefulAny) {
