import React, { useState } from 'react';
import clsx from 'clsx';
import { FontAwesomeIcon } from '@fortawesome/react-fontawesome';
import { faAlignLeft } from '@fortawesome/free-solid-svg-icons/faAlignLeft';
import { faBars } from '@fortawesome/free-solid-svg-icons/faBars';
import { faColumns } from '@fortawesome/free-solid-svg-icons/faColumns';
import { faIcicles } from '@fortawesome/free-solid-svg-icons/faIcicles';
import { faListUl } from '@fortawesome/free-solid-svg-icons/faListUl';
import { faTable } from '@fortawesome/free-solid-svg-icons/faTable';
import { faUndo } from '@fortawesome/free-solid-svg-icons/faUndo';
import { faCompressAlt } from '@fortawesome/free-solid-svg-icons/faCompressAlt';
import { DebounceInput } from 'react-debounce-input';
import { Maybe } from '@utils/fp';
import useResizeObserver from '@react-hook/resize-observer';
import Button from '@ui/Button';
import { FitModes } from '../util/fitMode';
import styles from './ProfilerHeader.module.css';

// arbitrary value
// as a simple heuristic, try to run the comparison view
// and see when the buttons start to overlap
export const TOOLBAR_MODE_WIDTH_THRESHOLD = 900;

/**
 * Custom hook that returns the size ('large' | 'small')
 * that should be displayed
 * based on the toolbar width
 */
const useSizeMode = (target: React.RefObject<HTMLDivElement>) => {
  const [size, setSize] = React.useState<'large' | 'small'>('large');

  const calcMode = (width: number) => {
    if (width < TOOLBAR_MODE_WIDTH_THRESHOLD) {
      return 'small';
    }
    return 'large';
  };

  React.useLayoutEffect(() => {
    if (target.current) {
      const { width } = target.current.getBoundingClientRect();

      setSize(calcMode(width));
    }
  }, [target.current]);

  useResizeObserver(target, (entry: ResizeObserverEntry) => {
    setSize(calcMode(entry.contentRect.width));
  });

  return size;
};

interface ProfileHeaderProps {
  view: 'both' | 'icicle' | 'table';
  // what's being displayed
  // this is needed since the toolbar may show different items depending what is being displayed
  display: 'flamegraph' | 'table' | 'both';

  viewDiff?: 'diff' | 'total' | 'self';
  handleSearchChange: (s: string) => void;

  /** Whether the flamegraph is different from its original state */
  isFlamegraphDirty: boolean;
  reset: () => void;

  updateFitMode: (f: FitModes) => void;
  fitMode: FitModes;
  updateView: (s: 'both' | 'icicle' | 'table') => void;
  updateViewDiff: (s: 'diff' | 'total' | 'self') => void;

  /**
   * Refers to the node that has been selected in the flamegraph
   */
<<<<<<< HEAD
  selectedNode: Option<{ i: number; j: number }>;
  onFocusOnSubtree: (node: { i: number; j: number }) => void;
  viewSide?: 'left' | 'right';
  isSearchLinked?: boolean;
  linkedSearchQuery?: string;
  toggleLinkedSearch?: () => void;
  resetLinkedSearchSide?: 'left' | 'right';
=======
  selectedNode: Maybe<{ i: number; j: number }>;
  onFocusOnSubtree: (i: number, j: number) => void;
>>>>>>> 97367a9b
}

const Toolbar = React.memo(
  ({
    view,
    viewDiff,
    handleSearchChange,
    isFlamegraphDirty,
    reset,
    updateFitMode,
    fitMode,
    updateView,
    updateViewDiff,
    display,
    selectedNode,
    onFocusOnSubtree,
    viewSide,
    linkedSearchQuery,
    isSearchLinked,
    toggleLinkedSearch,
    resetLinkedSearchSide,
  }: ProfileHeaderProps) => {
    const toolbarRef = React.useRef();
    const showMode = useSizeMode(toolbarRef);

    return (
      <div role="toolbar" ref={toolbarRef} data-mode={showMode}>
        <div className={styles.navbar}>
          <HighlightSearch
            showMode={showMode}
            onHighlightChange={handleSearchChange}
            viewSide={viewSide}
            isSearchLinked={isSearchLinked}
            linkedSearchQuery={linkedSearchQuery}
            toggleLinkedSearch={toggleLinkedSearch}
            resetLinkedSearchSide={resetLinkedSearchSide}
          />
          <DiffView
            showMode={showMode}
            viewDiff={viewDiff}
            updateViewDiff={updateViewDiff}
          />
          <div className={styles['space-filler']} />
          <FitMode
            showMode={showMode}
            fitMode={fitMode}
            updateFitMode={updateFitMode}
          />
          <ResetView
            showMode={showMode}
            isFlamegraphDirty={isFlamegraphDirty}
            reset={reset}
          />
          <FocusOnSubtree
            showMode={showMode}
            selectedNode={selectedNode}
            onFocusOnSubtree={onFocusOnSubtree}
          />
          {display === 'both' && (
            <ViewSection
              showMode={showMode}
              view={view}
              updateView={updateView}
            />
          )}
        </div>
      </div>
    );
  }
);

interface FocusOnSubtreeProps {
  selectedNode: ProfileHeaderProps['selectedNode'];
  onFocusOnSubtree: ProfileHeaderProps['onFocusOnSubtree'];
  showMode: ReturnType<typeof useSizeMode>;
}
function FocusOnSubtree({
  onFocusOnSubtree,
  selectedNode,
  showMode,
}: FocusOnSubtreeProps) {
  let text = '';
  switch (showMode) {
    case 'small': {
      text = 'Focus';
      break;
    }
    case 'large': {
      text = 'Focus on subtree';
      break;
    }

    default:
      throw new Error('Wrong mode');
  }

  const onClick = selectedNode.mapOr(
    () => {},
    (f) => {
      return () => onFocusOnSubtree(f.i, f.j);
    }
  );

  return (
    <Button
      disabled={!selectedNode.isJust}
      onClick={onClick}
      icon={faCompressAlt}
    >
      {text}
    </Button>
  );
}

function HighlightSearch({
  onHighlightChange,
  showMode,
  viewSide,
  isSearchLinked,
  linkedSearchQuery,
  toggleLinkedSearch,
  resetLinkedSearchSide,
}) {
  const [text, setText] = useState('');
  const searchInputType =
    isSearchLinked === undefined ? 'standalone' : 'linked';

  if (isSearchLinked === true) {
    if (viewSide === resetLinkedSearchSide) {
      if (text !== '') {
        setText('');
      }
    } else if (text !== linkedSearchQuery) {
      setText(linkedSearchQuery);
    }
  }

  return (
    <>
      <DebounceInput
        data-testid="flamegraph-search"
        data-testname={`flamegraph-search-${viewSide}`}
        className={`${styles.search} ${
          showMode === 'small' ? styles['search-small'] : ''
        } ${
          searchInputType === 'linked' ? styles['linked-search-input'] : ''
        } ${isSearchLinked === true ? styles.active : ''}`}
        type="search"
        name="flamegraph-search"
        placeholder="Search…"
        minLength={2}
        value={isSearchLinked === true ? linkedSearchQuery : text}
        debounceTimeout={100}
        onChange={(e) => {
          onHighlightChange(e.target.value);
        }}
      />
      {searchInputType === 'linked' && (
        <button
          data-testid={`link-search-btn-${viewSide}`}
          type="button"
          title={`${
            isSearchLinked === true ? 'Unsync search term' : 'Sync search term'
          }`}
          onClick={() => {
            toggleLinkedSearch();
          }}
          className={`${styles['linked-search-btn']} ${
            isSearchLinked === true ? styles.active : ''
          }`}
        >
          <svg
            xmlns="http://www.w3.org/2000/svg"
            height={15}
            width={15}
            viewBox="0 0 20 20"
            fill="currentColor"
          >
            <path
              fillRule="evenodd"
              d="M12.586 4.586a2 2 0 112.828 2.828l-3 3a2 2 0 01-2.828 0 1 1 0 00-1.414 1.414 4 4 0 005.656 0l3-3a4 4 0 00-5.656-5.656l-1.5 1.5a1 1 0 101.414 1.414l1.5-1.5zm-5 5a2 2 0 012.828 0 1 1 0 101.414-1.414 4 4 0 00-5.656 0l-3 3a4 4 0 105.656 5.656l1.5-1.5a1 1 0 10-1.414-1.414l-1.5 1.5a2 2 0 11-2.828-2.828l3-3z"
              clipRule="evenodd"
            />
          </svg>
        </button>
      )}
    </>
  );
}

function ResetView({ isFlamegraphDirty, reset, showMode }) {
  let text = '';
  switch (showMode) {
    case 'small': {
      text = 'Reset';
      break;
    }
    case 'large': {
      text = 'Reset View';
      break;
    }

    default:
      throw new Error('Wrong mode');
  }
  return (
    <>
      <Button
        id="reset"
        data-testid="reset-view"
        disabled={!isFlamegraphDirty}
        onClick={reset}
        icon={faUndo}
      >
        {text}
      </Button>
    </>
  );
}

function FitMode({ fitMode, updateFitMode, showMode }) {
  let texts = {
    header: '',
    head: '',
    tail: '',
  };

  switch (showMode) {
    case 'small': {
      texts = {
        header: 'Fit',
        head: 'Head',
        tail: 'Tail',
      };
      break;
    }
    case 'large': {
      texts = {
        header: 'Prefer to Fit',
        head: 'Head first',
        tail: 'Tail first',
      };
      break;
    }

    default:
      throw new Error('Wrong mode');
  }

  return (
    <select
      aria-label="fit-mode"
      className={styles['fit-mode-select']}
      value={fitMode}
      onChange={(event) => updateFitMode(event.target.value)}
    >
      <option disabled>{texts.header}</option>
      <option value={FitModes.HEAD}>{texts.head}</option>
      <option value={FitModes.TAIL}>{texts.tail}</option>
    </select>
  );
}

function DiffView({ viewDiff, updateViewDiff, showMode }) {
  if (!viewDiff) {
    return null;
  }

  const Select = (
    <select
      aria-label="view-diff"
      value={viewDiff}
      onChange={(e) => {
        updateViewDiff(e.target.value);
      }}
    >
      <option value="self">Self</option>
      <option value="total">Total</option>
      <option value="diff">Diff</option>
    </select>
  );

  const kindByState = (name: string) => {
    if (viewDiff === name) {
      return 'primary';
    }
    return 'default';
  };

  const Buttons = (
    <>
      <Button
        grouped
        icon={faListUl}
        kind={kindByState('self')}
        onClick={() => updateViewDiff('self')}
      >
        Self
      </Button>
      <Button
        grouped
        icon={faBars}
        kind={kindByState('total')}
        onClick={() => updateViewDiff('total')}
      >
        Total
      </Button>
      <Button
        grouped
        icon={faAlignLeft}
        kind={kindByState('diff')}
        onClick={() => updateViewDiff('diff')}
      >
        Diff
      </Button>
    </>
  );

  const decideWhatToShow = () => {
    switch (showMode) {
      case 'small': {
        return Select;
      }
      case 'large': {
        return Buttons;
      }

      default: {
        throw new Error(`Invalid option: '${showMode}'`);
      }
    }
  };

  return (
    <div className="btn-group viz-switch" data-testid="diff-view">
      {decideWhatToShow()}
    </div>
  );
}

function ViewSection({ view, updateView, showMode }) {
  const Select = (
    <select
      aria-label="view"
      value={view}
      onChange={(e) => {
        updateView(e.target.value);
      }}
    >
      <option value="table">Table</option>
      <option value="both">Both</option>
      <option value="icicle">Flame</option>
    </select>
  );

  const kindByState = (name: string) => {
    if (view === name) {
      return 'primary';
    }
    return 'default';
  };

  const Buttons = (
    <>
      <Button
        grouped
        kind={kindByState('table')}
        icon={faTable}
        onClick={() => updateView('table')}
      >
        Table
      </Button>
      <Button
        grouped
        kind={kindByState('both')}
        icon={faColumns}
        onClick={() => updateView('both')}
      >
        Both
      </Button>
      <Button
        grouped
        kind={kindByState('icicle')}
        icon={faIcicles}
        onClick={() => updateView('icicle')}
      >
        Flamegraph
      </Button>
    </>
  );

  const decideWhatToShow = () => {
    switch (showMode) {
      case 'small': {
        return Select;
      }
      case 'large': {
        return Buttons;
      }

      default: {
        throw new Error(`Invalid option: '${showMode}'`);
      }
    }
  };

  return <div className="btn-group viz-switch">{decideWhatToShow()}</div>;
}

export default Toolbar;<|MERGE_RESOLUTION|>--- conflicted
+++ resolved
@@ -72,18 +72,13 @@
   /**
    * Refers to the node that has been selected in the flamegraph
    */
-<<<<<<< HEAD
-  selectedNode: Option<{ i: number; j: number }>;
-  onFocusOnSubtree: (node: { i: number; j: number }) => void;
+  selectedNode: Maybe<{ i: number; j: number }>;
+  onFocusOnSubtree: (i: number, j: number) => void;
   viewSide?: 'left' | 'right';
   isSearchLinked?: boolean;
   linkedSearchQuery?: string;
   toggleLinkedSearch?: () => void;
   resetLinkedSearchSide?: 'left' | 'right';
-=======
-  selectedNode: Maybe<{ i: number; j: number }>;
-  onFocusOnSubtree: (i: number, j: number) => void;
->>>>>>> 97367a9b
 }
 
 const Toolbar = React.memo(
