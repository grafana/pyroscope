--- conflicted
+++ resolved
@@ -55,6 +55,9 @@
         <Route path="/settings">
           <Settings />
         </Route>
+        <Route path="/service-discovery">
+          <ServiceDiscoveryApp />
+        </Route>
         {isAdhocUIEnabled && (
           <>
             <Route path="/adhoc-single">
@@ -79,42 +82,7 @@
       <Router history={history}>
         <ServerNotifications />
         <Notifications />
-<<<<<<< HEAD
-        <div className="app">
-          <Sidebar />
-          <Switch>
-            <Route exact path="/">
-              <PyroscopeApp />
-            </Route>
-            <Route path="/comparison">
-              <ComparisonApp />
-            </Route>
-            <Route path="/comparison-diff">
-              <ComparisonDiffApp />
-            </Route>
-            <Route path="/service-discovery">
-              <ServiceDiscoveryApp />
-            </Route>
-            {isAdhocUIEnabled && (
-              <Route path="/adhoc-single">
-                <AdhocSingle />
-              </Route>
-            )}
-            {isAdhocUIEnabled && (
-              <Route path="/adhoc-comparison">
-                <AdhocComparison />
-              </Route>
-            )}
-            {isAdhocUIEnabled && (
-              <Route path="/adhoc-comparison-diff">
-                <AdhocComparisonDiff />
-              </Route>
-            )}
-          </Switch>
-        </div>
-=======
         <App />
->>>>>>> 2138213f
       </Router>
       {showFps ? <FPSStats left="auto" top="auto" bottom={2} right={2} /> : ''}
     </PersistGate>
