import ReactDOM from 'react-dom';
import React from 'react';

import { Provider } from 'react-redux';
import { Router, BrowserRouter, Switch, Route } from 'react-router-dom';
import FPSStats from 'react-fps-stats';
import { isExperimentalAdhocUIEnabled } from '@utils/features';
import Notifications from '@ui/Notifications';
import { PersistGate } from 'redux-persist/integration/react';

import store, { persistor } from './redux/store';

import PyroscopeApp from './components/PyroscopeApp';
import ComparisonApp from './components/ComparisonApp';
import ComparisonDiffApp from './components/ComparisonDiffApp';
import Sidebar from './components/Sidebar';
import AdhocSingle from './components/AdhocSingle';
import AdhocComparison from './components/AdhocComparison';
import AdhocComparisonDiff from './components/AdhocComparisonDiff';
import ServerNotifications from './components/ServerNotifications';

import history from './util/history';

let showFps = false;
try {
  // run this to enable FPS meter:
  //  window.localStorage.setItem('showFps', true);
  showFps = window.localStorage.getItem('showFps');
} catch (e) {
  console.error(e);
}

ReactDOM.render(
  <Provider store={store}>
    <PersistGate loading={null} persistor={persistor}>
      <Router history={history}>
        <ServerNotifications />
        <Notifications />
        <div className="app">
          <Sidebar />
          <Switch>
            <Route exact path="/">
              <PyroscopeApp />
            </Route>
            <Route path="/comparison">
              <ComparisonApp />
            </Route>
            <Route path="/comparison-diff">
              <ComparisonDiffApp />
            </Route>
<<<<<<< HEAD
            {isExperimentalAdhocUIEnabled && (
              <Route path="/adhoc-single">
                <AdhocSingle />
              </Route>
            )}
            {isExperimentalAdhocUIEnabled && (
              <Route path="/adhoc-comparison">
                <AdhocComparison />
              </Route>
            )}
          </Switch>
        </div>
      </Router>
    </PersistGate>
=======
          )}
          {isExperimentalAdhocUIEnabled && (
            <Route path="/adhoc-comparison-diff">
              <AdhocComparisonDiff />
            </Route>
          )}
        </Switch>
      </div>
    </Router>
>>>>>>> 556a4c64
    {showFps ? <FPSStats left="auto" top="auto" bottom={2} right={2} /> : ''}
  </Provider>,
  document.getElementById('root')
);<|MERGE_RESOLUTION|>--- conflicted
+++ resolved
@@ -14,8 +14,6 @@
 import ComparisonApp from './components/ComparisonApp';
 import ComparisonDiffApp from './components/ComparisonDiffApp';
 import Sidebar from './components/Sidebar';
-import AdhocSingle from './components/AdhocSingle';
-import AdhocComparison from './components/AdhocComparison';
 import AdhocComparisonDiff from './components/AdhocComparisonDiff';
 import ServerNotifications from './components/ServerNotifications';
 
@@ -48,32 +46,15 @@
             <Route path="/comparison-diff">
               <ComparisonDiffApp />
             </Route>
-<<<<<<< HEAD
             {isExperimentalAdhocUIEnabled && (
-              <Route path="/adhoc-single">
-                <AdhocSingle />
-              </Route>
-            )}
-            {isExperimentalAdhocUIEnabled && (
-              <Route path="/adhoc-comparison">
-                <AdhocComparison />
+              <Route path="/adhoc-comparison-diff">
+                <AdhocComparisonDiff />
               </Route>
             )}
           </Switch>
         </div>
       </Router>
     </PersistGate>
-=======
-          )}
-          {isExperimentalAdhocUIEnabled && (
-            <Route path="/adhoc-comparison-diff">
-              <AdhocComparisonDiff />
-            </Route>
-          )}
-        </Switch>
-      </div>
-    </Router>
->>>>>>> 556a4c64
     {showFps ? <FPSStats left="auto" top="auto" bottom={2} right={2} /> : ''}
   </Provider>,
   document.getElementById('root')
