--- conflicted
+++ resolved
@@ -40,92 +40,13 @@
   console.error(e);
 }
 
-<<<<<<< HEAD
-const createRoutes = (isAdhocUIEnabled) => {
-  if (isAdhocUIEnabled) {
-    return (
-      <Switch>
-        <Route exact path="/login">
-          <SignInPage />
-        </Route>
-        <Route exact path="/signup">
-          <SignUpPage />
-        </Route>
-        <Route exact path="/">
-          <Sidebar />
-          <ContinuousSingleView />
-        </Route>
-        <Route exact path="/comparison">
-          <Sidebar />
-          <ContinuousComparisonView />
-        </Route>
-        <Route exact path="/comparison-diff">
-          <Sidebar />
-          <ContinuousDiffView />
-        </Route>
-        <Route exact path="/settings">
-          <Sidebar />
-          <Settings />
-        </Route>
-        <Route exact path="/service-discovery">
-          <Sidebar />
-          <ServiceDiscoveryApp />
-        </Route>
-        <Route path="/adhoc-single">
-          <AdhocSingle />
-        </Route>
-        <Route path="/adhoc-comparison">
-          <AdhocComparison />
-        </Route>
-        <Route path="/adhoc-comparison-diff">
-          <AdhocDiff />
-        </Route>
-        <Route path="*" exact>
-          <NotFound />
-        </Route>
-      </Switch>
-    );
-  }
-
-  return (
-    <Switch>
-      <Route exact path="/login">
-        <SignInPage />
-      </Route>
-      <Route exact path="/signup">
-        <SignUpPage />
-      </Route>
-      <Route exact path="/">
-        <Sidebar />
-        <ContinuousSingleView />
-      </Route>
-      <Route exact path="/comparison">
-        <Sidebar />
-        <ContinuousComparisonView />
-      </Route>
-      <Route exact path="/comparison-diff">
-        <Sidebar />
-        <ContinuousDiffView />
-      </Route>
-      <Route path="/settings">
-        <Sidebar />
-        <Settings />
-      </Route>
-      <Route exact path="/service-discovery">
-        <Sidebar />
-        <ServiceDiscoveryApp />
-      </Route>
-
-      <Route path="*" exact>
-        <NotFound />
-      </Route>
-    </Switch>
-=======
 function App() {
   const dispatch = useDispatch();
 
   useEffect(() => {
-    dispatch(loadCurrentUser());
+    if (window.isAuthRequired) {
+      dispatch(loadCurrentUser());
+    }
   }, [dispatch]);
 
   return (
@@ -133,6 +54,12 @@
       <Sidebar />
       <div className="pyroscope-app">
         <Switch>
+          <Route exact path="/login">
+            <SignInPage />
+          </Route>
+          <Route exact path="/signup">
+            <SignUpPage />
+          </Route>
           <Route exact path="/">
             <Continuous>
               <ContinuousSingleView />
@@ -171,20 +98,7 @@
         <Footer />
       </div>
     </div>
->>>>>>> 10baacd2
   );
-};
-
-function App() {
-  const dispatch = useDispatch();
-
-  useEffect(() => {
-    if (window.isAuthRequired) {
-      dispatch(loadCurrentUser());
-    }
-  }, [dispatch]);
-
-  return <div className="app">{createRoutes()}</div>;
 }
 
 ReactDOM.render(
