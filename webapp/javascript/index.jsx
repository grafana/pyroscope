--- conflicted
+++ resolved
@@ -5,11 +5,8 @@
 import { ShortcutProvider } from 'react-keybind';
 import { Router, Switch, Route } from 'react-router-dom';
 import FPSStats from 'react-fps-stats';
-<<<<<<< HEAD
 import { isExperimentalAdhocUIEnabled } from '@utils/features';
-=======
 import Notifications from '@ui/Notifications';
->>>>>>> 10a0476f
 import store from './redux/store';
 
 import PyroscopeApp from './components/PyroscopeApp';
