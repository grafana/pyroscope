--- conflicted
+++ resolved
@@ -32,29 +32,6 @@
 
 ReactDOM.render(
   <Provider store={store}>
-<<<<<<< HEAD
-    <Router history={history}>
-      <ServerNotifications />
-      <Notifications />
-      <div className="app">
-        <Sidebar />
-        <Switch>
-          <Route exact path="/">
-            <PyroscopeApp />
-          </Route>
-          <Route path="/comparison">
-            <ComparisonApp />
-          </Route>
-          <Route path="/comparison-diff">
-            <ComparisonDiffApp />
-          </Route>
-          <Route path="/settings">
-            <Settings />
-          </Route>
-          {isExperimentalAdhocUIEnabled && (
-            <Route path="/adhoc-single">
-              <AdhocSingle />
-=======
     <PersistGate persistor={persistor} loading={null}>
       <Router history={history}>
         <ServerNotifications />
@@ -64,7 +41,6 @@
           <Switch>
             <Route exact path="/">
               <PyroscopeApp />
->>>>>>> b96da7fa
             </Route>
             <Route path="/comparison">
               <ComparisonApp />
@@ -72,20 +48,21 @@
             <Route path="/comparison-diff">
               <ComparisonDiffApp />
             </Route>
+            <Route path="/settings">
+              <Settings />
+            </Route>
             {isExperimentalAdhocUIEnabled && (
-              <Route path="/adhoc-single">
-                <AdhocSingle />
-              </Route>
-            )}
-            {isExperimentalAdhocUIEnabled && (
-              <Route path="/adhoc-comparison">
-                <AdhocComparison />
-              </Route>
-            )}
-            {isExperimentalAdhocUIEnabled && (
-              <Route path="/adhoc-comparison-diff">
-                <AdhocComparisonDiff />
-              </Route>
+              <>
+                <Route path="/adhoc-single">
+                  <AdhocSingle />
+                </Route>
+                <Route path="/comparison">
+                  <ComparisonApp />
+                </Route>
+                <Route path="/comparison-diff">
+                  <ComparisonDiffApp />
+                </Route>
+              </>
             )}
           </Switch>
         </div>
