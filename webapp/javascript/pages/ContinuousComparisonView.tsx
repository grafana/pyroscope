import React, { useEffect } from 'react';
import 'react-dom';

import Box from '@webapp/ui/Box';
import { FlamegraphRenderer } from '@pyroscope/flamegraph';
import { useAppDispatch, useAppSelector } from '@webapp/redux/hooks';
import {
  selectContinuousState,
  actions,
  selectComparisonState,
  fetchComparisonSide,
  fetchTagValues,
  selectQueries,
} from '@webapp/redux/reducers/continuous';
import TimelineChartWrapper from '@webapp/components/TimelineChartWrapper';
import Toolbar from '@webapp/components/Toolbar';
import InstructionText from '@webapp/components/InstructionText';
import ExportData from '@webapp/components/ExportData';
import useExportToFlamegraphDotCom from '@webapp/components/exportToFlamegraphDotCom.hook';
import TagsBar from '@webapp/components/TagsBar';
<<<<<<< HEAD
import useTimeZone from '@webapp/hooks/timeZone.hook';
=======
import useColorMode from '@webapp/hooks/colorMode.hook';
>>>>>>> 310c812e
import styles from './ContinuousComparison.module.css';
import useTags from '../hooks/tags.hook';
import useTimelines, { leftColor, rightColor } from '../hooks/timeline.hook';
import usePopulateLeftRightQuery from '../hooks/populateLeftRightQuery.hook';

function ComparisonApp() {
  const dispatch = useAppDispatch();
  const { leftFrom, rightFrom, leftUntil, rightUntil } = useAppSelector(
    selectContinuousState
  );
  const { leftQuery, rightQuery } = useAppSelector(selectQueries);
<<<<<<< HEAD
  const { offset } = useTimeZone();
=======
  const { colorMode } = useColorMode();
>>>>>>> 310c812e
  usePopulateLeftRightQuery();
  const comparisonView = useAppSelector(selectComparisonState);
  const { leftTags, rightTags } = useTags({ leftQuery, rightQuery });
  const { leftTimeline, rightTimeline } = useTimelines();

  useEffect(() => {
    if (leftQuery) {
      dispatch(fetchComparisonSide({ side: 'left', query: leftQuery }));
    }
  }, [leftFrom, leftUntil, leftQuery]);

  useEffect(() => {
    if (rightQuery) {
      dispatch(fetchComparisonSide({ side: 'right', query: rightQuery }));
    }
  }, [rightFrom, rightUntil, rightQuery]);

  const leftSide = comparisonView.left.profile;
  const rightSide = comparisonView.right.profile;
  const exportToFlamegraphDotComLeftFn = useExportToFlamegraphDotCom(leftSide);
  const exportToFlamegraphDotComRightFn =
    useExportToFlamegraphDotCom(rightSide);
  const timezone = offset === 0 ? 'utc' : 'browser';

  return (
    <div>
      <div className="main-wrapper">
        <Toolbar
          hideTagsBar
          onSelectedName={(query) => {
            dispatch(actions.setRightQuery(query));
            dispatch(actions.setLeftQuery(query));
            dispatch(actions.setQuery(query));
          }}
        />
        <TimelineChartWrapper
          data-testid="timeline-main"
          id="timeline-chart-double"
          format="lines"
          timelineA={leftTimeline}
          timelineB={rightTimeline}
          onSelect={(from, until) => {
            dispatch(actions.setFromAndUntil({ from, until }));
          }}
          markings={{
            left: { from: leftFrom, to: leftUntil, color: leftColor },
            right: { from: rightFrom, to: rightUntil, color: rightColor },
          }}
          timezone={timezone}
        />
        <div
          className="comparison-container"
          data-testid="comparison-container"
        >
          <Box className={styles.comparisonPane}>
            <TagsBar
              query={leftQuery}
              tags={leftTags}
              onSetQuery={(q) => {
                dispatch(actions.setLeftQuery(q));
              }}
              onSelectedLabel={(label, query) => {
                dispatch(fetchTagValues({ query, label }));
              }}
            />
            <FlamegraphRenderer
              panesOrientation="vertical"
              profile={leftSide}
              data-testid="flamegraph-renderer-left"
              colorMode={colorMode}
              ExportData={
                // Don't export PNG since the exportPng code is broken
                leftSide && (
                  <ExportData
                    flamebearer={leftSide}
                    exportJSON
                    exportHTML
                    exportPprof
                    exportFlamegraphDotCom
                    exportFlamegraphDotComFn={exportToFlamegraphDotComLeftFn}
                  />
                )
              }
            >
              <InstructionText viewType="double" viewSide="left" />
              <TimelineChartWrapper
                key="timeline-chart-left"
                id="timeline-chart-left"
                data-testid="timeline-left"
                timelineA={leftTimeline}
                markings={{
                  left: { from: leftFrom, to: leftUntil, color: leftColor },
                }}
                onSelect={(from, until) => {
                  dispatch(actions.setLeft({ from, until }));
                }}
                timezone={timezone}
              />
            </FlamegraphRenderer>
          </Box>

          <Box className={styles.comparisonPane}>
            <TagsBar
              query={rightQuery}
              tags={rightTags}
              onSetQuery={(q) => {
                dispatch(actions.setRightQuery(q));
              }}
              onSelectedLabel={(label, query) => {
                dispatch(fetchTagValues({ query, label }));
              }}
            />
            <FlamegraphRenderer
              profile={rightSide}
              data-testid="flamegraph-renderer-right"
              panesOrientation="vertical"
              colorMode={colorMode}
              ExportData={
                // Don't export PNG since the exportPng code is broken
                rightSide && (
                  <ExportData
                    flamebearer={rightSide}
                    exportJSON
                    exportHTML
                    exportPprof
                    exportFlamegraphDotCom
                    exportFlamegraphDotComFn={exportToFlamegraphDotComRightFn}
                  />
                )
              }
            >
              <InstructionText viewType="double" viewSide="right" />
              <TimelineChartWrapper
                key="timeline-chart-right"
                id="timeline-chart-right"
                data-testid="timeline-right"
                timelineA={rightTimeline}
                markings={{
                  right: { from: rightFrom, to: rightUntil, color: rightColor },
                }}
                onSelect={(from, until) => {
                  dispatch(actions.setRight({ from, until }));
                }}
                timezone={timezone}
              />
            </FlamegraphRenderer>
          </Box>
        </div>
      </div>
    </div>
  );
}

export default ComparisonApp;<|MERGE_RESOLUTION|>--- conflicted
+++ resolved
@@ -18,11 +18,8 @@
 import ExportData from '@webapp/components/ExportData';
 import useExportToFlamegraphDotCom from '@webapp/components/exportToFlamegraphDotCom.hook';
 import TagsBar from '@webapp/components/TagsBar';
-<<<<<<< HEAD
 import useTimeZone from '@webapp/hooks/timeZone.hook';
-=======
 import useColorMode from '@webapp/hooks/colorMode.hook';
->>>>>>> 310c812e
 import styles from './ContinuousComparison.module.css';
 import useTags from '../hooks/tags.hook';
 import useTimelines, { leftColor, rightColor } from '../hooks/timeline.hook';
@@ -34,11 +31,8 @@
     selectContinuousState
   );
   const { leftQuery, rightQuery } = useAppSelector(selectQueries);
-<<<<<<< HEAD
   const { offset } = useTimeZone();
-=======
   const { colorMode } = useColorMode();
->>>>>>> 310c812e
   usePopulateLeftRightQuery();
   const comparisonView = useAppSelector(selectComparisonState);
   const { leftTags, rightTags } = useTags({ leftQuery, rightQuery });
