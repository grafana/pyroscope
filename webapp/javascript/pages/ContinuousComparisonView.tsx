import React, { useEffect } from 'react';
import 'react-dom';

import Box from '@webapp/ui/Box';
import { FlamegraphRenderer } from '@pyroscope/flamegraph/src/FlamegraphRenderer';
import { useAppDispatch, useAppSelector } from '@webapp/redux/hooks';
import {
  selectContinuousState,
  actions,
  selectComparisonState,
  fetchComparisonSide,
  fetchTagValues,
  selectQueries,
} from '@webapp/redux/reducers/continuous';
import TimelineChartWrapper from '@webapp/components/TimelineChart/TimelineChartWrapper';
import SyncTimelines from '@webapp/components/TimelineChart/SyncTimelines';
import Toolbar from '@webapp/components/Toolbar';
import ExportData from '@webapp/components/ExportData';
import useExportToFlamegraphDotCom from '@webapp/components/exportToFlamegraphDotCom.hook';
import TagsBar from '@webapp/components/TagsBar';
import TimelineTitle from '@webapp/components/TimelineTitle';
import useTimeZone from '@webapp/hooks/timeZone.hook';
import useColorMode from '@webapp/hooks/colorMode.hook';
import { isExportToFlamegraphDotComEnabled } from '@webapp/util/features';
import { LoadingOverlay } from '@webapp/ui/LoadingOverlay';
import PageTitle from '@webapp/components/PageTitle';
import styles from './ContinuousComparison.module.css';
import useTags from '../hooks/tags.hook';
import useTimelines, {
  leftColor,
  rightColor,
  selectionColor,
} from '../hooks/timeline.hook';
import usePopulateLeftRightQuery from '../hooks/populateLeftRightQuery.hook';
import useFlamegraphSharedQuery from '../hooks/flamegraphSharedQuery.hook';
import { formatTitle } from './formatTitle';
import { isLoadingOrReloading } from './loading';

function ComparisonApp() {
  const dispatch = useAppDispatch();
  const { leftFrom, rightFrom, leftUntil, rightUntil, refreshToken } =
    useAppSelector(selectContinuousState);
  const { leftQuery, rightQuery } = useAppSelector(selectQueries);
  const { offset } = useTimeZone();
  const { colorMode } = useColorMode();
  usePopulateLeftRightQuery();
  const comparisonView = useAppSelector(selectComparisonState);
  const { leftTags, rightTags } = useTags({ leftQuery, rightQuery });
  const { leftTimeline, rightTimeline } = useTimelines();
  const sharedQuery = useFlamegraphSharedQuery();

  useEffect(() => {
    if (leftQuery) {
      const fetchLeftQueryData = dispatch(
        fetchComparisonSide({ side: 'left', query: leftQuery })
      );
      return fetchLeftQueryData.abort;
    }
    return undefined;
  }, [leftFrom, leftUntil, leftQuery, refreshToken]);

  useEffect(() => {
    if (rightQuery) {
      const fetchRightQueryData = dispatch(
        fetchComparisonSide({ side: 'right', query: rightQuery })
      );

      return fetchRightQueryData.abort;
    }
    return undefined;
  }, [rightFrom, rightUntil, rightQuery, refreshToken]);

  const leftSide = comparisonView.left.profile;
  const rightSide = comparisonView.right.profile;
  const exportToFlamegraphDotComLeftFn = useExportToFlamegraphDotCom(leftSide);
  const exportToFlamegraphDotComRightFn =
    useExportToFlamegraphDotCom(rightSide);
  const timezone = offset === 0 ? 'utc' : 'browser';
  const isSidesHasSameUnits =
    leftSide &&
    rightSide &&
    leftSide.metadata.units === rightSide.metadata.units;

  return (
    <div>
      <PageTitle title={formatTitle('Comparison', leftQuery, rightQuery)} />
      <div className="main-wrapper">
        <Toolbar
          hideTagsBar
          onSelectedName={(query) => {
            dispatch(actions.setQuery(query));
          }}
        />
        <Box>
          <LoadingOverlay
            active={isLoadingOrReloading([
              comparisonView.left.type,
              comparisonView.right.type,
            ])}
          >
            <TimelineChartWrapper
              data-testid="timeline-main"
              id="timeline-chart-double"
              format="lines"
              height="125px"
              timelineA={leftTimeline}
              timelineB={rightTimeline}
              onSelect={(from, until) => {
                dispatch(actions.setFromAndUntil({ from, until }));
              }}
              selection={{
                left: {
                  from: leftFrom,
                  to: leftUntil,
                  color: leftColor,
                  overlayColor: leftColor.alpha(0.3),
                },
                right: {
                  from: rightFrom,
                  to: rightUntil,
                  color: rightColor,
                  overlayColor: rightColor.alpha(0.3),
                },
              }}
              timezone={timezone}
              title={
                <TimelineTitle
                  titleKey={isSidesHasSameUnits ? leftSide.metadata.units : ''}
                />
              }
              selectionType="double"
            />
          </LoadingOverlay>
        </Box>
        <div
          className="comparison-container"
          data-testid="comparison-container"
        >
          <Box className={styles.comparisonPane}>
            <LoadingOverlay
              active={isLoadingOrReloading([comparisonView.left.type])}
              spinnerPosition="baseline"
            >
<<<<<<< HEAD
              <SyncTimelines
                timeline={leftTimeline}
                titleKey="baseline"
                selection={{ from: leftFrom, to: leftUntil }}
              />
              <TimelineChartWrapper
                key="timeline-chart-left"
                id="timeline-chart-left"
                data-testid="timeline-left"
                selectionWithHandler
                timelineA={leftTimeline}
                selection={{
                  left: {
                    from: leftFrom,
                    to: leftUntil,
                    color: selectionColor,
                    overlayColor: selectionColor.alpha(0.3),
                  },
=======
              <TimelineTitle titleKey="baseline" color={leftColor} />
              <TagsBar
                query={leftQuery}
                tags={leftTags}
                onSetQuery={(q) => {
                  dispatch(actions.setLeftQuery(q));
                  if (leftQuery === q) {
                    dispatch(actions.refresh());
                  }
>>>>>>> 653ee64c
                }}
                onSelectedLabel={(label, query) => {
                  dispatch(fetchTagValues({ query, label }));
                }}
              />
              <FlamegraphRenderer
                showCredit={false}
                panesOrientation="vertical"
                profile={leftSide}
                data-testid="flamegraph-renderer-left"
                colorMode={colorMode}
                sharedQuery={{ ...sharedQuery, id: 'left' }}
                ExportData={
                  // Don't export PNG since the exportPng code is broken
                  leftSide && (
                    <ExportData
                      flamebearer={leftSide}
                      exportJSON
                      exportHTML
                      exportPprof
                      exportFlamegraphDotCom={isExportToFlamegraphDotComEnabled}
                      exportFlamegraphDotComFn={exportToFlamegraphDotComLeftFn}
                    />
                  )
                }
              >
                <TimelineChartWrapper
                  key="timeline-chart-left"
                  id="timeline-chart-left"
                  data-testid="timeline-left"
                  selectionWithHandler
                  timelineA={leftTimeline}
                  selection={{
                    left: {
                      from: leftFrom,
                      to: leftUntil,
                      color: selectionColor,
                      overlayColor: selectionColor.alpha(0.3),
                    },
                  }}
                  selectionType="single"
                  onSelect={(from, until) => {
                    dispatch(actions.setLeft({ from, until }));
                  }}
                  timezone={timezone}
                />
              </FlamegraphRenderer>
            </LoadingOverlay>
          </Box>

          <Box className={styles.comparisonPane}>
            <LoadingOverlay
              spinnerPosition="baseline"
              active={isLoadingOrReloading([comparisonView.right.type])}
            >
<<<<<<< HEAD
              <SyncTimelines
                timeline={rightTimeline}
                titleKey="comparison"
                selection={{ from: rightFrom, to: rightUntil }}
              />
              <TimelineChartWrapper
                key="timeline-chart-right"
                id="timeline-chart-right"
                data-testid="timeline-right"
                timelineA={rightTimeline}
                selectionWithHandler
                selection={{
                  right: {
                    from: rightFrom,
                    to: rightUntil,
                    color: selectionColor,
                    overlayColor: selectionColor.alpha(0.3),
                  },
=======
              <TimelineTitle titleKey="comparison" color={rightColor} />
              <TagsBar
                query={rightQuery}
                tags={rightTags}
                onSetQuery={(q) => {
                  dispatch(actions.setRightQuery(q));
                  if (rightQuery === q) {
                    dispatch(actions.refresh());
                  }
>>>>>>> 653ee64c
                }}
                onSelectedLabel={(label, query) => {
                  dispatch(fetchTagValues({ query, label }));
                }}
              />
              <FlamegraphRenderer
                showCredit={false}
                profile={rightSide}
                data-testid="flamegraph-renderer-right"
                panesOrientation="vertical"
                colorMode={colorMode}
                sharedQuery={{ ...sharedQuery, id: 'right' }}
                ExportData={
                  // Don't export PNG since the exportPng code is broken
                  rightSide && (
                    <ExportData
                      flamebearer={rightSide}
                      exportJSON
                      exportHTML
                      exportPprof
                      exportFlamegraphDotCom={isExportToFlamegraphDotComEnabled}
                      exportFlamegraphDotComFn={exportToFlamegraphDotComRightFn}
                    />
                  )
                }
              >
                <TimelineChartWrapper
                  key="timeline-chart-right"
                  id="timeline-chart-right"
                  data-testid="timeline-right"
                  timelineA={rightTimeline}
                  selectionWithHandler
                  selection={{
                    right: {
                      from: rightFrom,
                      to: rightUntil,
                      color: selectionColor,
                      overlayColor: selectionColor.alpha(0.3),
                    },
                  }}
                  selectionType="single"
                  onSelect={(from, until) => {
                    dispatch(actions.setRight({ from, until }));
                  }}
                  timezone={timezone}
                />
              </FlamegraphRenderer>
            </LoadingOverlay>
          </Box>
        </div>
      </div>
    </div>
  );
}

export default ComparisonApp;<|MERGE_RESOLUTION|>--- conflicted
+++ resolved
@@ -141,26 +141,6 @@
               active={isLoadingOrReloading([comparisonView.left.type])}
               spinnerPosition="baseline"
             >
-<<<<<<< HEAD
-              <SyncTimelines
-                timeline={leftTimeline}
-                titleKey="baseline"
-                selection={{ from: leftFrom, to: leftUntil }}
-              />
-              <TimelineChartWrapper
-                key="timeline-chart-left"
-                id="timeline-chart-left"
-                data-testid="timeline-left"
-                selectionWithHandler
-                timelineA={leftTimeline}
-                selection={{
-                  left: {
-                    from: leftFrom,
-                    to: leftUntil,
-                    color: selectionColor,
-                    overlayColor: selectionColor.alpha(0.3),
-                  },
-=======
               <TimelineTitle titleKey="baseline" color={leftColor} />
               <TagsBar
                 query={leftQuery}
@@ -170,7 +150,6 @@
                   if (leftQuery === q) {
                     dispatch(actions.refresh());
                   }
->>>>>>> 653ee64c
                 }}
                 onSelectedLabel={(label, query) => {
                   dispatch(fetchTagValues({ query, label }));
@@ -197,6 +176,11 @@
                   )
                 }
               >
+                <SyncTimelines
+                  timeline={leftTimeline}
+                  titleKey="baseline"
+                  selection={{ from: leftFrom, to: leftUntil }}
+                />
                 <TimelineChartWrapper
                   key="timeline-chart-left"
                   id="timeline-chart-left"
@@ -226,26 +210,6 @@
               spinnerPosition="baseline"
               active={isLoadingOrReloading([comparisonView.right.type])}
             >
-<<<<<<< HEAD
-              <SyncTimelines
-                timeline={rightTimeline}
-                titleKey="comparison"
-                selection={{ from: rightFrom, to: rightUntil }}
-              />
-              <TimelineChartWrapper
-                key="timeline-chart-right"
-                id="timeline-chart-right"
-                data-testid="timeline-right"
-                timelineA={rightTimeline}
-                selectionWithHandler
-                selection={{
-                  right: {
-                    from: rightFrom,
-                    to: rightUntil,
-                    color: selectionColor,
-                    overlayColor: selectionColor.alpha(0.3),
-                  },
-=======
               <TimelineTitle titleKey="comparison" color={rightColor} />
               <TagsBar
                 query={rightQuery}
@@ -255,7 +219,6 @@
                   if (rightQuery === q) {
                     dispatch(actions.refresh());
                   }
->>>>>>> 653ee64c
                 }}
                 onSelectedLabel={(label, query) => {
                   dispatch(fetchTagValues({ query, label }));
@@ -282,6 +245,11 @@
                   )
                 }
               >
+                <SyncTimelines
+                  timeline={rightTimeline}
+                  titleKey="comparison"
+                  selection={{ from: rightFrom, to: rightUntil }}
+                />
                 <TimelineChartWrapper
                   key="timeline-chart-right"
                   id="timeline-chart-right"
