import React, { useEffect } from 'react';
import { NavLink, useLocation } from 'react-router-dom';
import type { Maybe } from 'true-myth';
import type { ClickEvent } from '@szhsin/react-menu';
import Color from 'color';

import type { Profile } from '@pyroscope/models/src';
import Box from '@webapp/ui/Box';
import Toolbar from '@webapp/components/Toolbar';
import ExportData from '@webapp/components/ExportData';
import TimelineChartWrapper, {
  TimelineGroupData,
} from '@webapp/components/TimelineChart/TimelineChartWrapper';
import { FlamegraphRenderer } from '@pyroscope/flamegraph/src';
import Dropdown, { MenuItem } from '@webapp/ui/Dropdown';
import LoadingSpinner from '@webapp/ui/LoadingSpinner';
<<<<<<< HEAD
import TagsSelector from '@webapp/pages/tagExplorer/components/TagsSelector';
=======
import TableUI, { BodyRow } from '@webapp/ui/Table';
import ViewTagsSelectLinkModal from '@webapp/pages/tagExplorer/components/ViewTagsSelectLinkModal';
>>>>>>> aef4dfd7
import useColorMode from '@webapp/hooks/colorMode.hook';
import useTimeZone from '@webapp/hooks/timeZone.hook';
import { appendLabelToQuery } from '@webapp/util/query';
import { useAppDispatch, useAppSelector } from '@webapp/redux/hooks';
import useExportToFlamegraphDotCom from '@webapp/components/exportToFlamegraphDotCom.hook';
import {
  actions,
  setDateRange,
  fetchTags,
  selectQueries,
  selectContinuousState,
  selectAppTags,
  TagsState,
  fetchTagExplorerView,
  fetchTagExplorerViewProfile,
  ALL_TAGS,
} from '@webapp/redux/reducers/continuous';
import { queryToAppName } from '@webapp/models/query';
import PageTitle from '@webapp/components/PageTitle';
import { calculateMean, calculateStdDeviation } from './math';
import { PAGES } from './constants';

// eslint-disable-next-line css-modules/no-unused-class
import styles from './TagExplorerView.module.scss';
import { formatTitle } from './formatTitle';

const TIMELINE_SERIES_COLORS = [
  Color.rgb(115, 191, 105),
  Color.rgb(244, 213, 152),
  Color.rgb(174, 162, 224),
  Color.rgb(112, 219, 237),
  Color.rgb(224, 117, 45),
  Color.rgb(191, 27, 0),
  Color.rgb(229, 168, 226),
  Color.rgb(183, 219, 171),
  Color.rgb(229, 172, 14),
  Color.rgb(10, 80, 161),
  Color.rgb(97, 77, 147),
  Color.rgb(100, 176, 200),
  Color.rgb(150, 45, 130),
  Color.rgb(214, 131, 206),
  Color.rgb(63, 104, 51),
  Color.rgb(150, 115, 2),
  Color.rgb(5, 43, 81),
  Color.rgb(63, 43, 91),
  Color.rgb(153, 68, 10),
  Color.rgb(88, 20, 12),
  Color.rgb(224, 249, 215),
  Color.rgb(252, 234, 202),
  Color.rgb(207, 250, 255),
  Color.rgb(249, 226, 210),
  Color.rgb(252, 226, 222),
  Color.rgb(186, 223, 244),
  Color.rgb(249, 217, 249),
  Color.rgb(222, 218, 247),
];

const getTimelineColor = (index: number, palette: Color[]): Color =>
  Color(palette[index % (palette.length - 1)]);

function TagExplorerView() {
  const { offset } = useTimeZone();
  const { colorMode } = useColorMode();
  const dispatch = useAppDispatch();

  const { from, until, tagExplorerView, refreshToken } = useAppSelector(
    selectContinuousState
  );
  const { query } = useAppSelector(selectQueries);
  const tags = useAppSelector(selectAppTags(query));
  const appName = queryToAppName(query);

  useEffect(() => {
    if (query) {
      dispatch(fetchTags(query));
    }
  }, [query]);

  const { groupByTag, groupByTagValue, type } = tagExplorerView;

  useEffect(() => {
    if (from && until && query && groupByTagValue) {
      const fetchData = dispatch(fetchTagExplorerViewProfile(null));
      return () => fetchData.abort('cancel');
    }
    return undefined;
  }, [from, until, query, groupByTagValue]);

  useEffect(() => {
    if (from && until && query) {
      const fetchData = dispatch(fetchTagExplorerView(null));
      return () => fetchData.abort('cancel');
    }
    return undefined;
  }, [from, until, query, groupByTag, refreshToken]);

  const getGroupsData = (): {
    groupsData: TimelineGroupData[];
    activeTagProfile?: Profile;
  } => {
    switch (tagExplorerView.type) {
      case 'loaded':
      case 'reloading':
        const groups = Object.entries(tagExplorerView.groups).reduce(
          (acc, [tagName, data], index) => {
            acc.push({
              tagName,
              data,
              color: getTimelineColor(index, TIMELINE_SERIES_COLORS),
            });

            return acc;
          },
          [] as TimelineGroupData[]
        );

        if (groups.length > 0) {
          return {
            groupsData: groups,
            activeTagProfile: tagExplorerView?.activeTagProfile,
          };
        }

        return {
          groupsData: [],
          activeTagProfile: undefined,
        };

      default:
        return {
          groupsData: [],
          activeTagProfile: undefined,
        };
    }
  };

  const { groupsData, activeTagProfile } = getGroupsData();

  const handleGroupByTagValueChange = (v: string) => {
    dispatch(actions.setTagExplorerViewGroupByTagValue(v));
  };

  const handleGroupedByTagChange = (value: string) => {
    dispatch(actions.setTagExplorerViewGroupByTag(value));
  };

  const exportFlamegraphDotComFn = useExportToFlamegraphDotCom(
    activeTagProfile,
    groupByTag,
    groupByTagValue
  );
  // when there's no groupByTag value backend returns groups with single "*" group,
  // which is "application without any tag" group. when backend returns multiple groups,
  // "*" group samples array is filled with zeros (not longer valid application data).
  // removing "*" group from table data helps to show only relevant data
  const filteredGroupsData =
    groupsData.length === 1
      ? [{ ...groupsData[0], tagName: appName.unwrapOr('') }]
      : groupsData.filter((a) => a.tagName !== '*');

  // filteredGroupsData has single "application without tags" group for initial view
  // its not "real" group so we filter it
  const whereDropdownItems = filteredGroupsData.reduce((acc, group) => {
    if (group.tagName === appName.unwrapOr('')) {
      return acc;
    }

    acc.push(group.tagName);
    return acc;
  }, [] as string[]);

  return (
    <>
      <PageTitle title={formatTitle('Tag Explorer View', query)} />
      <div className={styles.tagExplorerView} data-testid="tag-explorer-view">
        <Toolbar hideTagsBar />
        <Box>
          <ExploreHeader
            appName={appName}
            tags={tags}
            whereDropdownItems={whereDropdownItems}
            selectedTag={tagExplorerView.groupByTag}
            selectedTagValue={tagExplorerView.groupByTagValue}
            handleGroupByTagChange={handleGroupedByTagChange}
            handleGroupByTagValueChange={handleGroupByTagValueChange}
          />
          <div className={styles.timelineWrapper}>
            {type === 'loading' ? (
              <LoadingSpinner />
            ) : (
              <TimelineChartWrapper
                selectionType="double"
                mode="multiple"
                timezone={offset === 0 ? 'utc' : 'browser'}
                data-testid="timeline-explore-page"
                id="timeline-chart-explore-page"
                timelineGroups={filteredGroupsData}
                // to not "dim" timelines when "All" option is selected
                activeGroup={
                  groupByTagValue !== ALL_TAGS ? groupByTagValue : ''
                }
                showTagsLegend={filteredGroupsData.length > 1}
                handleGroupByTagValueChange={handleGroupByTagValueChange}
                onSelect={(from, until) =>
                  dispatch(setDateRange({ from, until }))
                }
                height="125px"
                format="lines"
              />
            )}
          </div>
        </Box>
        <Box>
          <Table
            appName={appName.unwrapOr('')}
            whereDropdownItems={whereDropdownItems}
            groupByTag={groupByTag}
            groupByTagValue={groupByTagValue}
            groupsData={filteredGroupsData}
            handleGroupByTagValueChange={handleGroupByTagValueChange}
            isLoading={type === 'loading'}
          />
        </Box>
        <Box>
          <div className={styles.flamegraphWrapper}>
            {type === 'loading' ? (
              <LoadingSpinner />
            ) : (
              <FlamegraphRenderer
                showCredit={false}
                profile={activeTagProfile}
                colorMode={colorMode}
                ExportData={
                  activeTagProfile && (
                    <ExportData
                      flamebearer={activeTagProfile}
                      exportPNG
                      exportJSON
                      exportPprof
                      exportHTML
                      exportFlamegraphDotCom
                      exportFlamegraphDotComFn={exportFlamegraphDotComFn}
                    />
                  )
                }
              />
            )}
          </div>
        </Box>
      </div>
    </>
  );
}

function Table({
  appName,
  whereDropdownItems,
  groupByTag,
  groupByTagValue,
  groupsData,
  isLoading,
  handleGroupByTagValueChange,
}: {
  appName: string;
  whereDropdownItems: string[];
  groupByTag: string;
  groupByTagValue: string | undefined;
  groupsData: TimelineGroupData[];
  isLoading: boolean;
  handleGroupByTagValueChange: (groupedByTagValue: string) => void;
}) {
  const { search } = useLocation();
  const isTagSelected = (tag: string) => tag === groupByTagValue;

  const handleTableRowClick = (value: string) => {
    if (value !== groupByTagValue) {
      handleGroupByTagValueChange(value);
    } else {
      handleGroupByTagValueChange(ALL_TAGS);
    }
  };

  const getSingleViewSearch = () => {
    if (!groupByTagValue || ALL_TAGS) return search;

    const searchParams = new URLSearchParams(search);
    searchParams.delete('query');
    searchParams.set(
      'query',
      appendLabelToQuery(`${appName}{}`, groupByTag, groupByTagValue)
    );
    return `?${searchParams.toString()}`;
  };

  const headRow = [
    // when groupByTag is not selected table represents single "application without tags" group
    {
      name: 'name',
      label: `${groupByTag === '' ? 'App' : 'Tag'} name`,
      sortable: 0,
    },
    { name: 'eventCount', label: 'Event count', sortable: 0 },
    { name: 'avgSamples', label: 'avg samples', sortable: 0 },
    { name: 'stdDeviation', label: 'std deviation samples', sortable: 0 },
    { name: 'minSamples', label: 'min samples', sortable: 0 },
    { name: 'maxSamples', label: 'max samples', sortable: 0 },
  ];

  const bodyRows = groupsData.reduce(
    (acc, { tagName, color, data }): BodyRow[] => {
      const mean = calculateMean(data.samples);
      const row = {
        isRowSelected: isTagSelected(tagName),
        // prevent clicking on single "application without tags" group row
        onClick:
          tagName !== appName ? () => handleTableRowClick(tagName) : undefined,
        cells: [
          {
            value: (
              <div className={styles.tagName}>
                <span
                  className={styles.tagColor}
                  style={{ backgroundColor: color?.toString() }}
                />
                {tagName}
              </div>
            ),
          },
          { value: data.samples.length },
          { value: mean.toFixed(2) },
          { value: calculateStdDeviation(data.samples, mean).toFixed(2) },
          { value: Math.min(...data.samples) },
          { value: Math.max(...data.samples) },
        ],
      };
      acc.push(row);

      return acc;
    },
    [] as BodyRow[]
  );
  const table = {
    headRow,
    ...(isLoading
      ? { type: 'not-filled' as const, value: <LoadingSpinner /> }
      : { type: 'filled' as const, bodyRows }),
  };

  return (
    <>
      <div className={styles.tableDescription} data-testid="explore-table">
        <span className={styles.title}>{appName} Descriptive Statistics</span>
        <div className={styles.buttons}>
          <NavLink
            to={{
              pathname: PAGES.CONTINOUS_SINGLE_VIEW,
              search: getSingleViewSearch(),
            }}
            exact
          >
            Single
          </NavLink>
<<<<<<< HEAD
          <TagsSelector
            linkName="Comparison"
            whereDropdownItems={whereDropdownItems}
            groupByTag={groupByTag}
            appName={appName}
          />
          <TagsSelector
            linkName="Diff"
            whereDropdownItems={whereDropdownItems}
            groupByTag={groupByTag}
            appName={appName}
          />
=======
          <button
            className={styles.buttonName}
            onClick={() => handleLinkModalOpen('Comparison')}
          >
            Comparison
          </button>
          <button
            className={styles.buttonName}
            onClick={() => handleLinkModalOpen('Diff')}
          >
            Diff
          </button>
          {linkTagsSelectModalData.isModalOpen && (
            <OutsideClickHandler onOutsideClick={handleOutsideModalClick}>
              <ViewTagsSelectLinkModal
                /* eslint-disable-next-line react/jsx-props-no-spreading */
                {...linkTagsSelectModalData}
                whereDropdownItems={whereDropdownItems}
                groupByTag={groupByTag}
                appName={appName}
                setLinkTagsSelectModalData={setLinkTagsSelectModalData}
              />
            </OutsideClickHandler>
          )}
>>>>>>> aef4dfd7
        </div>
      </div>
      <TableUI table={table} className={styles.tagExplorerTable} />
    </>
  );
}

function ExploreHeader({
  appName,
  whereDropdownItems,
  tags,
  selectedTag,
  selectedTagValue,
  handleGroupByTagChange,
  handleGroupByTagValueChange,
}: {
  appName: Maybe<string>;
  whereDropdownItems: string[];
  tags: TagsState;
  selectedTag: string;
  selectedTagValue: string;
  handleGroupByTagChange: (value: string) => void;
  handleGroupByTagValueChange: (value: string) => void;
}) {
  const tagKeys = Object.keys(tags.tags);
  const groupByDropdownItems =
    tagKeys.length > 0 ? tagKeys : ['No tags available'];

  const handleGroupByClick = (e: ClickEvent) => {
    handleGroupByTagChange(e.value);
  };

  const handleGroupByValueClick = (e: ClickEvent) => {
    handleGroupByTagValueChange(e.value);
  };

  return (
    <div className={styles.header} data-testid="explore-header">
      <span className={styles.title}>{appName.unwrapOr('')}</span>
      <div className={styles.query}>
        <span className={styles.selectName}>grouped by</span>
        <Dropdown
          label="select tag"
          value={selectedTag ? `tag: ${selectedTag}` : 'select tag'}
          onItemClick={tagKeys.length > 0 ? handleGroupByClick : undefined}
          menuButtonClassName={
            selectedTag === '' ? styles.notSelectedTagDropdown : undefined
          }
        >
          {groupByDropdownItems.map((tagName) => (
            <MenuItem key={tagName} value={tagName}>
              {tagName}
            </MenuItem>
          ))}
        </Dropdown>
      </div>
      <div className={styles.query}>
        <span className={styles.selectName}>where</span>
        <Dropdown
          label="select where"
          value={`${selectedTag ? `${selectedTag} = ` : selectedTag} ${
            selectedTagValue || ALL_TAGS
          }`}
          onItemClick={handleGroupByValueClick}
        >
          {/* always show "All" option */}
          {[ALL_TAGS, ...whereDropdownItems].map((tagGroupName) => (
            <MenuItem key={tagGroupName} value={tagGroupName}>
              {tagGroupName}
            </MenuItem>
          ))}
        </Dropdown>
      </div>
    </div>
  );
}

export default TagExplorerView;<|MERGE_RESOLUTION|>--- conflicted
+++ resolved
@@ -14,12 +14,8 @@
 import { FlamegraphRenderer } from '@pyroscope/flamegraph/src';
 import Dropdown, { MenuItem } from '@webapp/ui/Dropdown';
 import LoadingSpinner from '@webapp/ui/LoadingSpinner';
-<<<<<<< HEAD
 import TagsSelector from '@webapp/pages/tagExplorer/components/TagsSelector';
-=======
 import TableUI, { BodyRow } from '@webapp/ui/Table';
-import ViewTagsSelectLinkModal from '@webapp/pages/tagExplorer/components/ViewTagsSelectLinkModal';
->>>>>>> aef4dfd7
 import useColorMode from '@webapp/hooks/colorMode.hook';
 import useTimeZone from '@webapp/hooks/timeZone.hook';
 import { appendLabelToQuery } from '@webapp/util/query';
@@ -382,7 +378,6 @@
           >
             Single
           </NavLink>
-<<<<<<< HEAD
           <TagsSelector
             linkName="Comparison"
             whereDropdownItems={whereDropdownItems}
@@ -395,32 +390,6 @@
             groupByTag={groupByTag}
             appName={appName}
           />
-=======
-          <button
-            className={styles.buttonName}
-            onClick={() => handleLinkModalOpen('Comparison')}
-          >
-            Comparison
-          </button>
-          <button
-            className={styles.buttonName}
-            onClick={() => handleLinkModalOpen('Diff')}
-          >
-            Diff
-          </button>
-          {linkTagsSelectModalData.isModalOpen && (
-            <OutsideClickHandler onOutsideClick={handleOutsideModalClick}>
-              <ViewTagsSelectLinkModal
-                /* eslint-disable-next-line react/jsx-props-no-spreading */
-                {...linkTagsSelectModalData}
-                whereDropdownItems={whereDropdownItems}
-                groupByTag={groupByTag}
-                appName={appName}
-                setLinkTagsSelectModalData={setLinkTagsSelectModalData}
-              />
-            </OutsideClickHandler>
-          )}
->>>>>>> aef4dfd7
         </div>
       </div>
       <TableUI table={table} className={styles.tagExplorerTable} />
