import React, { useEffect, useMemo } from 'react';
import { NavLink, useLocation } from 'react-router-dom';
import type { Maybe } from 'true-myth';
import type { ClickEvent } from '@webapp/ui/Menu';
import Color from 'color';
import TotalSamplesChart from '@webapp/pages/tagExplorer/components/TotalSamplesChart';
import type { Profile } from '@pyroscope/models/src';
import Box, { CollapseBox } from '@webapp/ui/Box';
import Toolbar from '@webapp/components/Toolbar';
import ExportData from '@webapp/components/ExportData';
import TimelineChartWrapper, {
  TimelineGroupData,
} from '@webapp/components/TimelineChart/TimelineChartWrapper';
import { FlamegraphRenderer } from '@pyroscope/flamegraph/src';
import Dropdown, { MenuItem } from '@webapp/ui/Dropdown';
import LoadingSpinner from '@webapp/ui/LoadingSpinner';
import TagsSelector from '@webapp/pages/tagExplorer/components/TagsSelector';
import TableUI, { useTableSort, BodyRow } from '@webapp/ui/Table';
import useColorMode from '@webapp/hooks/colorMode.hook';
import useTimeZone from '@webapp/hooks/timeZone.hook';
import { appendLabelToQuery } from '@webapp/util/query';
import { useAppDispatch, useAppSelector } from '@webapp/redux/hooks';
import useExportToFlamegraphDotCom from '@webapp/components/exportToFlamegraphDotCom.hook';
import {
  actions,
  setDateRange,
  fetchTags,
  selectQueries,
  selectContinuousState,
  selectAppTags,
  TagsState,
  fetchTagExplorerView,
  fetchTagExplorerViewProfile,
  ALL_TAGS,
  setQuery,
} from '@webapp/redux/reducers/continuous';
import { queryToAppName } from '@webapp/models/query';
import PageTitle from '@webapp/components/PageTitle';
import ExploreTooltip from '@webapp/components/TimelineChart/ExploreTooltip';
import { getFormatter } from '@pyroscope/flamegraph/src/format/format';
import { calculateMean, calculateStdDeviation, calculateTotal } from './math';
import { PAGES } from './constants';
import {
  addSpaces,
  getIntegerSpaceLengthForString,
  getTableIntegerSpaceLengthByColumn,
  formatValue,
} from './formatTableData';

// eslint-disable-next-line css-modules/no-unused-class
import styles from './TagExplorerView.module.scss';
import { formatTitle } from './formatTitle';

const TIMELINE_SERIES_COLORS = [
  Color.rgb(242, 204, 12),
  Color.rgb(115, 191, 105),
  Color.rgb(138, 184, 255),
  Color.rgb(255, 120, 10),
  Color.rgb(242, 73, 92),
  Color.rgb(87, 148, 242),
  Color.rgb(184, 119, 217),
  Color.rgb(112, 93, 160),
  Color.rgb(55, 135, 45),
  Color.rgb(250, 222, 42),
  Color.rgb(68, 126, 188),
  Color.rgb(193, 92, 23),
  Color.rgb(137, 15, 2),
  Color.rgb(10, 67, 124),
  Color.rgb(109, 31, 98),
  Color.rgb(88, 68, 119),
  Color.rgb(183, 219, 171),
  Color.rgb(244, 213, 152),
  Color.rgb(112, 219, 237),
  Color.rgb(249, 186, 143),
  Color.rgb(242, 145, 145),
  Color.rgb(130, 181, 216),
  Color.rgb(229, 168, 226),
  Color.rgb(174, 162, 224),
  Color.rgb(98, 158, 81),
  Color.rgb(229, 172, 14),
  Color.rgb(100, 176, 200),
  Color.rgb(224, 117, 45),
  Color.rgb(191, 27, 0),
  Color.rgb(10, 80, 161),
  Color.rgb(150, 45, 130),
  Color.rgb(97, 77, 147),
  Color.rgb(154, 196, 138),
  Color.rgb(242, 201, 109),
  Color.rgb(101, 197, 219),
  Color.rgb(249, 147, 78),
  Color.rgb(234, 100, 96),
  Color.rgb(81, 149, 206),
  Color.rgb(214, 131, 206),
  Color.rgb(128, 110, 183),
  Color.rgb(63, 104, 51),
  Color.rgb(150, 115, 2),
  Color.rgb(47, 87, 94),
  Color.rgb(153, 68, 10),
  Color.rgb(88, 20, 12),
  Color.rgb(5, 43, 81),
  Color.rgb(81, 23, 73),
  Color.rgb(63, 43, 91),
  Color.rgb(224, 249, 215),
  Color.rgb(252, 234, 202),
  Color.rgb(207, 250, 255),
  Color.rgb(249, 226, 210),
  Color.rgb(252, 226, 222),
  Color.rgb(186, 223, 244),
  Color.rgb(249, 217, 249),
  Color.rgb(222, 218, 247),
];

const TOP_N_ROWS = 10;
const OTHER_TAG_NAME = 'Other';

// structured data to display/style table cells
interface TableValuesData {
  color?: Color;
  mean: number;
  stdDeviation: number;
  total: number;
  tagName: string;
  totalLabel: string;
  stdDeviationLabel: string;
  meanLabel: string;
}

const calculateTableData = ({
  data,
  formatter,
  profile,
}: {
  data: TimelineGroupData[];
  formatter?: ReturnType<typeof getFormatter>;
  profile?: Profile;
}): TableValuesData[] =>
  data.reduce((acc, { tagName, data, color }) => {
    const mean = calculateMean(data.samples);
    const total = calculateTotal(data.samples);
    const stdDeviation = calculateStdDeviation(data.samples, mean);

    acc.push({
      tagName,
      color,
      mean,
      total,
      stdDeviation,
      meanLabel: formatValue({ value: mean, formatter, profile }),
      stdDeviationLabel: formatValue({
        value: stdDeviation,
        formatter,
        profile,
      }),
      totalLabel: formatValue({ value: total, formatter, profile }),
    });

    return acc;
  }, [] as TableValuesData[]);

const TIMELINE_WRAPPER_ID = 'explore_timeline_wrapper';

const getTimelineColor = (index: number, palette: Color[]): Color =>
  Color(palette[index % (palette.length - 1)]);

function TagExplorerView() {
  const { offset } = useTimeZone();
  const { colorMode } = useColorMode();
  const dispatch = useAppDispatch();

  const { from, until, tagExplorerView, refreshToken } = useAppSelector(
    selectContinuousState
  );
  const { query } = useAppSelector(selectQueries);
  const tags = useAppSelector(selectAppTags(query));
  const appName = queryToAppName(query);

  useEffect(() => {
    if (query) {
      dispatch(fetchTags(query));
    }
  }, [query]);

  const {
    groupByTag,
    groupByTagValue,
    groupsLoadingType,
    activeTagProfileLoadingType,
  } = tagExplorerView;

  useEffect(() => {
    if (from && until && query && groupByTagValue) {
      const fetchData = dispatch(fetchTagExplorerViewProfile(null));
      return () => fetchData.abort('cancel');
    }
    return undefined;
  }, [from, until, query, groupByTagValue]);

  useEffect(() => {
    if (from && until && query) {
      const fetchData = dispatch(fetchTagExplorerView(null));
      return () => fetchData.abort('cancel');
    }
    return undefined;
  }, [from, until, query, groupByTag, refreshToken]);

  const getGroupsData = (): {
    groupsData: TimelineGroupData[];
    activeTagProfile?: Profile;
  } => {
    switch (tagExplorerView.groupsLoadingType) {
      case 'loaded':
      case 'reloading':
        const groups = Object.entries(tagExplorerView.groups).reduce(
          (acc, [tagName, data], index) => {
            acc.push({
              tagName,
              data,
              color: getTimelineColor(index, TIMELINE_SERIES_COLORS),
            });

            return acc;
          },
          [] as TimelineGroupData[]
        );

        if (groups.length > 0 && tagExplorerView?.activeTagProfile) {
          return {
            groupsData: groups,
            activeTagProfile: tagExplorerView.activeTagProfile,
          };
        }

        return {
          groupsData: [],
          activeTagProfile: undefined,
        };

      default:
        return {
          groupsData: [],
          activeTagProfile: undefined,
        };
    }
  };

  const { groupsData, activeTagProfile } = getGroupsData();

  const handleGroupByTagValueChange = (v: string) => {
    if (v === OTHER_TAG_NAME) {
      return;
    }

    dispatch(actions.setTagExplorerViewGroupByTagValue(v));
  };

  const handleGroupedByTagChange = (value: string) => {
    dispatch(actions.setTagExplorerViewGroupByTag(value));
  };

  const exportFlamegraphDotComFn = useExportToFlamegraphDotCom(
    activeTagProfile,
    groupByTag,
    groupByTagValue
  );
  // when there's no groupByTag value backend returns groups with single "*" group,
  // which is "application without any tag" group. when backend returns multiple groups,
  // "*" group samples array is filled with zeros (not longer valid application data).
  // removing "*" group from table data helps to show only relevant data
  const filteredGroupsData =
    groupsData.length === 1
      ? [{ ...groupsData[0], tagName: appName.unwrapOr('') }]
      : groupsData.filter((a) => a.tagName !== '*');

  // filteredGroupsData has single "application without tags" group for initial view
  // its not "real" group so we filter it
  const whereDropdownItems = filteredGroupsData.reduce((acc, group) => {
    if (group.tagName === appName.unwrapOr('')) {
      return acc;
    }

    acc.push(group.tagName);
    return acc;
  }, [] as string[]);

  const sortedGroupsByTotal = [...filteredGroupsData].sort(
    (a, b) => calculateTotal(b.data.samples) - calculateTotal(a.data.samples)
  );

  const topNGroups = sortedGroupsByTotal.slice(0, TOP_N_ROWS);
  const groupsRemainder = sortedGroupsByTotal.slice(
    TOP_N_ROWS,
    sortedGroupsByTotal.length
  );

  const groups =
    filteredGroupsData.length > TOP_N_ROWS
      ? [
          ...topNGroups,
          {
            tagName: OTHER_TAG_NAME,
            color: Color('#888'),
            data: {
              samples: groupsRemainder.reduce((acc: number[], current) => {
                return acc.concat(current.data.samples);
              }, []),
            },
          } as TimelineGroupData,
        ]
      : filteredGroupsData;

  const formatter =
    activeTagProfile &&
    getFormatter(
      activeTagProfile.flamebearer.numTicks,
      activeTagProfile.metadata.sampleRate,
      activeTagProfile.metadata.units
    );

  const dataLoading =
    groupsLoadingType === 'loading' ||
    groupsLoadingType === 'reloading' ||
    activeTagProfileLoadingType === 'loading';

  console.log('dataLoading', dataLoading);

  return (
    <>
      <PageTitle title={formatTitle('Tag Explorer View', query)} />
      <div className={styles.tagExplorerView} data-testid="tag-explorer-view">
        <Toolbar
          onSelectedApp={(query) => {
            dispatch(setQuery(query));
          }}
        />
        <Box>
          <ExploreHeader
            appName={appName}
            tags={tags}
            whereDropdownItems={whereDropdownItems}
            selectedTag={tagExplorerView.groupByTag}
            selectedTagValue={tagExplorerView.groupByTagValue}
            handleGroupByTagChange={handleGroupedByTagChange}
            handleGroupByTagValueChange={handleGroupByTagValueChange}
          />
          <div id={TIMELINE_WRAPPER_ID} className={styles.timelineWrapper}>
            {dataLoading ? (
              <LoadingSpinner />
            ) : (
              <TimelineChartWrapper
                selectionType="double"
                mode="multiple"
                timezone={offset === 0 ? 'utc' : 'browser'}
                data-testid="timeline-explore-page"
                id="timeline-chart-explore-page"
                timelineGroups={groups}
                // to not "dim" timelines when "All" option is selected
                activeGroup={
                  groupByTagValue !== ALL_TAGS ? groupByTagValue : ''
                }
                showTagsLegend={groups.length > 1}
                handleGroupByTagValueChange={handleGroupByTagValueChange}
                onSelect={(from, until) =>
                  dispatch(setDateRange({ from, until }))
                }
                height="125px"
                format="lines"
                onHoverDisplayTooltip={(data) => (
                  <ExploreTooltip
                    values={data.values}
                    timeLabel={data.timeLabel}
                    profile={activeTagProfile}
                  />
                )}
              />
            )}
          </div>
        </Box>
        <CollapseBox
          title={`${appName
            .map((a) => `${a} Tag Breakdown`)
            .unwrapOr('Tag Breakdown')}`}
        >
          <div className={styles.statisticsBox}>
            <div className={styles.pieChartWrapper}>
              {groups?.length ? (
                <TotalSamplesChart
                  formatter={formatter}
                  filteredGroupsData={groups}
                  profile={activeTagProfile}
                />
              ) : (
                <LoadingSpinner />
              )}
            </div>
            <Table
              appName={appName.unwrapOr('')}
              whereDropdownItems={whereDropdownItems}
              groupByTag={groupByTag}
              groupByTagValue={groupByTagValue}
              groupsData={groups}
              handleGroupByTagValueChange={handleGroupByTagValueChange}
              isLoading={dataLoading}
              activeTagProfile={activeTagProfile}
              formatter={formatter}
            />
          </div>
        </CollapseBox>
        <Box>
          <div className={styles.flamegraphWrapper}>
<<<<<<< HEAD
            {dataLoading ? (
              <LoadingSpinner />
=======
            {type === 'loading' ? (
              <div className={styles.loaderContainer}>
                <LoadingSpinner />
              </div>
>>>>>>> a1b83e37
            ) : (
              <FlamegraphRenderer
                showCredit={false}
                profile={activeTagProfile}
                colorMode={colorMode}
                ExportData={
                  activeTagProfile && (
                    <ExportData
                      flamebearer={activeTagProfile}
                      exportPNG
                      exportJSON
                      exportPprof
                      exportHTML
                      exportFlamegraphDotCom
                      exportFlamegraphDotComFn={exportFlamegraphDotComFn}
                    />
                  )
                }
              />
            )}
          </div>
        </Box>
      </div>
    </>
  );
}

function Table({
  appName,
  whereDropdownItems,
  groupByTag,
  groupByTagValue,
  groupsData,
  isLoading,
  handleGroupByTagValueChange,
  activeTagProfile,
  formatter,
}: {
  appName: string;
  whereDropdownItems: string[];
  groupByTag: string;
  groupByTagValue: string | undefined;
  groupsData: TimelineGroupData[];
  isLoading: boolean;
  handleGroupByTagValueChange: (groupedByTagValue: string) => void;
  activeTagProfile?: Profile;
  formatter?: ReturnType<typeof getFormatter>;
}) {
  const { search } = useLocation();
  const isTagSelected = (tag: string) => tag === groupByTagValue;

  const handleTableRowClick = (value: string) => {
    // prevent clicking on single "application without tags" group row or Other row
    if (value === appName || value === OTHER_TAG_NAME) {
      return;
    }

    if (value !== groupByTagValue) {
      handleGroupByTagValueChange(value);
    } else {
      handleGroupByTagValueChange(ALL_TAGS);
    }
  };

  const getSingleViewSearch = () => {
    if (!groupByTagValue || ALL_TAGS) return search;

    const searchParams = new URLSearchParams(search);
    searchParams.delete('query');
    searchParams.set(
      'query',
      appendLabelToQuery(`${appName}{}`, groupByTag, groupByTagValue)
    );
    return `?${searchParams.toString()}`;
  };

  const headRow = [
    // when groupByTag is not selected table represents single "application without tags" group
    {
      name: 'name',
      label: groupByTag === '' ? 'Application' : 'Tag name',
      sortable: 1,
    },
    { name: 'avgSamples', label: 'Average', sortable: 1 },
    { name: 'stdDeviation', label: 'Standard Deviation', sortable: 1 },
    { name: 'totalSamples', label: 'Total', sortable: 1 },
  ];

  const groupsTotal = useMemo(
    () =>
      groupsData.reduce((acc, current) => {
        return acc + calculateTotal(current.data.samples);
      }, 0),
    [groupsData]
  );

  const tableValuesData = calculateTableData({
    data: groupsData,
    formatter,
    profile: activeTagProfile,
  });

  const tableIntegerSpaceLengthByColumn =
    getTableIntegerSpaceLengthByColumn(tableValuesData);

  const formattedTableData = tableValuesData.map((v) => {
    const meanLength = getIntegerSpaceLengthForString(v.meanLabel);
    const stdDeviationLength = getIntegerSpaceLengthForString(
      v.stdDeviationLabel
    );
    const totalLength = getIntegerSpaceLengthForString(v.totalLabel);

    return {
      ...v,
      totalLabel: addSpaces(
        tableIntegerSpaceLengthByColumn.total,
        totalLength,
        v.totalLabel
      ),
      stdDeviationLabel: addSpaces(
        tableIntegerSpaceLengthByColumn.stdDeviation,
        stdDeviationLength,
        v.stdDeviationLabel
      ),
      meanLabel: addSpaces(
        tableIntegerSpaceLengthByColumn.mean,
        meanLength,
        v.meanLabel
      ),
    };
  });

  const { sortByDirection, sortBy, updateSortParams } = useTableSort(headRow);

  const sortedTableValuesData = (() => {
    const m = sortByDirection === 'asc' ? 1 : -1;
    let sorted: TableValuesData[] = [];

    switch (sortBy) {
      case 'name':
        sorted = formattedTableData.sort(
          (a, b) => m * a.tagName.localeCompare(b.tagName)
        );
        break;
      case 'totalSamples':
        sorted = formattedTableData.sort((a, b) => m * (a.total - b.total));
        break;
      case 'avgSamples':
        sorted = formattedTableData.sort((a, b) => m * (a.mean - b.mean));
        break;
      case 'stdDeviation':
        sorted = formattedTableData.sort(
          (a, b) => m * (a.stdDeviation - b.stdDeviation)
        );
        break;
      default:
        sorted = formattedTableData;
    }

    return sorted;
  })();

  const bodyRows = sortedTableValuesData.reduce(
    (
      acc,
      { tagName, color, total, totalLabel, stdDeviationLabel, meanLabel }
    ): BodyRow[] => {
      const percentage = (total / groupsTotal) * 100;
      const row = {
        isRowSelected: isTagSelected(tagName),
        onClick: () => handleTableRowClick(tagName),
        cells: [
          {
            value: (
              <div className={styles.tagName}>
                <span
                  className={styles.tagColor}
                  style={{ backgroundColor: color?.toString() }}
                />
                <span className={styles.label}>
                  {tagName}
                  <span className={styles.bold}>
                    &nbsp;{`(${percentage.toFixed(2)}%)`}
                  </span>
                </span>
              </div>
            ),
          },
          { value: meanLabel },
          { value: stdDeviationLabel },
          { value: totalLabel },
        ],
      };
      acc.push(row);

      return acc;
    },
    [] as BodyRow[]
  );
  const table = {
    headRow,
    ...(isLoading
      ? { type: 'not-filled' as const, value: <LoadingSpinner /> }
      : { type: 'filled' as const, bodyRows }),
  };

  return (
    <div className={styles.tableWrapper}>
      <div className={styles.tableDescription} data-testid="explore-table">
        <div className={styles.buttons}>
          <NavLink
            to={{
              pathname: PAGES.CONTINOUS_SINGLE_VIEW,
              search: getSingleViewSearch(),
            }}
            exact
          >
            Single
          </NavLink>
          <TagsSelector
            linkName="Comparison"
            whereDropdownItems={whereDropdownItems}
            groupByTag={groupByTag}
            appName={appName}
          />
          <TagsSelector
            linkName="Diff"
            whereDropdownItems={whereDropdownItems}
            groupByTag={groupByTag}
            appName={appName}
          />
        </div>
      </div>
      <TableUI
        updateSortParams={updateSortParams}
        sortBy={sortBy}
        sortByDirection={sortByDirection}
        table={table}
        className={styles.tagExplorerTable}
      />
    </div>
  );
}

function ExploreHeader({
  appName,
  whereDropdownItems,
  tags,
  selectedTag,
  selectedTagValue,
  handleGroupByTagChange,
  handleGroupByTagValueChange,
}: {
  appName: Maybe<string>;
  whereDropdownItems: string[];
  tags: TagsState;
  selectedTag: string;
  selectedTagValue: string;
  handleGroupByTagChange: (value: string) => void;
  handleGroupByTagValueChange: (value: string) => void;
}) {
  const tagKeys = Object.keys(tags.tags);
  const groupByDropdownItems =
    tagKeys.length > 0 ? tagKeys : ['No tags available'];

  const handleGroupByClick = (e: ClickEvent) => {
    handleGroupByTagChange(e.value);
  };

  const handleGroupByValueClick = (e: ClickEvent) => {
    handleGroupByTagValueChange(e.value);
  };

  useEffect(() => {
    if (tagKeys.length && !selectedTag) {
      handleGroupByTagChange(tagKeys[0]);
    }
  }, [tagKeys, selectedTag]);

  return (
    <div className={styles.header} data-testid="explore-header">
      <span className={styles.title}>{appName.unwrapOr('')}</span>
      <div className={styles.queryGrouppedBy}>
        <span className={styles.selectName}>grouped by</span>
        <Dropdown
          label="select tag"
          value={selectedTag ? `tag: ${selectedTag}` : 'select tag'}
          onItemClick={tagKeys.length > 0 ? handleGroupByClick : undefined}
          menuButtonClassName={
            selectedTag === '' ? styles.notSelectedTagDropdown : undefined
          }
        >
          {groupByDropdownItems.map((tagName) => (
            <MenuItem key={tagName} value={tagName}>
              {tagName}
            </MenuItem>
          ))}
        </Dropdown>
      </div>
      <div className={styles.query}>
        <span className={styles.selectName}>where</span>
        <Dropdown
          label="select where"
          value={`${selectedTag ? `${selectedTag} = ` : selectedTag} ${
            selectedTagValue || ALL_TAGS
          }`}
          onItemClick={handleGroupByValueClick}
          menuButtonClassName={styles.whereSelectButton}
        >
          {/* always show "All" option */}
          {[ALL_TAGS, ...whereDropdownItems].map((tagGroupName) => (
            <MenuItem key={tagGroupName} value={tagGroupName}>
              {tagGroupName}
            </MenuItem>
          ))}
        </Dropdown>
      </div>
    </div>
  );
}

export default TagExplorerView;<|MERGE_RESOLUTION|>--- conflicted
+++ resolved
@@ -344,7 +344,9 @@
           />
           <div id={TIMELINE_WRAPPER_ID} className={styles.timelineWrapper}>
             {dataLoading ? (
-              <LoadingSpinner />
+              <div className={styles.loaderContainer}>
+                <LoadingSpinner />
+              </div>
             ) : (
               <TimelineChartWrapper
                 selectionType="double"
@@ -407,15 +409,10 @@
         </CollapseBox>
         <Box>
           <div className={styles.flamegraphWrapper}>
-<<<<<<< HEAD
             {dataLoading ? (
-              <LoadingSpinner />
-=======
-            {type === 'loading' ? (
               <div className={styles.loaderContainer}>
                 <LoadingSpinner />
               </div>
->>>>>>> a1b83e37
             ) : (
               <FlamegraphRenderer
                 showCredit={false}
@@ -618,7 +615,14 @@
   const table = {
     headRow,
     ...(isLoading
-      ? { type: 'not-filled' as const, value: <LoadingSpinner /> }
+      ? {
+          type: 'not-filled' as const,
+          value: (
+            <div className={styles.loaderContainer}>
+              <LoadingSpinner />
+            </div>
+          ),
+        }
       : { type: 'filled' as const, bodyRows }),
   };
 
