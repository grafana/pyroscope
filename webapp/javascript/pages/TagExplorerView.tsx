import React, { useEffect, useState } from 'react';
import { NavLink, useLocation, Redirect } from 'react-router-dom';
import type { Maybe } from 'true-myth';
import type { ClickEvent } from '@szhsin/react-menu';
import Color from 'color';
import OutsideClickHandler from 'react-outside-click-handler';

import type { Profile } from '@pyroscope/models/src';
import Box from '@webapp/ui/Box';
import Toolbar from '@webapp/components/Toolbar';
import ExportData from '@webapp/components/ExportData';
import TimelineChartWrapper, {
  TimelineGroupData,
} from '@webapp/components/TimelineChart/TimelineChartWrapper';
import { FlamegraphRenderer, DefaultPalette } from '@pyroscope/flamegraph/src';
import Dropdown, { MenuItem } from '@webapp/ui/Dropdown';
import LoadingSpinner from '@webapp/ui/LoadingSpinner';
import TableUI, { BodyRow } from '@webapp/ui/Table';
import ViewTagsSelectLinkModal from '@webapp/pages/tagExplorer/components/ViewTagsSelectLinkModal';
import useColorMode from '@webapp/hooks/colorMode.hook';
import useTimeZone from '@webapp/hooks/timeZone.hook';
import { appendLabelToQuery } from '@webapp/util/query';
import { useAppDispatch, useAppSelector } from '@webapp/redux/hooks';
import useExportToFlamegraphDotCom from '@webapp/components/exportToFlamegraphDotCom.hook';
import {
  actions,
  setDateRange,
  fetchTags,
  selectQueries,
  selectContinuousState,
  selectAppTags,
  TagsState,
  fetchTagExplorerView,
  fetchTagExplorerViewProfile,
  ALL_TAGS,
} from '@webapp/redux/reducers/continuous';
import { queryToAppName } from '@webapp/models/query';
import PageTitle from '@webapp/components/PageTitle';
import { calculateMean, calculateStdDeviation } from './math';
import { PAGES } from './constants';

// eslint-disable-next-line css-modules/no-unused-class
import styles from './TagExplorerView.module.scss';
import { formatTitle } from './formatTitle';

const getTimelineColor = (index: number, palette: Color[]): Color =>
  Color(palette[index % (palette.length - 1)]);

function TagExplorerView() {
  const { offset } = useTimeZone();
  const { colorMode } = useColorMode();
  const dispatch = useAppDispatch();

  const { from, until, tagExplorerView, refreshToken } = useAppSelector(
    selectContinuousState
  );
  const { query } = useAppSelector(selectQueries);
  const tags = useAppSelector(selectAppTags(query));
  const appName = queryToAppName(query);

  useEffect(() => {
    if (query) {
      dispatch(fetchTags(query));
    }
  }, [query]);

  const { groupByTag, groupByTagValue, type } = tagExplorerView;

  useEffect(() => {
    if (from && until && query && groupByTagValue) {
      const fetchData = dispatch(fetchTagExplorerViewProfile(null));
      return () => fetchData.abort('cancel');
    }
    return undefined;
  }, [from, until, query, groupByTagValue]);

  useEffect(() => {
    if (from && until && query) {
      const fetchData = dispatch(fetchTagExplorerView(null));
      return () => fetchData.abort('cancel');
    }
    return undefined;
  }, [from, until, query, groupByTag, refreshToken]);

  const getGroupsData = (): {
    groupsData: TimelineGroupData[];
    activeTagProfile?: Profile;
  } => {
    switch (tagExplorerView.type) {
      case 'loaded':
      case 'reloading':
        const groups = Object.entries(tagExplorerView.groups).reduce(
          (acc, [tagName, data], index) => {
            acc.push({
              tagName,
              data,
              color: getTimelineColor(index, DefaultPalette.colors),
            });

            return acc;
          },
          [] as TimelineGroupData[]
        );

        if (groups.length > 0) {
          return {
            groupsData: groups,
            activeTagProfile: tagExplorerView?.activeTagProfile,
          };
        }

        return {
          groupsData: [],
          activeTagProfile: undefined,
        };

      default:
        return {
          groupsData: [],
          activeTagProfile: undefined,
        };
    }
  };

  const { groupsData, activeTagProfile } = getGroupsData();

  const handleGroupByTagValueChange = (v: string) => {
    dispatch(actions.setTagExplorerViewGroupByTagValue(v));
  };

  const handleGroupedByTagChange = (value: string) => {
    dispatch(actions.setTagExplorerViewGroupByTag(value));
  };

  const exportFlamegraphDotComFn = useExportToFlamegraphDotCom(
    activeTagProfile,
    groupByTag,
    groupByTagValue
  );
  // when there's no groupByTag value backend returns groups with single "*" group,
  // which is "application without any tag" group. when backend returns multiple groups,
  // "*" group samples array is filled with zeros (not longer valid application data).
  // removing "*" group from table data helps to show only relevant data
  const filteredGroupsData =
    groupsData.length === 1
      ? [{ ...groupsData[0], tagName: appName.unwrapOr('') }]
      : groupsData.filter((a) => a.tagName !== '*');

  // filteredGroupsData has single "application without tags" group for initial view
  // its not "real" group so we filter it
  const whereDropdownItems = filteredGroupsData.reduce((acc, group) => {
    if (group.tagName === appName.unwrapOr('')) {
      return acc;
    }

    acc.push(group.tagName);
    return acc;
  }, [] as string[]);

  return (
<<<<<<< HEAD
    <div className={styles.tagExplorerView} data-testid="tag-explorer-view">
      <Toolbar hideTagsBar />
      <Box>
        <ExploreHeader
          appName={appName}
          tags={tags}
          whereDropdownItems={whereDropdownItems}
          selectedTag={tagExplorerView.groupByTag}
          selectedTagValue={tagExplorerView.groupByTagValue}
          handleGroupByTagChange={handleGroupedByTagChange}
          handleGroupByTagValueChange={handleGroupByTagValueChange}
        />
        <div className={styles.timelineWrapper}>
          {type === 'loading' ? (
            <LoadingSpinner />
          ) : (
            <TimelineChartWrapper
              mode="multiple"
              timezone={offset === 0 ? 'utc' : 'browser'}
              data-testid="timeline-explore-page"
              id="timeline-chart-explore-page"
              timelineGroups={filteredGroupsData}
              // to not "dim" timelines when "All" option is selected
              activeGroup={
                groupByTagValue !== appWithoutTagsWhereDropdownOptionName
                  ? groupByTagValue
                  : ''
              }
              showTagsLegend={filteredGroupsData.length > 1}
              handleGroupByTagValueChange={handleGroupByTagValueChange}
              onSelect={(fromV, untilV) =>
                dispatch(setDateRange({ from: fromV, until: untilV }))
              }
              height="125px"
              format="lines"
            />
          )}
        </div>
      </Box>
      <Box>
        <Table
          appName={appName.unwrapOr('')}
          whereDropdownItems={whereDropdownItems}
          groupByTag={groupByTag}
          groupByTagValue={groupByTagValue}
          groupsData={filteredGroupsData}
          handleGroupByTagValueChange={handleGroupByTagValueChange}
          isLoading={type === 'loading'}
        />
      </Box>
      <Box>
        <div className={styles.flamegraphWrapper}>
          {type === 'loading' ? (
            <LoadingSpinner />
          ) : (
            <FlamegraphRenderer
              showCredit={false}
              profile={activeTagProfile}
              colorMode={colorMode}
              ExportData={
                activeTagProfile && (
                  <ExportData
                    flamebearer={activeTagProfile}
                    exportPNG
                    exportJSON
                    exportPprof
                    exportHTML
                    exportFlamegraphDotCom
                    exportFlamegraphDotComFn={exportFlamegraphDotComFn}
                  />
                )
              }
            />
          )}
        </div>
      </Box>
    </div>
=======
    <>
      <PageTitle title={formatTitle('Tag Explorer View', query)} />
      <div className={styles.tagExplorerView} data-testid="tag-explorer-view">
        <Toolbar hideTagsBar />
        <Box>
          <ExploreHeader
            appName={appName}
            tags={tags}
            whereDropdownItems={whereDropdownItems}
            selectedTag={tagExplorerView.groupByTag}
            selectedTagValue={tagExplorerView.groupByTagValue}
            handleGroupByTagChange={handleGroupedByTagChange}
            handleGroupByTagValueChange={handleGroupByTagValueChange}
          />
          <div className={styles.timelineWrapper}>
            {type === 'loading' ? (
              <LoadingSpinner />
            ) : (
              <TimelineChartWrapper
                selectionType="double"
                mode="multiple"
                timezone={offset === 0 ? 'utc' : 'browser'}
                data-testid="timeline-explore-page"
                id="timeline-chart-explore-page"
                timelineGroups={filteredGroupsData}
                // to not "dim" timelines when "All" option is selected
                activeGroup={
                  groupByTagValue !== ALL_TAGS ? groupByTagValue : ''
                }
                showTagsLegend={filteredGroupsData.length > 1}
                handleGroupByTagValueChange={handleGroupByTagValueChange}
                onSelect={(from, until) =>
                  dispatch(setDateRange({ from, until }))
                }
                height="125px"
                format="lines"
              />
            )}
          </div>
        </Box>
        <Box>
          <Table
            appName={appName.unwrapOr('')}
            whereDropdownItems={whereDropdownItems}
            groupByTag={groupByTag}
            groupByTagValue={groupByTagValue}
            groupsData={filteredGroupsData}
            handleGroupByTagValueChange={handleGroupByTagValueChange}
            isLoading={type === 'loading'}
          />
        </Box>
        <Box>
          <div className={styles.flamegraphWrapper}>
            {type === 'loading' ? (
              <LoadingSpinner />
            ) : (
              <FlamegraphRenderer
                showCredit={false}
                profile={activeTagProfile}
                colorMode={colorMode}
                ExportData={
                  activeTagProfile && (
                    <ExportData
                      flamebearer={activeTagProfile}
                      exportPNG
                      exportJSON
                      exportPprof
                      exportHTML
                      exportFlamegraphDotCom
                      exportFlamegraphDotComFn={exportFlamegraphDotComFn}
                    />
                  )
                }
              />
            )}
          </div>
        </Box>
      </div>
    </>
>>>>>>> e16de6fa
  );
}

const defaultLinkTagsSelectModalData = {
  baselineTag: '',
  comparisonTag: '',
  linkName: '',
  isModalOpen: false,
  shouldRedirect: false,
};

function Table({
  appName,
  whereDropdownItems,
  groupByTag,
  groupByTagValue,
  groupsData,
  isLoading,
  handleGroupByTagValueChange,
}: {
  appName: string;
  whereDropdownItems: string[];
  groupByTag: string;
  groupByTagValue: string | undefined;
  groupsData: TimelineGroupData[];
  isLoading: boolean;
  handleGroupByTagValueChange: (groupedByTagValue: string) => void;
}) {
  const [linkTagsSelectModalData, setLinkTagsSelectModalData] = useState(
    defaultLinkTagsSelectModalData
  );
  const handleOutsideModalClick = () => {
    setLinkTagsSelectModalData(defaultLinkTagsSelectModalData);
  };

  const { search } = useLocation();
  const isTagSelected = (tag: string) => tag === groupByTagValue;

  const handleTableRowClick = (value: string) => {
    if (value !== groupByTagValue) {
      handleGroupByTagValueChange(value);
    } else {
      handleGroupByTagValueChange(ALL_TAGS);
    }
  };

  const handleLinkModalOpen = (linkName: 'Comparison' | 'Diff') => {
    setLinkTagsSelectModalData((currState) => ({
      ...currState,
      isModalOpen: true,
      linkName,
    }));
  };

  if (linkTagsSelectModalData.shouldRedirect) {
    return (
      <Redirect
        to={
          (linkTagsSelectModalData.linkName === 'Diff'
            ? PAGES.COMPARISON_DIFF_VIEW
            : PAGES.COMPARISON_VIEW) + search
        }
      />
    );
  }

  const getSingleViewSearch = () => {
    if (!groupByTagValue) return search;

    const searchParams = new URLSearchParams(search);
    searchParams.delete('query');
    searchParams.set(
      'query',
      appendLabelToQuery(`${appName}{}`, groupByTag, groupByTagValue)
    );
    return `?${searchParams.toString()}`;
  };

  const headRow = [
    // when groupByTag is not selected table represents single "application without tags" group
    {
      name: 'name',
      label: `${groupByTag === '' ? 'App' : 'Tag'} name`,
      sortable: 0,
    },
    { name: 'eventCount', label: 'Event count', sortable: 0 },
    { name: 'avgSamples', label: 'avg samples', sortable: 0 },
    { name: 'stdDeviation', label: 'std deviation samples', sortable: 0 },
    { name: 'minSamples', label: 'min samples', sortable: 0 },
    { name: 'maxSamples', label: 'max samples', sortable: 0 },
  ];

  const bodyRows = groupsData.reduce(
    (acc, { tagName, color, data }): BodyRow[] => {
      const mean = calculateMean(data.samples);
      const row = {
        isRowSelected: isTagSelected(tagName),
        // prevent clicking on single "application without tags" group row
        onClick:
          tagName !== appName ? () => handleTableRowClick(tagName) : undefined,
        cells: [
          {
            value: (
              <div className={styles.tagName}>
                <span
                  className={styles.tagColor}
                  style={{ backgroundColor: color?.toString() }}
                />
                {tagName}
              </div>
            ),
          },
          { value: data.samples.length },
          { value: mean.toFixed(2) },
          { value: calculateStdDeviation(data.samples, mean).toFixed(2) },
          { value: Math.min(...data.samples) },
          { value: Math.max(...data.samples) },
        ],
      };
      acc.push(row);

      return acc;
    },
    [] as BodyRow[]
  );
  const table = {
    headRow,
    ...(isLoading
      ? { type: 'not-filled' as const, value: <LoadingSpinner /> }
      : { type: 'filled' as const, bodyRows }),
  };

  return (
    <>
      <div className={styles.tableDescription} data-testid="explore-table">
        <span className={styles.title}>{appName} Descriptive Statistics</span>
        <div className={styles.buttons}>
          <NavLink
            to={{
              pathname: PAGES.CONTINOUS_SINGLE_VIEW,
              search: getSingleViewSearch(),
            }}
            exact
          >
            Single
          </NavLink>
          <button
            className={styles.buttonName}
            onClick={() => handleLinkModalOpen('Comparison')}
          >
            Comparison
          </button>
          <button
            className={styles.buttonName}
            onClick={() => handleLinkModalOpen('Diff')}
          >
            Diff
          </button>
          {linkTagsSelectModalData.isModalOpen && (
            <OutsideClickHandler onOutsideClick={handleOutsideModalClick}>
              <ViewTagsSelectLinkModal
                /* eslint-disable-next-line react/jsx-props-no-spreading */
                {...linkTagsSelectModalData}
                whereDropdownItems={whereDropdownItems}
                groupByTag={groupByTag}
                appName={appName}
                setLinkTagsSelectModalData={setLinkTagsSelectModalData}
              />
            </OutsideClickHandler>
          )}
        </div>
      </div>
      <TableUI table={table} className={styles.tagExplorerTable} />
    </>
  );
}

function ExploreHeader({
  appName,
  whereDropdownItems,
  tags,
  selectedTag,
  selectedTagValue,
  handleGroupByTagChange,
  handleGroupByTagValueChange,
}: {
  appName: Maybe<string>;
  whereDropdownItems: string[];
  tags: TagsState;
  selectedTag: string;
  selectedTagValue: string;
  handleGroupByTagChange: (value: string) => void;
  handleGroupByTagValueChange: (value: string) => void;
}) {
  const tagKeys = Object.keys(tags.tags);
  const groupByDropdownItems =
    tagKeys.length > 0 ? tagKeys : ['No tags available'];

  const handleGroupByClick = (e: ClickEvent) => {
    handleGroupByTagChange(e.value);
  };

  const handleGroupByValueClick = (e: ClickEvent) => {
    handleGroupByTagValueChange(e.value);
  };

  return (
    <div className={styles.header} data-testid="explore-header">
      <span className={styles.title}>{appName.unwrapOr('')}</span>
      <div className={styles.query}>
        <span className={styles.selectName}>grouped by</span>
        <Dropdown
          label="select tag"
          value={selectedTag ? `tag: ${selectedTag}` : 'select tag'}
          onItemClick={tagKeys.length > 0 ? handleGroupByClick : undefined}
          menuButtonClassName={
            selectedTag === '' ? styles.notSelectedTagDropdown : undefined
          }
        >
          {groupByDropdownItems.map((tagName) => (
            <MenuItem key={tagName} value={tagName}>
              {tagName}
            </MenuItem>
          ))}
        </Dropdown>
      </div>
      <div className={styles.query}>
        <span className={styles.selectName}>where</span>
        <Dropdown
          label="select where"
          value={`${selectedTag ? `${selectedTag} = ` : selectedTag} ${
            selectedTagValue || ALL_TAGS
          }`}
          onItemClick={handleGroupByValueClick}
        >
          {/* always show "All" option */}
          {[ALL_TAGS, ...whereDropdownItems].map((tagGroupName) => (
            <MenuItem key={tagGroupName} value={tagGroupName}>
              {tagGroupName}
            </MenuItem>
          ))}
        </Dropdown>
      </div>
    </div>
  );
}

export default TagExplorerView;<|MERGE_RESOLUTION|>--- conflicted
+++ resolved
@@ -158,85 +158,6 @@
   }, [] as string[]);
 
   return (
-<<<<<<< HEAD
-    <div className={styles.tagExplorerView} data-testid="tag-explorer-view">
-      <Toolbar hideTagsBar />
-      <Box>
-        <ExploreHeader
-          appName={appName}
-          tags={tags}
-          whereDropdownItems={whereDropdownItems}
-          selectedTag={tagExplorerView.groupByTag}
-          selectedTagValue={tagExplorerView.groupByTagValue}
-          handleGroupByTagChange={handleGroupedByTagChange}
-          handleGroupByTagValueChange={handleGroupByTagValueChange}
-        />
-        <div className={styles.timelineWrapper}>
-          {type === 'loading' ? (
-            <LoadingSpinner />
-          ) : (
-            <TimelineChartWrapper
-              mode="multiple"
-              timezone={offset === 0 ? 'utc' : 'browser'}
-              data-testid="timeline-explore-page"
-              id="timeline-chart-explore-page"
-              timelineGroups={filteredGroupsData}
-              // to not "dim" timelines when "All" option is selected
-              activeGroup={
-                groupByTagValue !== appWithoutTagsWhereDropdownOptionName
-                  ? groupByTagValue
-                  : ''
-              }
-              showTagsLegend={filteredGroupsData.length > 1}
-              handleGroupByTagValueChange={handleGroupByTagValueChange}
-              onSelect={(fromV, untilV) =>
-                dispatch(setDateRange({ from: fromV, until: untilV }))
-              }
-              height="125px"
-              format="lines"
-            />
-          )}
-        </div>
-      </Box>
-      <Box>
-        <Table
-          appName={appName.unwrapOr('')}
-          whereDropdownItems={whereDropdownItems}
-          groupByTag={groupByTag}
-          groupByTagValue={groupByTagValue}
-          groupsData={filteredGroupsData}
-          handleGroupByTagValueChange={handleGroupByTagValueChange}
-          isLoading={type === 'loading'}
-        />
-      </Box>
-      <Box>
-        <div className={styles.flamegraphWrapper}>
-          {type === 'loading' ? (
-            <LoadingSpinner />
-          ) : (
-            <FlamegraphRenderer
-              showCredit={false}
-              profile={activeTagProfile}
-              colorMode={colorMode}
-              ExportData={
-                activeTagProfile && (
-                  <ExportData
-                    flamebearer={activeTagProfile}
-                    exportPNG
-                    exportJSON
-                    exportPprof
-                    exportHTML
-                    exportFlamegraphDotCom
-                    exportFlamegraphDotComFn={exportFlamegraphDotComFn}
-                  />
-                )
-              }
-            />
-          )}
-        </div>
-      </Box>
-    </div>
-=======
     <>
       <PageTitle title={formatTitle('Tag Explorer View', query)} />
       <div className={styles.tagExplorerView} data-testid="tag-explorer-view">
@@ -316,7 +237,6 @@
         </Box>
       </div>
     </>
->>>>>>> e16de6fa
   );
 }
 
