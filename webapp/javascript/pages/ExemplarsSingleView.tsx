import React, { useEffect, useState } from 'react';
import { Tab, Tabs, TabList, TabPanel } from 'react-tabs';

import useColorMode from '@webapp/hooks/colorMode.hook';
import useTimeZone from '@webapp/hooks/timeZone.hook';
import { useAppSelector, useAppDispatch } from '@webapp/redux/hooks';
import { selectQueries } from '@webapp/redux/reducers/continuous';
import {
  fetchExemplarsSingleView,
  fetchSelectionProfile,
} from '@webapp/redux/reducers/tracing';
import Box from '@webapp/ui/Box';
import NoData from '@webapp/ui/NoData';
import Toolbar from '@webapp/components/Toolbar';
import PageTitle from '@webapp/components/PageTitle';
import { Heatmap } from '@webapp/components/Heatmap';
import ExportData from '@webapp/components/ExportData';
import LoadingSpinner from '@webapp/ui/LoadingSpinner';
import StatusMessage from '@webapp/ui/StatusMessage';
import { DEFAULT_HEATMAP_PARAMS } from '@webapp/components/Heatmap/constants';
import { FlamegraphRenderer } from '@pyroscope/flamegraph/src/FlamegraphRenderer';
import { formatTitle } from './formatTitle';
import heatmapSelectionGif from './heatmapSelection.gif';

import styles from './ExemplarsSingleView.module.scss';

function ExemplarsSingleView() {
  const [tabIndex, setTabIndex] = useState(0);
  const { colorMode } = useColorMode();
  const { offset } = useTimeZone();

  const { query } = useAppSelector(selectQueries);
  const { exemplarsSingleView } = useAppSelector((state) => state.tracing);
  const { from, until } = useAppSelector((state) => state.continuous);
  const dispatch = useAppDispatch();

  useEffect(() => {
    if (from && until && query) {
      const fetchData = dispatch(
        fetchExemplarsSingleView({
          query,
          from,
          until,
          shouldFetchProfile: !!exemplarsSingleView.profile,
          ...DEFAULT_HEATMAP_PARAMS,
        })
      );
      return () => fetchData.abort('cancel');
    }
    return undefined;
  }, [from, until, query]);

  const handleHeatmapSelection = (
    minValue: number,
    maxValue: number,
    startTime: number,
    endTime: number
  ) => {
    dispatch(
      fetchSelectionProfile({
        from,
        until,
        query,
        heatmapTimeBuckets: DEFAULT_HEATMAP_PARAMS.heatmapTimeBuckets,
        heatmapValueBuckets: DEFAULT_HEATMAP_PARAMS.heatmapValueBuckets,
        selectionMinValue: minValue,
        selectionMaxValue: maxValue,
        selectionStartTime: startTime,
        selectionEndTime: endTime,
      })
    );
  };

  const flamegraphRenderer = (() => {
    switch (exemplarsSingleView.type) {
      case 'loaded':
      case 'reloading': {
        return exemplarsSingleView.profile ? (
          <Box>
            <FlamegraphRenderer
              showCredit={false}
              profile={exemplarsSingleView.profile}
              colorMode={colorMode}
              ExportData={
                <ExportData
                  flamebearer={exemplarsSingleView.profile}
                  exportPNG
                  exportJSON
                  exportPprof
                  exportHTML
                />
              }
            />
          </Box>
        ) : null;
      }

      default: {
        return (
          <div className={styles.spinnerWrapper}>
            <LoadingSpinner />
          </div>
        );
      }
    }
  })();

  const heatmap = (() => {
    switch (exemplarsSingleView.type) {
      case 'loaded':
      case 'reloading': {
        return exemplarsSingleView.heatmap !== null ? (
          <Heatmap
            heatmap={exemplarsSingleView.heatmap}
            onSelection={handleHeatmapSelection}
            timezone={offset === 0 ? 'utc' : 'browser'}
            sampleRate={exemplarsSingleView.profile?.metadata.sampleRate || 100}
          />
        ) : (
          <NoData />
        );
      }

      default: {
        return (
          <div className={styles.spinnerWrapper}>
            <LoadingSpinner />
          </div>
        );
      }
    }
  })();

  return (
    <div>
      <PageTitle title={formatTitle('Tracing single', query)} />
      <div className="main-wrapper">
        <Toolbar />
        <Box>
          <p className={styles.heatmapTitle}>Heatmap</p>
          {heatmap}
        </Box>
<<<<<<< HEAD
        {exemplarsSingleView.heatmap ? (
          <Box>
            <Tabs
              selectedIndex={tabIndex}
              onSelect={(index) => setTabIndex(index)}
            >
              <TabList>
                <Tab>Single</Tab>
                <Tab>Comparison</Tab>
                <Tab>Diff</Tab>
              </TabList>
              <TabPanel>
                <Box>{flamegraphRenderer}</Box>
              </TabPanel>
              <TabPanel>
                <Box>
                  <h1>Comparison tab content</h1>
                </Box>
              </TabPanel>
              <TabPanel>
                <h1>Diff tab content</h1>
              </TabPanel>
            </Tabs>
          </Box>
        ) : null}
=======
        {!exemplarsSingleView.profile && exemplarsSingleView.heatmap && (
          <Box>
            <div className={styles.heatmapSelectionGuide}>
              <StatusMessage
                type="info"
                message="Select an area in the heatmap to get started"
              />
              <img
                className={styles.gif}
                src={heatmapSelectionGif}
                alt="heatmap-selection-gif"
              />
            </div>
          </Box>
        )}
        {exemplarsSingleView.heatmap ? flamegraphRenderer : null}
>>>>>>> 508466ea
      </div>
    </div>
  );
}

export default ExemplarsSingleView;<|MERGE_RESOLUTION|>--- conflicted
+++ resolved
@@ -140,7 +140,21 @@
           <p className={styles.heatmapTitle}>Heatmap</p>
           {heatmap}
         </Box>
-<<<<<<< HEAD
+        {!exemplarsSingleView.profile && exemplarsSingleView.heatmap && (
+          <Box>
+            <div className={styles.heatmapSelectionGuide}>
+              <StatusMessage
+                type="info"
+                message="Select an area in the heatmap to get started"
+              />
+              <img
+                className={styles.gif}
+                src={heatmapSelectionGif}
+                alt="heatmap-selection-gif"
+              />
+            </div>
+          </Box>
+        )}
         {exemplarsSingleView.heatmap ? (
           <Box>
             <Tabs
@@ -166,24 +180,6 @@
             </Tabs>
           </Box>
         ) : null}
-=======
-        {!exemplarsSingleView.profile && exemplarsSingleView.heatmap && (
-          <Box>
-            <div className={styles.heatmapSelectionGuide}>
-              <StatusMessage
-                type="info"
-                message="Select an area in the heatmap to get started"
-              />
-              <img
-                className={styles.gif}
-                src={heatmapSelectionGif}
-                alt="heatmap-selection-gif"
-              />
-            </div>
-          </Box>
-        )}
-        {exemplarsSingleView.heatmap ? flamegraphRenderer : null}
->>>>>>> 508466ea
       </div>
     </div>
   );
