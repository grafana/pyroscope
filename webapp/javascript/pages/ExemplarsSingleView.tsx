import React, { useEffect } from 'react';

import useColorMode from '@webapp/hooks/colorMode.hook';
import useTimeZone from '@webapp/hooks/timeZone.hook';
import { useAppSelector, useAppDispatch } from '@webapp/redux/hooks';
import { selectQueries } from '@webapp/redux/reducers/continuous';
import {
  fetchExemplarsSingleView,
  fetchSelectionProfile,
} from '@webapp/redux/reducers/tracing';
import Box from '@webapp/ui/Box';
import NoData from '@webapp/ui/NoData';
import Toolbar from '@webapp/components/Toolbar';
import PageTitle from '@webapp/components/PageTitle';
import { Heatmap } from '@webapp/components/Heatmap';
import ExportData from '@webapp/components/ExportData';
import LoadingSpinner from '@webapp/ui/LoadingSpinner';
import { DEFAULT_HEATMAP_PARAMS } from '@webapp/components/Heatmap/constants';
import { FlamegraphRenderer } from '@pyroscope/flamegraph/src/FlamegraphRenderer';
import { formatTitle } from './formatTitle';

import styles from './ExemplarsSingleView.module.scss';

function ExemplarsSingleView() {
  const { colorMode } = useColorMode();
  const { offset } = useTimeZone();
<<<<<<< HEAD
=======

>>>>>>> 910c496a
  const { query } = useAppSelector(selectQueries);
  const { exemplarsSingleView } = useAppSelector((state) => state.tracing);
  const { from, until } = useAppSelector((state) => state.continuous);
  const dispatch = useAppDispatch();

  useEffect(() => {
    if (from && until && query) {
      const fetchData = dispatch(
        fetchExemplarsSingleView({
          query,
          from,
          until,
          ...DEFAULT_HEATMAP_PARAMS,
        })
      );
      return () => fetchData.abort('cancel');
    }
    return undefined;
  }, [from, until, query]);

  const handleHeatmapSelection = (
    minValue: number,
    maxValue: number,
    startTime: number,
    endTime: number
  ) => {
    dispatch(
      fetchSelectionProfile({
        from,
        until,
        query,
        heatmapTimeBuckets: DEFAULT_HEATMAP_PARAMS.heatmapTimeBuckets,
        heatmapValueBuckets: DEFAULT_HEATMAP_PARAMS.heatmapValueBuckets,
        selectionMinValue: minValue,
        selectionMaxValue: maxValue,
        selectionStartTime: startTime,
        selectionEndTime: endTime,
      })
    );
  };

  const flamegraphRenderer = (() => {
    switch (exemplarsSingleView.type) {
      case 'loaded':
      case 'reloading': {
        return exemplarsSingleView.profile ? (
          <FlamegraphRenderer
            showCredit={false}
            profile={exemplarsSingleView.profile}
            colorMode={colorMode}
            onlyDisplay="flamegraph"
            ExportData={
              <ExportData
                flamebearer={exemplarsSingleView.profile}
                exportPNG
                exportJSON
                exportPprof
                exportHTML
              />
            }
          />
        ) : null;
      }

      default: {
        return (
          <div className={styles.spinnerWrapper}>
            <LoadingSpinner />
          </div>
        );
      }
    }
  })();

  const heatmap = (() => {
    switch (exemplarsSingleView.type) {
      case 'loaded':
      case 'reloading': {
        return exemplarsSingleView.heatmap !== null ? (
          <Heatmap
            timezone={offset === 0 ? 'utc' : 'browser'}
            heatmap={exemplarsSingleView.heatmap}
            onSelection={handleHeatmapSelection}
            timezone={offset === 0 ? 'utc' : 'browser'}
            sampleRate={exemplarsSingleView.profile.metadata.sampleRate}
          />
        ) : (
          <NoData />
        );
      }

      default: {
        return (
          <div className={styles.spinnerWrapper}>
            <LoadingSpinner />
          </div>
        );
      }
    }
  })();

  return (
    <div>
      <PageTitle title={formatTitle('Tracing single', query)} />
      <div className="main-wrapper">
        <Toolbar />
        <Box>
          <p className={styles.heatmapTitle}>Heatmap</p>
          {heatmap}
        </Box>
        {exemplarsSingleView.heatmap ? <Box>{flamegraphRenderer}</Box> : null}
      </div>
    </div>
  );
}

export default ExemplarsSingleView;<|MERGE_RESOLUTION|>--- conflicted
+++ resolved
@@ -24,10 +24,7 @@
 function ExemplarsSingleView() {
   const { colorMode } = useColorMode();
   const { offset } = useTimeZone();
-<<<<<<< HEAD
-=======
 
->>>>>>> 910c496a
   const { query } = useAppSelector(selectQueries);
   const { exemplarsSingleView } = useAppSelector((state) => state.tracing);
   const { from, until } = useAppSelector((state) => state.continuous);
@@ -108,7 +105,6 @@
       case 'reloading': {
         return exemplarsSingleView.heatmap !== null ? (
           <Heatmap
-            timezone={offset === 0 ? 'utc' : 'browser'}
             heatmap={exemplarsSingleView.heatmap}
             onSelection={handleHeatmapSelection}
             timezone={offset === 0 ? 'utc' : 'browser'}
