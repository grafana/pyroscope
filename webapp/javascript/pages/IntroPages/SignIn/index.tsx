import React, { useState } from 'react';
import { Link, useHistory, useLocation } from 'react-router-dom';
import cx from 'classnames';
import Icon from '@webapp/ui/Icon';
import { faGithub } from '@fortawesome/free-brands-svg-icons/faGithub';
import InputField from '@webapp/ui/InputField';
import StatusMessage from '@webapp/ui/StatusMessage';
import { useAppDispatch } from '@webapp/redux/hooks';
import { logIn } from '@webapp/services/users';
import useNavigateUserIntroPages from '@webapp/hooks/navigateUserIntroPages.hook';
import {
  isGithubEnabled,
  isGitlabEnabled,
  isGoogleEnabled,
  isInternalAuthEnabled,
  isSignupEnabled,
} from '@webapp/util/features';
import { PAGES } from '@webapp/pages/constants';
import { GitlabIcon, GoogleIcon } from '../Icons';
import Divider from '../Divider';
import inputStyles from '../InputGroup.module.css';
import styles from '../IntroPages.module.css';
import buttonStyles from './buttons.module.css';

function SignInPage() {
  const history = useHistory();
  const location = useLocation();
  const dispatch = useAppDispatch();
  const [form, setForm] = useState({
    username: '',
    password: '',
    errors: [],
  });

  const handleFormChange = (event: React.ChangeEvent<HTMLInputElement>) => {
    const { name } = event.target;
    const { value } = event.target;
    setForm({ ...form, [name]: value });
  };

  async function handleSubmit(event: React.FormEvent<HTMLFormElement>) {
    event.preventDefault();
    try {
      const { username, password } = {
        ...form,
      };

      const res = await logIn({ username, password });
      if (res.isOk) {
        history.replace(
          (location.state as any)?.redir || PAGES.CONTINOUS_SINGLE_VIEW
        );
        return;
      }

      throw res.error;
    } catch (e: any) {
      setForm({ ...form, errors: e.errors || [e.message] });
    }
  }

  useNavigateUserIntroPages();
  const hasTLS = window.location.protocol === 'https:';

  return (
    <div className={styles.loginWrapper}>
      <form className={styles.form} onSubmit={handleSubmit}>
        <div className={styles.formHeader}>
          <div className={styles.logo} />
          <h1>Welcome to Pyroscope</h1>
          {isInternalAuthEnabled ||
          isGoogleEnabled ||
          isGithubEnabled ||
          isGitlabEnabled ? (
            <h3>Log in to continue</h3>
          ) : (
            <>
              <p>
                No authentication methods are enabled. To learn more, please
                refer to{' '}
                <a
                  className={styles.link}
                  href="https://pyroscope.io/docs/auth-overview/"
                  target="_blank"
                  rel="noreferrer"
                >
                  documentation
                </a>
                .
              </p>
            </>
          )}
        </div>
        {isInternalAuthEnabled ? (
          <>
            <div>
              <StatusMessage type="error" message={form.errors?.join(', ')} />
              <InputField
                id="username"
                type="text"
                name="username"
                label="Username"
                placeholder="Username"
                className={inputStyles.inputGroup}
                value={form.username}
                onChange={handleFormChange}
                required
              />
              <InputField
                id="password"
                type="password"
                name="password"
                label="Password"
                placeholder="Password"
                className={inputStyles.inputGroup}
                value={form.password}
                onChange={handleFormChange}
                required
              />
            </div>
            <button
              className={cx(styles.button, 'sign-in-button')}
              data-testid="sign-in-button"
              type="submit"
            >
              Log in
            </button>
          </>
        ) : null}
        {isInternalAuthEnabled &&
        (isGoogleEnabled ||
          isGithubEnabled ||
          isGitlabEnabled ||
          isSignupEnabled) ? (
          <Divider />
        ) : null}
        <div className={cx(buttonStyles.buttonContainer)}>
          {isGoogleEnabled && (
            <a
<<<<<<< HEAD
=======
              id="google-link"
>>>>>>> d2af864c
              href={`./auth/google/login${hasTLS ? '?tls=true' : ''}`}
              className={cx(styles.button, buttonStyles.buttonGoogle)}
            >
              <GoogleIcon /> Sign in with Google
            </a>
          )}
          {isGithubEnabled && (
            <a
<<<<<<< HEAD
=======
              id="github-link"
>>>>>>> d2af864c
              href={`./auth/github/login${hasTLS ? '?tls=true' : ''}`}
              className={cx(styles.button, buttonStyles.buttonGithub)}
            >
              <Icon icon={faGithub} /> Sign in with GitHub
            </a>
          )}
          {isGitlabEnabled && (
            <a
<<<<<<< HEAD
=======
              id="gitlab-link"
>>>>>>> d2af864c
              href={`./auth/gitlab/login${hasTLS ? '?tls=true' : ''}`}
              className={cx(styles.button, buttonStyles.buttonGitlab)}
            >
              <GitlabIcon /> Sign in with GitLab
            </a>
          )}

          {isSignupEnabled && (
            <Link
              to={PAGES.SIGNUP}
              className={cx(styles.button, styles.buttonDark)}
            >
              Sign up
            </Link>
          )}
        </div>
      </form>
    </div>
  );
}

export default SignInPage;<|MERGE_RESOLUTION|>--- conflicted
+++ resolved
@@ -137,10 +137,7 @@
         <div className={cx(buttonStyles.buttonContainer)}>
           {isGoogleEnabled && (
             <a
-<<<<<<< HEAD
-=======
               id="google-link"
->>>>>>> d2af864c
               href={`./auth/google/login${hasTLS ? '?tls=true' : ''}`}
               className={cx(styles.button, buttonStyles.buttonGoogle)}
             >
@@ -149,10 +146,7 @@
           )}
           {isGithubEnabled && (
             <a
-<<<<<<< HEAD
-=======
               id="github-link"
->>>>>>> d2af864c
               href={`./auth/github/login${hasTLS ? '?tls=true' : ''}`}
               className={cx(styles.button, buttonStyles.buttonGithub)}
             >
@@ -161,10 +155,7 @@
           )}
           {isGitlabEnabled && (
             <a
-<<<<<<< HEAD
-=======
               id="gitlab-link"
->>>>>>> d2af864c
               href={`./auth/gitlab/login${hasTLS ? '?tls=true' : ''}`}
               className={cx(styles.button, buttonStyles.buttonGitlab)}
             >
