--- conflicted
+++ resolved
@@ -2,7 +2,6 @@
   return x.toString().replace(/\B(?=(\d{3})+(?!\d))/g, ',');
 }
 
-<<<<<<< HEAD
 import humanizeDuration from "humanize-duration";
 
 const suffixes = [
@@ -48,34 +47,6 @@
 export function formatDuration(v, sampleRate) {
   const rounded = v * (1 / sampleRate) * 1000;
   return humanizeDuration(rounded, { largest: 1, maxDecimalPoints: 2 });
-=======
-export function colorBasedOnPackageName(name, a) {
-  const purple = `hsla(246, 40%, 65%, ${a})`; // Purple
-  const blueDark = `hsla(211, 48%, 60%, ${a})`; // BlueDark
-  const blueCyan = `hsla(194, 52%, 61%, ${a})`; // CyanBlue
-  const yellowDark = `hsla(34, 65%, 65%, ${a})`; // Dark Yellow
-  const yellowLight = `hsla(47, 100%, 73%, ${a})`; // Light Yellow
-  const green = `hsla(163, 45%, 55%, ${a})`; // Green
-  const orange = `hsla(24, 69%, 60%, ${a})`; // Orange
-  const pink = `hsla(305, 63%, 79%, ${a})`; // Pink
-  // const red = `hsla(3, 62%, 67%, ${a})` // Red
-  // const grey = `hsla(225, 2%, 51%, ${a})` //Grey
-
-  const items = [
-    // red,
-    orange,
-    yellowDark,
-    blueCyan,
-    green,
-    blueDark,
-    purple,
-    pink,
-    yellowLight,
-  ];
-
-  const colorIndex = murmurhash3_32_gc(name) % items.length;
-  return items[colorIndex];
->>>>>>> cd1e76f4
 }
 
 export function formatDurationLong(v, sampleRate) {
