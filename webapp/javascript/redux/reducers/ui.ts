--- conflicted
+++ resolved
@@ -36,25 +36,19 @@
 
 export interface UiState {
   sidebar: SidebarState;
-<<<<<<< HEAD
   time: {
     offset: null | number;
   };
-=======
   colorMode: 'dark' | 'light';
->>>>>>> 310c812e
 }
 
 const initialState: UiState = {
   sidebar: { state: 'pristine', collapsed: window.innerWidth < 1200 },
-<<<<<<< HEAD
   time: {
     offset: null,
   },
   //  sidebar: { state: 'pristine' },
-=======
   colorMode: 'dark',
->>>>>>> 310c812e
 };
 
 export const uiSlice = createSlice({
@@ -72,13 +66,11 @@
     uncollapseSidebar: (state) => {
       state.sidebar = { state: 'userInteracted', collapsed: false };
     },
-<<<<<<< HEAD
     changeTimeZoneOffset: (state, action) => {
       state.time.offset = action.payload;
-=======
+    },
     setColorMode: (state, action: PayloadAction<'dark' | 'light'>) => {
       state.colorMode = action.payload;
->>>>>>> 310c812e
     },
   },
 });
@@ -89,26 +81,22 @@
   return state.sidebar.collapsed;
 });
 
-<<<<<<< HEAD
 export const selectTimezoneOffset = createSelector(
   selectUiState,
   (state) => state.time.offset
-=======
+);
+
 export const selectAppColorMode = createSelector(
   selectUiState,
   (state) => state.colorMode
->>>>>>> 310c812e
 );
 
 export const {
   collapseSidebar,
   uncollapseSidebar,
   recalculateSidebar,
-<<<<<<< HEAD
   changeTimeZoneOffset,
-=======
   setColorMode,
->>>>>>> 310c812e
 } = uiSlice.actions;
 
 export default uiSlice.reducer;