--- conflicted
+++ resolved
@@ -247,22 +247,16 @@
         isJSONLoading: true,
       };
     case RECEIVE_PYRESCOPE_APP_DATA:
-<<<<<<< HEAD
       ({
         payload: { data, timeline },
       } = action);
-=======
-      data = action.payload.data;
       // since we gonna mutate that data, keep a reference to the old one
       const raw = JSON.parse(JSON.stringify(data));
-      timeline = data.timeline;
-      flamebearer = decodeFlamebearer({ ...data });
->>>>>>> e9bc904a
       return {
         ...state,
         raw,
         timeline: decodeTimelineData(timeline),
-        single: { flamebearer: decodeFlamebearer(data) },
+        single: { flamebearer: decodeFlamebearer({ ...data }) },
         isJSONLoading: false,
       };
 
@@ -272,44 +266,30 @@
         isJSONLoading: true,
       };
     case RECEIVE_COMPARISON_APP_DATA:
-<<<<<<< HEAD
       ({
         payload: { data, viewSide },
       } = action);
-=======
-      viewSide = action.payload.viewSide;
-      flamebearer = action.payload.data;
-
->>>>>>> e9bc904a
       let left;
       let right;
       let rawLeft;
       let rawRight;
       switch (viewSide) {
         case 'left':
-<<<<<<< HEAD
+          // since we gonna mutate that data, keep a reference to the old one
+          rawLeft = JSON.parse(JSON.stringify(data));
+
           left = { flamebearer: decodeFlamebearer(data) };
-=======
-          // since we gonna mutate that data, keep a reference to the old one
-          rawLeft = JSON.parse(JSON.stringify(flamebearer));
-
-          left = { flamebearer: decodeFlamebearer(flamebearer) };
->>>>>>> e9bc904a
           right = state.comparison.right;
           rawRight = state.comparison.rawRight;
           break;
 
         case 'right': {
           // since we gonna mutate that data, keep a reference to the old one
-          rawRight = JSON.parse(JSON.stringify(flamebearer));
+          rawRight = JSON.parse(JSON.stringify(data));
 
           left = state.comparison.left;
-<<<<<<< HEAD
           right = { flamebearer: decodeFlamebearer(data) };
-=======
-          right = { flamebearer: decodeFlamebearer(flamebearer) };
           rawLeft = state.comparison.rawLeft;
->>>>>>> e9bc904a
           break;
         }
         default:
