import {
  SET_DATE_RANGE,
  SET_FROM,
  SET_UNTIL,
  SET_MAX_NODES,
  REFRESH,
  REQUEST_TAGS,
  RECEIVE_TAGS,
  REQUEST_TAG_VALUES,
  RECEIVE_TAG_VALUES,
  REQUEST_NAMES,
  RECEIVE_NAMES,
  SET_QUERY,
  SET_LEFT_DATE_RANGE,
  SET_RIGHT_DATE_RANGE,
  SET_LEFT_FROM,
  SET_LEFT_UNTIL,
  SET_RIGHT_FROM,
  SET_RIGHT_UNTIL,
  RECEIVE_COMPARISON_APP_DATA,
  REQUEST_COMPARISON_APP_DATA,
  CANCEL_COMPARISON_APP_DATA,
  REQUEST_PYROSCOPE_APP_DATA,
  RECEIVE_PYROSCOPE_APP_DATA,
  CANCEL_PYROSCOPE_APP_DATA,
  REQUEST_COMPARISON_DIFF_APP_DATA,
  RECEIVE_COMPARISON_DIFF_APP_DATA,
  CANCEL_COMPARISON_DIFF_APP_DATA,
  REQUEST_COMPARISON_TIMELINE,
  RECEIVE_COMPARISON_TIMELINE,
  SET_ADHOC_FILE,
  SET_ADHOC_LEFT_FILE,
  SET_ADHOC_RIGHT_FILE,
  REQUEST_ADHOC_PROFILES,
  RECEIVE_ADHOC_PROFILES,
  CANCEL_ADHOC_PROFILES,
  SET_ADHOC_PROFILE,
  REQUEST_ADHOC_PROFILE,
  RECEIVE_ADHOC_PROFILE,
  CANCEL_ADHOC_PROFILE,
  SET_ADHOC_LEFT_PROFILE,
  SET_ADHOC_RIGHT_PROFILE,
  REQUEST_ADHOC_LEFT_PROFILE,
  REQUEST_ADHOC_RIGHT_PROFILE,
  RECEIVE_ADHOC_LEFT_PROFILE,
  RECEIVE_ADHOC_RIGHT_PROFILE,
  CANCEL_ADHOC_LEFT_PROFILE,
  CANCEL_ADHOC_RIGHT_PROFILE,
<<<<<<< HEAD
  SET_UI_VALUE,
=======
  REQUEST_ADHOC_PROFILE_DIFF,
  RECEIVE_ADHOC_PROFILE_DIFF,
  CANCEL_ADHOC_PROFILE_DIFF,
>>>>>>> 556a4c64
} from './actionTypes';
import { isAbortError } from '../util/abort';
import { addNotification } from './reducers/notifications';

export const setDateRange = (from, until) => ({
  type: SET_DATE_RANGE,
  payload: { from, until },
});

export const setLeftDateRange = (from, until) => ({
  type: SET_LEFT_DATE_RANGE,
  payload: { from, until },
});

export const setRightDateRange = (from, until) => ({
  type: SET_RIGHT_DATE_RANGE,
  payload: { from, until },
});

export const setFrom = (from) => ({ type: SET_FROM, payload: { from } });

export const setLeftFrom = (from) => ({
  type: SET_LEFT_FROM,
  payload: { from },
});
export const setRightFrom = (from) => ({
  type: SET_RIGHT_FROM,
  payload: { from },
});

export const setUntil = (until) => ({ type: SET_UNTIL, payload: { until } });
export const setLeftUntil = (until) => ({
  type: SET_LEFT_UNTIL,
  payload: { until },
});
export const setRightUntil = (until) => ({
  type: SET_RIGHT_UNTIL,
  payload: { until },
});

export const setMaxNodes = (maxNodes) => ({
  type: SET_MAX_NODES,
  payload: { maxNodes },
});

export const setUIValue = (path, value) => ({
  type: SET_UI_VALUE,
  payload: { path, value },
});

export const refresh = (url) => ({ type: REFRESH, payload: { url } });

export const requestTimeline = (url) => ({
  type: REQUEST_COMPARISON_TIMELINE,
  payload: { url },
});

export const receiveTimeline = (data) => ({
  type: RECEIVE_COMPARISON_TIMELINE,
  payload: data,
});

export const requestPyroscopeAppData = (url) => ({
  type: REQUEST_PYROSCOPE_APP_DATA,
  payload: { url },
});

export const receivePyroscopeAppData = (data) => ({
  type: RECEIVE_PYROSCOPE_APP_DATA,
  payload: { data },
});
export const cancelPyroscopeAppData = () => ({
  type: CANCEL_PYROSCOPE_APP_DATA,
});

export const requestComparisonAppData = (url, viewSide) => ({
  type: REQUEST_COMPARISON_APP_DATA,
  payload: { url, viewSide },
});

export const receiveComparisonAppData = (data, viewSide) => ({
  type: RECEIVE_COMPARISON_APP_DATA,
  payload: { data, viewSide },
});
export const cancelComparisonappData = () => ({
  type: CANCEL_COMPARISON_APP_DATA,
});

export const requestComparisonDiffAppData = (url) => ({
  type: REQUEST_COMPARISON_DIFF_APP_DATA,
  payload: { url },
});

export const receiveComparisonDiffAppData = (data) => ({
  type: RECEIVE_COMPARISON_DIFF_APP_DATA,
  payload: { data },
});

export const cancelComparisonDiffAppData = () => ({
  type: CANCEL_COMPARISON_DIFF_APP_DATA,
});

export const requestTags = () => ({ type: REQUEST_TAGS });

export const receiveTags = (tags) => ({
  type: RECEIVE_TAGS,
  payload: { tags },
});

export const requestTagValues = (tag) => ({
  type: REQUEST_TAG_VALUES,
  payload: { tag },
});

export const receiveTagValues = (values, tag) => ({
  type: RECEIVE_TAG_VALUES,
  payload: { values, tag },
});

export const requestNames = () => ({ type: REQUEST_NAMES, payload: {} });

export const receiveNames = (names) => ({
  type: RECEIVE_NAMES,
  payload: { names },
});

export const setQuery = (query) => ({
  type: SET_QUERY,
  payload: { query },
});

export const setAdhocFile = (file, flamebearer) => ({
  type: SET_ADHOC_FILE,
  payload: { file, flamebearer },
});

export const setAdhocLeftFile = (file, flamebearer) => ({
  type: SET_ADHOC_LEFT_FILE,
  payload: { file, flamebearer },
});

export const setAdhocRightFile = (file, flamebearer) => ({
  type: SET_ADHOC_RIGHT_FILE,
  payload: { file, flamebearer },
});

export const requestAdhocProfiles = () => ({ type: REQUEST_ADHOC_PROFILES });

export const receiveAdhocProfiles = (profiles) => ({
  type: RECEIVE_ADHOC_PROFILES,
  payload: { profiles },
});

export const cancelAdhocProfiles = () => ({ type: CANCEL_ADHOC_PROFILES });

export const setAdhocProfile = (profile) => ({
  type: SET_ADHOC_PROFILE,
  payload: { profile },
});

export const requestAdhocProfile = () => ({ type: REQUEST_ADHOC_PROFILE });

export const receiveAdhocProfile = (flamebearer) => ({
  type: RECEIVE_ADHOC_PROFILE,
  payload: { flamebearer },
});

export const cancelAdhocProfile = () => ({ type: CANCEL_ADHOC_PROFILE });

export const setAdhocLeftProfile = (profile) => ({
  type: SET_ADHOC_LEFT_PROFILE,
  payload: { profile },
});

export const requestAdhocLeftProfile = () => ({
  type: REQUEST_ADHOC_LEFT_PROFILE,
});

export const receiveAdhocLeftProfile = (flamebearer) => ({
  type: RECEIVE_ADHOC_LEFT_PROFILE,
  payload: { flamebearer },
});

export const cancelAdhocLeftProfile = () => ({
  type: CANCEL_ADHOC_LEFT_PROFILE,
});

export const setAdhocRightProfile = (profile) => ({
  type: SET_ADHOC_RIGHT_PROFILE,
  payload: { profile },
});

export const requestAdhocRightProfile = () => ({
  type: REQUEST_ADHOC_RIGHT_PROFILE,
});

export const receiveAdhocRightProfile = (flamebearer) => ({
  type: RECEIVE_ADHOC_RIGHT_PROFILE,
  payload: { flamebearer },
});

export const cancelAdhocRightProfile = () => ({
  type: CANCEL_ADHOC_RIGHT_PROFILE,
});

export const requestAdhocProfileDiff = () => ({
  type: REQUEST_ADHOC_PROFILE_DIFF,
});

export const receiveAdhocProfileDiff = (flamebearer) => ({
  type: RECEIVE_ADHOC_PROFILE_DIFF,
  payload: { flamebearer },
});

export const cancelAdhocProfileDiff = () => ({
  type: CANCEL_ADHOC_PROFILE_DIFF,
});

// ResponseNotOkError refers to when request is not ok
// ie when status code is not in the 2xx range
class ResponseNotOkError extends Error {
  constructor(response, text) {
    super(`Bad Response with code ${response.status}: ${text}`);
    this.name = 'ResponseNotOkError';
    this.response = response;
  }
}

// dispatchNotificationByError dispatches a notification
// depending on the error passed
function handleError(dispatch, e) {
  if (e instanceof ResponseNotOkError) {
    dispatch(
      addNotification({
        title: 'Request Failed',
        message: e.message,
        type: 'danger',
      })
    );
  } else if (!isAbortError(e)) {
    // AbortErrors are fine

    // Generic case, so we use as message whatever error we got
    // It's not the best UX, but our users should be experienced enough
    // to be able to decipher what's going on based on the message
    dispatch(
      addNotification({
        title: 'Error',
        message: e.message,
        type: 'danger',
      })
    );
  }
}

// handleResponse retrieves the JSON data on success or raises an ResponseNotOKError otherwise
function handleResponse(dispatch, response) {
  if (response.ok) {
    return response.json();
  }
  return response.text().then((text) => {
    throw new ResponseNotOkError(response, text);
  });
}

/**
 * ATTENTION! There may be race conditions:
 * Since a new controller is created every time a 'fetch' action is called
 * A badly timed 'abort' action may cancel the brand new 'fetch' action!
 */
let currentTimelineController;
const currentComparisonTimelineController = {
  left: null,
  right: null,
};
let fetchTagController;
let fetchTagValuesController;

export function fetchTimeline(url) {
  return (dispatch) => {
    if (currentTimelineController) {
      currentTimelineController.abort();
    }
    currentTimelineController = new AbortController();
    dispatch(requestTimeline(url));

    return fetch(`${url}&format=json`, {
      signal: currentTimelineController.signal,
    })
      .then((response) => handleResponse(dispatch, response))
      .then((data) => dispatch(receiveTimeline(data)))
      .catch((e) => handleError(dispatch, e))
      .finally();
  };
}

export function abortTimelineRequest() {
  return () => {
    if (currentTimelineController) {
      currentTimelineController.abort();
    }
  };
}

export function fetchComparisonAppData(url, viewSide) {
  return (dispatch) => {
    const getTimelineController = () => {
      switch (viewSide) {
        case 'left':
          return currentComparisonTimelineController.left;
        case 'right':
          return currentComparisonTimelineController.right;
        default:
          throw new Error(`Invalid viewSide: '${viewSide}'`);
      }
    };
    let timelineController = getTimelineController();
    if (timelineController) {
      timelineController.abort();
    }

    switch (viewSide) {
      case 'left':
        currentComparisonTimelineController.left = new AbortController();
        break;
      case 'right':
        currentComparisonTimelineController.right = new AbortController();
        break;
      default:
        throw new Error(`Invalid viewSide: '${viewSide}'`);
    }
    dispatch(requestComparisonAppData(url, viewSide));
    timelineController = getTimelineController();
    return fetch(`${url}&format=json`, {
      signal: timelineController.signal,
    })
      .then((response) => handleResponse(dispatch, response))
      .then((data) => dispatch(receiveComparisonAppData(data, viewSide)))
      .catch((e) => handleError(dispatch, e))
      .then(() => dispatch(cancelComparisonappData()))
      .finally();
  };
}

export function fetchPyroscopeAppData(url) {
  return (dispatch) => {
    if (currentTimelineController) {
      currentTimelineController.abort();
    }
    currentTimelineController = new AbortController();
    dispatch(requestPyroscopeAppData(url));
    return fetch(`${url}&format=json`, {
      signal: currentTimelineController.signal,
    })
      .then((response) => handleResponse(dispatch, response))
      .then((data) => dispatch(receivePyroscopeAppData(data)))
      .catch((e) => handleError(dispatch, e))
      .then(() => dispatch(cancelPyroscopeAppData()))
      .finally();
  };
}

export function fetchComparisonDiffAppData(url) {
  return (dispatch) => {
    if (currentTimelineController) {
      currentTimelineController.abort();
    }
    currentTimelineController = new AbortController();
    dispatch(requestComparisonDiffAppData(url));
    return fetch(`${url}&format=json`, {
      signal: currentTimelineController.signal,
    })
      .then((response) => handleResponse(dispatch, response))
      .then((data) => dispatch(receiveComparisonDiffAppData(data)))
      .catch((e) => handleError(dispatch, e))
      .catch((e) => dispatchNotificationByError(dispatch, e))
      .then(() => dispatch(cancelComparisonDiffAppData()))
      .finally();
  };
}

export function fetchTags(query) {
  return (dispatch) => {
    if (fetchTagController) {
      fetchTagController.abort();
    }
    fetchTagController = new AbortController();

    dispatch(requestTags());
    return fetch(`./labels?query=${encodeURIComponent(query)}`)
      .then((response) => handleResponse(dispatch, response))
      .then((data) => dispatch(receiveTags(data)))
      .catch((e) => handleError(dispatch, e))
      .finally();
  };
}

export function abortFetchTags() {
  return () => {
    if (fetchTagController) {
      fetchTagController.abort();
    }
  };
}

export function fetchTagValues(query, tag) {
  return (dispatch) => {
    if (fetchTagValuesController) {
      fetchTagValuesController.abort();
    }
    fetchTagValuesController = new AbortController();

    dispatch(requestTagValues(tag));
    return fetch(
      `./label-values?label=${encodeURIComponent(
        tag
      )}&query=${encodeURIComponent(query)}`
    )
      .then((response) => handleResponse(dispatch, response))
      .then((data) => dispatch(receiveTagValues(data, tag)))
      .catch((e) => handleError(dispatch, e))
      .finally();
  };
}
export function abortFetchTagValues() {
  return () => {
    if (fetchTagValuesController) {
      fetchTagValuesController.abort();
    }
  };
}

let currentNamesController;
export function fetchNames() {
  return (dispatch) => {
    if (currentNamesController) {
      currentNamesController.abort();
    }
    currentNamesController = new AbortController();

    dispatch(requestNames());
    return fetch('./label-values?label=__name__', {
      signal: currentNamesController.signal,
    })
      .then((response) => handleResponse(dispatch, response))
      .then((data) => dispatch(receiveNames(data)))
      .catch((e) => handleError(dispatch, e))
      .finally();
  };
}

let adhocProfilesController;
export function fetchAdhocProfiles() {
  return (dispatch) => {
    if (adhocProfilesController) {
      adhocProfilesController.abort();
    }

    adhocProfilesController = new AbortController();
    dispatch(requestAdhocProfiles());
    return fetch('./api/adhoc/v1/profiles', {
      signal: adhocProfilesController.signal,
    })
      .then((response) => handleResponse(dispatch, response))
      .then((data) => dispatch(receiveAdhocProfiles(data)))
      .catch((e) => handleError(dispatch, e))
      .then(() => dispatch(cancelAdhocProfiles()))
      .finally();
  };
}
export function abortFetchAdhocProfiles() {
  return () => {
    if (adhocProfilesController) {
      adhocProfilesController.abort();
    }
  };
}

let adhocProfileController;
export function fetchAdhocProfile(profile) {
  return (dispatch) => {
    if (adhocProfileController) {
      adhocProfileController.abort();
    }

    adhocProfileController = new AbortController();
    dispatch(requestAdhocProfile());
    return fetch(`./api/adhoc/v1/profile/${profile}`, {
      signal: adhocProfileController.signal,
    })
      .then((response) => handleResponse(dispatch, response))
      .then((data) => dispatch(receiveAdhocProfile(data)))
      .catch((e) => handleError(dispatch, e))
      .then(() => dispatch(cancelAdhocProfile()))
      .finally();
  };
}
export function abortFetchAdhocProfile() {
  return () => {
    if (adhocProfileController) {
      adhocProfileController.abort();
    }
  };
}

let adhocLeftProfileController;
export function fetchAdhocLeftProfile(profile) {
  return (dispatch) => {
    if (adhocLeftProfileController) {
      adhocLeftProfileController.abort();
    }

    adhocLeftProfileController = new AbortController();
    dispatch(requestAdhocLeftProfile());
    return fetch(`./api/adhoc/v1/profile/${profile}`, {
      signal: adhocLeftProfileController.signal,
    })
      .then((response) => handleResponse(dispatch, response))
      .then((data) => dispatch(receiveAdhocLeftProfile(data)))
      .catch((e) => handleError(dispatch, e))
      .then(() => dispatch(cancelAdhocLeftProfile()))
      .finally();
  };
}
export function abortFetchAdhocLeftProfile() {
  return () => {
    if (adhocLeftProfileController) {
      adhocLeftProfileController.abort();
    }
  };
}

let adhocRightProfileController;
export function fetchAdhocRightProfile(profile) {
  return (dispatch) => {
    if (adhocRightProfileController) {
      adhocRightProfileController.abort();
    }

    adhocRightProfileController = new AbortController();
    dispatch(requestAdhocRightProfile());
    return fetch(`./api/adhoc/v1/profile/${profile}`, {
      signal: adhocRightProfileController.signal,
    })
      .then((response) => handleResponse(dispatch, response))
      .then((data) => dispatch(receiveAdhocRightProfile(data)))
      .catch((e) => handleError(dispatch, e))
      .then(() => dispatch(cancelAdhocRightProfile()))
      .finally();
  };
}
export function abortFetchAdhocRightProfile() {
  return () => {
    if (adhocRightProfileController) {
      adhocRightProfileController.abort();
    }
  };
}

let adhocProfileDiffController;
export function fetchAdhocProfileDiff(left, right) {
  return (dispatch) => {
    if (adhocProfileDiffController) {
      adhocProfileDiffController.abort();
    }

    adhocProfileDiffController = new AbortController();
    dispatch(requestAdhocProfileDiff());
    return fetch(`./api/adhoc/v1/diff/${left}/${right}`, {
      signal: adhocProfileDiffController.signal,
    })
      .then((response) => handleResponse(dispatch, response))
      .then((data) => dispatch(receiveAdhocProfileDiff(data)))
      .catch((e) => handleError(dispatch, e))
      .then(() => dispatch(cancelAdhocProfileDiff()))
      .finally();
  };
}
export function abortFetchAdhocProfileDiff() {
  return () => {
    if (adhocProfileDiffController) {
      adhocProfileDiffController.abort();
    }
  };
}<|MERGE_RESOLUTION|>--- conflicted
+++ resolved
@@ -46,13 +46,10 @@
   RECEIVE_ADHOC_RIGHT_PROFILE,
   CANCEL_ADHOC_LEFT_PROFILE,
   CANCEL_ADHOC_RIGHT_PROFILE,
-<<<<<<< HEAD
   SET_UI_VALUE,
-=======
   REQUEST_ADHOC_PROFILE_DIFF,
   RECEIVE_ADHOC_PROFILE_DIFF,
   CANCEL_ADHOC_PROFILE_DIFF,
->>>>>>> 556a4c64
 } from './actionTypes';
 import { isAbortError } from '../util/abort';
 import { addNotification } from './reducers/notifications';
