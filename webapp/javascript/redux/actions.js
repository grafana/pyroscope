import {
  SET_DATE_RANGE,
  SET_FROM,
  SET_UNTIL,
  SET_MAX_NODES,
  REFRESH,
  REQUEST_TAGS,
  RECEIVE_TAGS,
  REQUEST_TAG_VALUES,
  RECEIVE_TAG_VALUES,
  REQUEST_NAMES,
  RECEIVE_NAMES,
  SET_QUERY,
  SET_LEFT_DATE_RANGE,
  SET_RIGHT_DATE_RANGE,
  SET_LEFT_FROM,
  SET_LEFT_UNTIL,
  SET_RIGHT_FROM,
  SET_RIGHT_UNTIL,
  RECEIVE_COMPARISON_APP_DATA,
  REQUEST_COMPARISON_APP_DATA,
  CANCEL_COMPARISON_APP_DATA,
  REQUEST_PYROSCOPE_APP_DATA,
  RECEIVE_PYROSCOPE_APP_DATA,
  CANCEL_PYROSCOPE_APP_DATA,
  REQUEST_COMPARISON_DIFF_APP_DATA,
  RECEIVE_COMPARISON_DIFF_APP_DATA,
  CANCEL_COMPARISON_DIFF_APP_DATA,
  REQUEST_COMPARISON_TIMELINE,
  RECEIVE_COMPARISON_TIMELINE,
  SET_ADHOC_FILE,
  SET_ADHOC_LEFT_FILE,
  SET_ADHOC_RIGHT_FILE,
  REQUEST_ADHOC_PROFILES,
  RECEIVE_ADHOC_PROFILES,
  CANCEL_ADHOC_PROFILES,
  SET_ADHOC_PROFILE,
  REQUEST_ADHOC_PROFILE,
  RECEIVE_ADHOC_PROFILE,
  CANCEL_ADHOC_PROFILE,
  SET_ADHOC_LEFT_PROFILE,
  SET_ADHOC_RIGHT_PROFILE,
  REQUEST_ADHOC_LEFT_PROFILE,
  REQUEST_ADHOC_RIGHT_PROFILE,
  RECEIVE_ADHOC_LEFT_PROFILE,
  RECEIVE_ADHOC_RIGHT_PROFILE,
  CANCEL_ADHOC_LEFT_PROFILE,
  CANCEL_ADHOC_RIGHT_PROFILE,
} from './actionTypes';
import { isAbortError } from '../util/abort';
import { addNotification } from './reducers/notifications';

export const setDateRange = (from, until) => ({
  type: SET_DATE_RANGE,
  payload: { from, until },
});

export const setLeftDateRange = (from, until) => ({
  type: SET_LEFT_DATE_RANGE,
  payload: { from, until },
});

export const setRightDateRange = (from, until) => ({
  type: SET_RIGHT_DATE_RANGE,
  payload: { from, until },
});

export const setFrom = (from) => ({ type: SET_FROM, payload: { from } });

export const setLeftFrom = (from) => ({
  type: SET_LEFT_FROM,
  payload: { from },
});
export const setRightFrom = (from) => ({
  type: SET_RIGHT_FROM,
  payload: { from },
});

export const setUntil = (until) => ({ type: SET_UNTIL, payload: { until } });
export const setLeftUntil = (until) => ({
  type: SET_LEFT_UNTIL,
  payload: { until },
});
export const setRightUntil = (until) => ({
  type: SET_RIGHT_UNTIL,
  payload: { until },
});

export const setMaxNodes = (maxNodes) => ({
  type: SET_MAX_NODES,
  payload: { maxNodes },
});

export const refresh = (url) => ({ type: REFRESH, payload: { url } });

export const requestTimeline = (url) => ({
  type: REQUEST_COMPARISON_TIMELINE,
  payload: { url },
});

export const receiveTimeline = (data) => ({
  type: RECEIVE_COMPARISON_TIMELINE,
  payload: data,
});

export const requestPyroscopeAppData = (url) => ({
  type: REQUEST_PYROSCOPE_APP_DATA,
  payload: { url },
});

export const receivePyroscopeAppData = (data) => ({
  type: RECEIVE_PYROSCOPE_APP_DATA,
  payload: { data },
});
export const cancelPyroscopeAppData = () => ({
  type: CANCEL_PYROSCOPE_APP_DATA,
});

export const requestComparisonAppData = (url, viewSide) => ({
  type: REQUEST_COMPARISON_APP_DATA,
  payload: { url, viewSide },
});

export const receiveComparisonAppData = (data, viewSide) => ({
  type: RECEIVE_COMPARISON_APP_DATA,
  payload: { data, viewSide },
});
export const cancelComparisonappData = () => ({
  type: CANCEL_COMPARISON_APP_DATA,
});

export const requestComparisonDiffAppData = (url) => ({
  type: REQUEST_COMPARISON_DIFF_APP_DATA,
  payload: { url },
});

export const receiveComparisonDiffAppData = (data) => ({
  type: RECEIVE_COMPARISON_DIFF_APP_DATA,
  payload: { data },
});

export const cancelComparisonDiffAppData = () => ({
  type: CANCEL_COMPARISON_DIFF_APP_DATA,
});

export const requestTags = () => ({ type: REQUEST_TAGS });

export const receiveTags = (tags) => ({
  type: RECEIVE_TAGS,
  payload: { tags },
});

export const requestTagValues = (tag) => ({
  type: REQUEST_TAG_VALUES,
  payload: { tag },
});

export const receiveTagValues = (values, tag) => ({
  type: RECEIVE_TAG_VALUES,
  payload: { values, tag },
});

export const requestNames = () => ({ type: REQUEST_NAMES, payload: {} });

export const receiveNames = (names) => ({
  type: RECEIVE_NAMES,
  payload: { names },
});

export const setQuery = (query) => ({
  type: SET_QUERY,
  payload: { query },
});

export const setAdhocFile = (file, flamebearer) => ({
  type: SET_ADHOC_FILE,
  payload: { file, flamebearer },
});

export const setAdhocLeftFile = (file, flamebearer) => ({
  type: SET_ADHOC_LEFT_FILE,
  payload: { file, flamebearer },
});

export const setAdhocRightFile = (file, flamebearer) => ({
  type: SET_ADHOC_RIGHT_FILE,
  payload: { file, flamebearer },
});

export const requestAdhocProfiles = () => ({
  type: REQUEST_ADHOC_PROFILES,
  payload: {},
});

export const receiveAdhocProfiles = (profiles) => ({
  type: RECEIVE_ADHOC_PROFILES,
  payload: { profiles },
});

export const cancelAdhocProfiles = () => ({ type: CANCEL_ADHOC_PROFILES });

export const setAdhocProfile = (profile) => ({
  type: SET_ADHOC_PROFILE,
  payload: { profile },
});

export const requestAdhocProfile = (profile) => ({
  type: REQUEST_ADHOC_PROFILE,
  payload: { profile },
});

export const receiveAdhocProfile = (flamebearer) => ({
  type: RECEIVE_ADHOC_PROFILE,
  payload: { flamebearer },
});

export const cancelAdhocProfile = () => ({ type: CANCEL_ADHOC_PROFILE });

export const setAdhocLeftProfile = (profile) => ({
  type: SET_ADHOC_LEFT_PROFILE,
  payload: { profile },
});

export const requestAdhocLeftProfile = (profile) => ({
  type: REQUEST_ADHOC_LEFT_PROFILE,
  payload: { profile },
});

export const receiveAdhocLeftProfile = (flamebearer) => ({
  type: RECEIVE_ADHOC_LEFT_PROFILE,
  payload: { flamebearer },
});

export const cancelAdhocLeftProfile = () => ({
  type: CANCEL_ADHOC_LEFT_PROFILE,
});

export const setAdhocRightProfile = (profile) => ({
  type: SET_ADHOC_RIGHT_PROFILE,
  payload: { profile },
});

export const requestAdhocRightProfile = (profile) => ({
  type: REQUEST_ADHOC_RIGHT_PROFILE,
  payload: { profile },
});

export const receiveAdhocRightProfile = (flamebearer) => ({
  type: RECEIVE_ADHOC_RIGHT_PROFILE,
  payload: { flamebearer },
});

export const cancelAdhocRightProfile = () => ({
  type: CANCEL_ADHOC_RIGHT_PROFILE,
});

// ResponseNotOkError refers to when request is not ok
// ie when status code is not in the 2xx range
class ResponseNotOkError extends Error {
  constructor(response, text) {
    super(`Bad Response with code ${response.status}: ${text}`);
    this.name = 'ResponseNotOkError';
    this.response = response;
  }
}

// dispatchNotificationByError dispatches a notification
// depending on the error passed
function handleError(dispatch, e) {
  if (e instanceof ResponseNotOkError) {
    dispatch(
      addNotification({
        title: 'Request Failed',
        message: e.message,
        type: 'danger',
      })
    );
  } else if (!isAbortError(e)) {
    // AbortErrors are fine

    // Generic case, so we use as message whatever error we got
    // It's not the best UX, but our users should be experienced enough
    // to be able to decipher what's going on based on the message
    dispatch(
      addNotification({
        title: 'Error',
        message: e.message,
        type: 'danger',
      })
    );
  }
}

// handleResponse retrieves the JSON data on success or raises an ResponseNotOKError otherwise
function handleResponse(dispatch, response) {
  if (response.ok) {
    return response.json();
  }
  return response.text().then((text) => {
    throw new ResponseNotOkError(response, text);
  });
}

/**
 * ATTENTION! There may be race conditions:
 * Since a new controller is created every time a 'fetch' action is called
 * A badly timed 'abort' action may cancel the brand new 'fetch' action!
 */
let currentTimelineController;
const currentComparisonTimelineController = {
  left: null,
  right: null,
};
let fetchTagController;
let fetchTagValuesController;

export function fetchTimeline(url) {
  return (dispatch) => {
    if (currentTimelineController) {
      currentTimelineController.abort();
    }
    currentTimelineController = new AbortController();
    dispatch(requestTimeline(url));

    return fetch(`${url}&format=json`, {
      signal: currentTimelineController.signal,
    })
      .then((response) => handleResponse(dispatch, response))
      .then((data) => dispatch(receiveTimeline(data)))
      .catch((e) => handleError(dispatch, e))
      .finally();
  };
}

export function abortTimelineRequest() {
  return () => {
    if (currentTimelineController) {
      currentTimelineController.abort();
    }
  };
}

export function fetchComparisonAppData(url, viewSide) {
  return (dispatch) => {
    const getTimelineController = () => {
      switch (viewSide) {
        case 'left':
          return currentComparisonTimelineController.left;
        case 'right':
          return currentComparisonTimelineController.right;
        default:
          throw new Error(`Invalid viewSide: '${viewSide}'`);
      }
    };
    let timelineController = getTimelineController();
    if (timelineController) {
      timelineController.abort();
    }

    switch (viewSide) {
      case 'left':
        currentComparisonTimelineController.left = new AbortController();
        break;
      case 'right':
        currentComparisonTimelineController.right = new AbortController();
        break;
      default:
        throw new Error(`Invalid viewSide: '${viewSide}'`);
    }
    dispatch(requestComparisonAppData(url, viewSide));
    timelineController = getTimelineController();
    return fetch(`${url}&format=json`, {
      signal: timelineController.signal,
    })
      .then((response) => handleResponse(dispatch, response))
      .then((data) => dispatch(receiveComparisonAppData(data, viewSide)))
      .catch((e) => handleError(dispatch, e))
      .then(() => dispatch(cancelComparisonappData()))
      .finally();
  };
}

export function fetchPyroscopeAppData(url) {
  return (dispatch) => {
    if (currentTimelineController) {
      currentTimelineController.abort();
    }
    currentTimelineController = new AbortController();
    dispatch(requestPyroscopeAppData(url));
    return fetch(`${url}&format=json`, {
      signal: currentTimelineController.signal,
    })
      .then((response) => handleResponse(dispatch, response))
      .then((data) => dispatch(receivePyroscopeAppData(data)))
      .catch((e) => handleError(dispatch, e))
      .then(() => dispatch(cancelPyroscopeAppData()))
      .finally();
  };
}

export function fetchComparisonDiffAppData(url) {
  return (dispatch) => {
    if (currentTimelineController) {
      currentTimelineController.abort();
    }
    currentTimelineController = new AbortController();
    dispatch(requestComparisonDiffAppData(url));
    return fetch(`${url}&format=json`, {
      signal: currentTimelineController.signal,
    })
      .then((response) => handleResponse(dispatch, response))
      .then((data) => dispatch(receiveComparisonDiffAppData(data)))
      .catch((e) => handleError(dispatch, e))
      .catch((e) => dispatchNotificationByError(dispatch, e))
      .then(() => dispatch(cancelComparisonDiffAppData()))
      .finally();
  };
}

export function fetchTags(query) {
  return (dispatch) => {
    if (fetchTagController) {
      fetchTagController.abort();
    }
    fetchTagController = new AbortController();

    dispatch(requestTags());
    return fetch(`./labels?query=${encodeURIComponent(query)}`)
      .then((response) => handleResponse(dispatch, response))
      .then((data) => dispatch(receiveTags(data)))
      .catch((e) => handleError(dispatch, e))
      .finally();
  };
}

export function abortFetchTags() {
  return () => {
    if (fetchTagController) {
      fetchTagController.abort();
    }
  };
}

export function fetchTagValues(query, tag) {
  return (dispatch) => {
    if (fetchTagValuesController) {
      fetchTagValuesController.abort();
    }
    fetchTagValuesController = new AbortController();

    dispatch(requestTagValues(tag));
    return fetch(
      `/label-values?label=${encodeURIComponent(
        tag
      )}&query=${encodeURIComponent(query)}`
    )
      .then((response) => handleResponse(dispatch, response))
      .then((data) => dispatch(receiveTagValues(data, tag)))
      .catch((e) => handleError(dispatch, e))
      .finally();
  };
}
export function abortFetchTagValues() {
  return () => {
    if (fetchTagValuesController) {
      fetchTagValuesController.abort();
    }
  };
}

let currentNamesController;
export function fetchNames() {
  return (dispatch) => {
    if (currentNamesController) {
      currentNamesController.abort();
    }
    currentNamesController = new AbortController();

    dispatch(requestNames());
    return fetch('/label-values?label=__name__', {
      signal: currentNamesController.signal,
    })
      .then((response) => handleResponse(dispatch, response))
      .then((data) => dispatch(receiveNames(data)))
      .catch((e) => handleError(dispatch, e))
      .finally();
  };
<<<<<<< HEAD
}
export function abortFetchNames() {
  return () => {
    if (abortFetchNames) {
      abortFetchNames.abort();
    }
  };
}

let adhocProfilesController;
export function fetchAdhocProfiles() {
  return (dispatch) => {
    if (adhocProfilesController) {
      adhocProfilesController.abort();
    }

    adhocProfilesController = new AbortController();
    dispatch(requestAdhocProfiles());
    return fetch('/api/adhoc/v1/profiles', {
      signal: adhocProfilesController.signal,
    })
      .then((response) => handleResponse(dispatch, response))
      .then((data) => dispatch(receiveAdhocProfiles(data)))
      .catch((e) => handleError(dispatch, e))
      .then(() => dispatch(cancelAdhocProfiles()))
      .finally();
  };
}
export function abortFetchAdhocProfiles() {
  return () => {
    if (adhocProfilesController) {
      adhocProfilesController.abort();
    }
  };
}

let adhocProfileController;
export function fetchAdhocProfile(profile) {
  return (dispatch) => {
    if (adhocProfileController) {
      adhocProfileController.abort();
    }

    adhocProfileController = new AbortController();
    dispatch(requestAdhocProfile(profile));
    return fetch(`/api/adhoc/v1/profile/${profile}`, {
      signal: adhocProfileController.signal,
    })
      .then((response) => handleResponse(dispatch, response))
      .then((data) => dispatch(receiveAdhocProfile(data)))
      .catch((e) => handleError(dispatch, e))
      .then(() => dispatch(cancelAdhocProfile()))
      .finally();
  };
}
export function abortFetchAdhocProfile() {
  return () => {
    if (adhocProfileController) {
      adhocProfileController.abort();
    }
  };
}

let adhocLeftProfileController;
export function fetchAdhocLeftProfile(profile) {
  return (dispatch) => {
    if (adhocLeftProfileController) {
      adhocLeftProfileController.abort();
    }

    adhocLeftProfileController = new AbortController();
    dispatch(requestAdhocLeftProfile(profile));
    return fetch(`/api/adhoc/v1/profile/${profile}`, {
      signal: adhocLeftProfileController.signal,
    })
      .then((response) => handleResponse(dispatch, response))
      .then((data) => dispatch(receiveAdhocLeftProfile(data)))
      .catch((e) => handleError(dispatch, e))
      .then(() => dispatch(cancelAdhocLeftProfile()))
      .finally();
  };
}
export function abortFetchAdhocLeftProfile() {
  return () => {
    if (adhocLeftProfileController) {
      adhocLeftProfileController.abort();
    }
  };
}

let adhocRightProfileController;
export function fetchAdhocRightProfile(profile) {
  return (dispatch) => {
    if (adhocRightProfileController) {
      adhocRightProfileController.abort();
    }

    adhocRightProfileController = new AbortController();
    dispatch(requestAdhocRightProfile(profile));
    return fetch(`/api/adhoc/v1/profile/${profile}`, {
      signal: adhocRightProfileController.signal,
    })
      .then((response) => handleResponse(dispatch, response))
      .then((data) => dispatch(receiveAdhocRightProfile(data)))
      .catch((e) => handleError(dispatch, e))
      .then(() => dispatch(cancelAdhocRightProfile()))
      .finally();
  };
}
export function abortFetchAdhocRightProfile() {
  return () => {
    if (adhocRightProfileController) {
      adhocRightProfileController.abort();
    }
  };
=======
>>>>>>> ccd97f9a
}<|MERGE_RESOLUTION|>--- conflicted
+++ resolved
@@ -485,14 +485,6 @@
       .catch((e) => handleError(dispatch, e))
       .finally();
   };
-<<<<<<< HEAD
-}
-export function abortFetchNames() {
-  return () => {
-    if (abortFetchNames) {
-      abortFetchNames.abort();
-    }
-  };
 }
 
 let adhocProfilesController;
@@ -601,6 +593,4 @@
       adhocRightProfileController.abort();
     }
   };
-=======
->>>>>>> ccd97f9a
 }