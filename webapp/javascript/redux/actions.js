--- conflicted
+++ resolved
@@ -19,15 +19,10 @@
   SET_RIGHT_UNTIL,
   RECEIVE_COMPARISON_APP_DATA,
   REQUEST_COMPARISON_APP_DATA,
-<<<<<<< HEAD
+  CANCEL_COMPARISON_APP_DATA,
   REQUEST_PYROSCOPE_APP_DATA,
   RECEIVE_PYROSCOPE_APP_DATA,
-=======
-  CANCEL_COMPARISON_APP_DATA,
-  REQUEST_PYRESCOPE_APP_DATA,
-  RECEIVE_PYRESCOPE_APP_DATA,
-  CANCEL_PYRESCOPE_APP_DATA,
->>>>>>> 39c8dd01
+  CANCEL_PYROSCOPE_APP_DATA,
   REQUEST_COMPARISON_DIFF_APP_DATA,
   RECEIVE_COMPARISON_DIFF_APP_DATA,
   CANCEL_COMPARISON_DIFF_APP_DATA,
@@ -113,8 +108,8 @@
   type: RECEIVE_PYROSCOPE_APP_DATA,
   payload: { data },
 });
-export const cancelPyrescopeAppData = () => ({
-  type: CANCEL_PYRESCOPE_APP_DATA,
+export const cancelPyroscopeAppData = () => ({
+  type: CANCEL_PYROSCOPE_APP_DATA,
 });
 
 export const requestComparisonAppData = (url, viewSide) => ({
@@ -188,7 +183,6 @@
   payload: { file, flamebearer },
 });
 
-<<<<<<< HEAD
 export const requestAdhocProfiles = () => ({
   type: REQUEST_ADHOC_PROFILES,
   payload: {},
@@ -243,12 +237,12 @@
   type: RECEIVE_ADHOC_RIGHT_PROFILE,
   payload: { flamebearer },
 });
-=======
+
 // ResponseNotOkError refers to when request is not ok
 // ie when status code is not in the 2xx range
 class ResponseNotOkError extends Error {
-  constructor(response) {
-    super(`Bad Response: ${response.status}`);
+  constructor(response, text) {
+    super(`Bad Response with code ${response.status}: ${text}`);
     this.name = 'ResponseNotOkError';
     this.response = response;
   }
@@ -256,7 +250,7 @@
 
 // dispatchNotificationByError dispatches a notification
 // depending on the error passed
-function dispatchNotificationByError(dispatch, e) {
+function handleError(dispatch, e) {
   if (e instanceof ResponseNotOkError) {
     dispatch(
       addNotification({
@@ -280,7 +274,16 @@
     );
   }
 }
->>>>>>> 39c8dd01
+
+// handleResponse retrieves the JSON data on success or raises an ResponseNotOKError otherwise
+function handleResponse(dispatch, response) {
+  if (response.ok) {
+    return response.json();
+  }
+  return response.text().then((text) => {
+    throw new ResponseNotOkError(response, text);
+  });
+}
 
 /**
  * ATTENTION! There may be race conditions:
@@ -353,24 +356,10 @@
     return fetch(`${url}&format=json`, {
       signal: timelineController.signal,
     })
-<<<<<<< HEAD
       .then((response) => handleResponse(dispatch, response))
       .then((data) => dispatch(receiveComparisonAppData(data, viewSide)))
       .catch((e) => handleError(dispatch, e))
-=======
-      .then((response) => {
-        if (!response.ok) {
-          throw new ResponseNotOkError(response);
-        }
-
-        return response.json();
-      })
-      .then((data) => {
-        dispatch(receiveComparisonAppData(data, viewSide));
-      })
-      .catch((e) => dispatchNotificationByError(dispatch, e))
       .then(() => dispatch(cancelComparisonappData()))
->>>>>>> 39c8dd01
       .finally();
   };
 }
@@ -385,24 +374,10 @@
     return fetch(`${url}&format=json`, {
       signal: currentTimelineController.signal,
     })
-<<<<<<< HEAD
       .then((response) => handleResponse(dispatch, response))
       .then((data) => dispatch(receivePyroscopeAppData(data)))
       .catch((e) => handleError(dispatch, e))
-=======
-      .then((response) => {
-        if (!response.ok) {
-          throw new ResponseNotOkError(response);
-        }
-
-        return response.json();
-      })
-      .then((data) => {
-        dispatch(receivePyrescopeAppData(data));
-      })
-      .catch((e) => dispatchNotificationByError(dispatch, e))
-      .then(() => dispatch(cancelPyrescopeAppData()))
->>>>>>> 39c8dd01
+      .then(() => dispatch(cancelPyroscopeAppData()))
       .finally();
   };
 }
@@ -417,24 +392,11 @@
     return fetch(`${url}&format=json`, {
       signal: currentTimelineController.signal,
     })
-<<<<<<< HEAD
       .then((response) => handleResponse(dispatch, response))
       .then((data) => dispatch(receiveComparisonDiffAppData(data)))
       .catch((e) => handleError(dispatch, e))
-=======
-      .then((response) => {
-        if (!response.ok) {
-          throw new ResponseNotOkError(response);
-        }
-
-        return response.json();
-      })
-      .then((data) => {
-        dispatch(receiveComparisonDiffAppData(data));
-      })
       .catch((e) => dispatchNotificationByError(dispatch, e))
       .then(() => dispatch(cancelComparisonDiffAppData()))
->>>>>>> 39c8dd01
       .finally();
   };
 }
@@ -618,30 +580,4 @@
       adhocRightProfileController.abort();
     }
   };
-}
-
-const handleResponse = (dispatch, response) => {
-  if (response.ok) {
-    return response.json();
-  }
-  return response.text().then((text) => {
-    throw new Error(
-      `Request failed with status code ${response.status}: ${text}`
-    );
-  });
-};
-
-const handleError = (dispatch, e) => {
-  if (!isAbortError(e)) {
-    dispatch(
-      addNotification({
-        message: e.message,
-        type: 'danger',
-        dismiss: {
-          duration: 0,
-          showIcon: true,
-        },
-      })
-    );
-  }
-};+}