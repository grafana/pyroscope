--- conflicted
+++ resolved
@@ -36,16 +36,10 @@
   // updateUrl(["from", "until", "labels"]),
   // persistState(["from", "until", "labels"]),
 );
-<<<<<<< HEAD
 const reducer = persistReducer(
   persistConfig,
   combineReducers({
-=======
-
-const store = configureStore({
-  reducer: {
     newRoot: newRootStore,
->>>>>>> 556a4c64
     root: rootReducer,
     views: viewsReducer,
   })
@@ -62,13 +56,9 @@
   // middleware: [thunkMiddleware],
 });
 
-<<<<<<< HEAD
 export const persistor = persistStore(store);
 
-const defaultName = window.initialState.appNames.find(
-=======
 const defaultName = (window as any).initialState.appNames.find(
->>>>>>> 556a4c64
   (x) => x !== 'pyroscope.server.cpu'
 );
 
