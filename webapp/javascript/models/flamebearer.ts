import { Units } from '@utils/format';
import { deltaDiffWrapper } from '@utils/flamebearer';

export type Flamebearer = {
  /**
   * List of names
   */
  names: string[];
  /**
   * List of level
   *
   * This is NOT the same as in the flamebearer
   * that we receive from the server.
   * As in there are some transformations required
   * (see deltaDiffWrapper)
   */
  levels: number[][];
  numTicks: number;
  /**
   * Sample Rate, used in text information
   */
  sampleRate: number;
  units: Units;
  spyName:
    | 'dotneyspy'
    | 'ebpfspy'
    | 'gospy'
    | 'phpspy'
    | 'pyspy'
    | 'rbspy'
    | string;
  /**
   * Format version.
   */
  version: number;
} & addTicks;

export type addTicks =
  | { format: 'double'; leftTicks: number; rightTicks: number }
  | { format: 'single' };

<<<<<<< HEAD
interface DecodeFlamebearerProps {
  flamebearer: Flamebearer;
  metadata: {
    format: string;
    spyName: string;
    sampleRate: number;
    units: Units;
  };
  leftTicks?: number;
  rightTicks?: number;
  version?: number;
}

// Hopefully these type assertions won't be required once we enable strictNullChecks in the ompiler
export function decodeFlamebearer({
  flamebearer,
  metadata,
  leftTicks,
  rightTicks,
  version,
}: DecodeFlamebearerProps): Flamebearer {
  const fb = {
    ...flamebearer,
    format: metadata.format,
    spyName: metadata.spyName,
    sampleRate: metadata.sampleRate,
    units: metadata.units,
  };

  if (fb.format === 'double') {
    (fb as any).leftTicks = leftTicks;
    (fb as any).rightTicks = rightTicks;
  }

  fb.version = version || 0;
  fb.levels = deltaDiffWrapper(fb.format, fb.levels);
  return fb as Flamebearer;
}
=======
export type FlamebearerProfile = {
  Flamebearer: Flamebearer;

  metadata: {
    appName: string;
    startTime: string;
    endTime: string;
    query: string;
    maxNodes: number;
  };
};
>>>>>>> 091e925b
<|MERGE_RESOLUTION|>--- conflicted
+++ resolved
@@ -39,7 +39,6 @@
   | { format: 'double'; leftTicks: number; rightTicks: number }
   | { format: 'single' };
 
-<<<<<<< HEAD
 interface DecodeFlamebearerProps {
   flamebearer: Flamebearer;
   metadata: {
@@ -78,7 +77,7 @@
   fb.levels = deltaDiffWrapper(fb.format, fb.levels);
   return fb as Flamebearer;
 }
-=======
+
 export type FlamebearerProfile = {
   Flamebearer: Flamebearer;
 
@@ -89,5 +88,4 @@
     query: string;
     maxNodes: number;
   };
-};
->>>>>>> 091e925b
+};