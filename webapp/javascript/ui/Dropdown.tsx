--- conflicted
+++ resolved
@@ -69,7 +69,6 @@
       onItemClick={onItemClick}
       overflow={overflow}
       position={position}
-<<<<<<< HEAD
       menuButton={
         <MenuButton
           className={`${styles.dropdownMenuButton} ${menuButtonClassName}`}
@@ -79,9 +78,6 @@
           {value || label}
         </MenuButton>
       }
-=======
-      menuButton={menuButtonComponent}
->>>>>>> 26d81774
     >
       <MenuHeader>{label}</MenuHeader>
       {children}
