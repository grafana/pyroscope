--- conflicted
+++ resolved
@@ -37,30 +37,13 @@
   autoFocus?: React.ButtonHTMLAttributes<HTMLButtonElement>['autoFocus'];
 }
 
-<<<<<<< HEAD
-export default function Button({
-  disabled = false,
-  kind = 'default',
-  type = 'button',
-  icon,
-  iconNode,
-  children,
-  grouped,
-  onClick,
-  id,
-  className,
-  form,
-  noBox,
-  autoFocus,
-  ...props
-}: ButtonProps) {
-=======
 const Button = React.forwardRef(function Button(
   {
     disabled = false,
     kind = 'default',
     type = 'button',
     icon,
+    iconNode,
     children,
     grouped,
     onClick,
@@ -73,7 +56,6 @@
   }: ButtonProps,
   ref: React.LegacyRef<HTMLButtonElement>
 ) {
->>>>>>> e04a9a5b
   return (
     <button
       // needed for tooltip
