--- conflicted
+++ resolved
@@ -5,11 +5,8 @@
 import styles from './Button.module.scss';
 
 export interface ButtonProps {
-<<<<<<< HEAD
-  kind?: 'default' | 'primary' | 'secondary' | 'danger' | 'outline';
-=======
-  kind?: 'default' | 'primary' | 'secondary' | 'danger' | 'float';
->>>>>>> e04a9a5b
+  kind?: 'default' | 'primary' | 'secondary' | 'danger' | 'outline' | 'float';
+  // kind?: 'default' | 'primary' | 'secondary' | 'danger' | 'float' | 'outline';
   /** Whether the button is disabled or not */
   disabled?: boolean;
   icon?: IconDefinition;
@@ -110,13 +107,12 @@
       return styles.danger;
     }
 
-<<<<<<< HEAD
     case 'outline': {
       return styles.outline;
-=======
+    }
+
     case 'float': {
       return styles.float;
->>>>>>> e04a9a5b
     }
 
     default: {
