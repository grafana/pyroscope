// @typescript-eslint/restrict-template-expressions
import ReactDOM from 'react-dom';
import React from 'react';
import Box from '@webapp/ui/Box';
import { decodeFlamebearer } from '@webapp/models/flamebearer';
import { FlamegraphRenderer } from '@pyroscope/flamegraph';
import { BuildInfo } from './components/Footer';
import '@pyroscope/flamegraph/dist/index.css';
import styles from './standalone.module.scss';

// Enable this if you are developing and don't want to run a server
// (window as any).flamegraph = defaultFlamegraph;

if (!(window as ShamefulAny).flamegraph) {
  alert(`'flamegraph' is required`);
  throw new Error(`'flamegraph' is required`);
}

// TODO parse window.flamegraph
const { flamegraph } = window as ShamefulAny;

// TODO: unify with the one in Footer component
function buildInfo() {
  const w = (window as ShamefulAny).buildInfo as BuildInfo;
  return `
    BUILD INFO:
    goos: ${w.goos}
    goarch: ${w.goarch}
    go_version: ${w.goVersion}
    version: ${w.version}
    time: ${w.time}
    gitSHA: ${w.gitSHA}
    gitDirty: ${w.gitDirty}
    embeddedAssets: ${w.useEmbeddedAssets}
`.replace(/^\s+/gm, '');
}

function StandaloneApp() {
  const flamebearer = decodeFlamebearer(flamegraph);

  return (
    <div>
      <Box className={styles.container}>
        <FlamegraphRenderer
<<<<<<< HEAD
          renderLogo
          flamebearer={flamebearer as ShamefulAny}
=======
          showCredit={false}
          flamebearer={flamebearer as any}
>>>>>>> 82a1163b
          ExportData={null}
        />
      </Box>
      <div className={styles.footer} title={buildInfo()}>
        {`Copyright © 2020 – ${new Date().getFullYear()} Pyroscope, Inc`}
      </div>
    </div>
  );
}

function run() {
  ReactDOM.render(<StandaloneApp />, document.getElementById('root'));
}

// Since InlineChunkHtmlPlugin adds scripts to the head
// We must wait for the DOM to be loaded
// Otherwise React will fail to initialize since there's no DOM yet
window.addEventListener('DOMContentLoaded', run, false);<|MERGE_RESOLUTION|>--- conflicted
+++ resolved
@@ -42,13 +42,8 @@
     <div>
       <Box className={styles.container}>
         <FlamegraphRenderer
-<<<<<<< HEAD
-          renderLogo
           flamebearer={flamebearer as ShamefulAny}
-=======
           showCredit={false}
-          flamebearer={flamebearer as any}
->>>>>>> 82a1163b
           ExportData={null}
         />
       </Box>
