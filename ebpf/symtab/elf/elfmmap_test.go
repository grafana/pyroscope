--- conflicted
+++ resolved
@@ -21,11 +21,7 @@
 		require.NoError(t, err)
 		defer me.Close()
 
-<<<<<<< HEAD
-		tab, _ := me.NewSymbolTable(&SymbolsOptions{})
-=======
 		tab, _ := me.NewSymbolTable(new(SymbolsOptions))
->>>>>>> 8f33e574
 		if tab == nil {
 			tab = &SymbolTable{}
 		}
