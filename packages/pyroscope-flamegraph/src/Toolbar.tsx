import React, { ReactNode } from 'react';
import classNames from 'classnames/bind';
import { faAlignLeft } from '@fortawesome/free-solid-svg-icons/faAlignLeft';
import { faBars } from '@fortawesome/free-solid-svg-icons/faBars';
import { faListUl } from '@fortawesome/free-solid-svg-icons/faListUl';
import { faUndo } from '@fortawesome/free-solid-svg-icons/faUndo';
import { faCompressAlt } from '@fortawesome/free-solid-svg-icons/faCompressAlt';
import { IconDefinition } from '@fortawesome/fontawesome-common-types';
import { Maybe } from 'true-myth';
import { FontAwesomeIcon } from '@fortawesome/react-fontawesome';
import useResizeObserver from '@react-hook/resize-observer';
// until ui is moved to its own package this should do it
// eslint-disable-next-line import/no-extraneous-dependencies
import Button from '@webapp/ui/Button';
// eslint-disable-next-line import/no-extraneous-dependencies
import Dropdown, { MenuItem } from '@webapp/ui/Dropdown';
import { Tooltip } from '@pyroscope/webapp/javascript/ui/Tooltip';
import { FitModes, HeadMode, TailMode } from './fitMode/fitMode';
import SharedQueryInput from './SharedQueryInput';
import type { ViewTypes } from './FlameGraph/FlameGraphComponent/viewTypes';
import type { FlamegraphRendererProps } from './FlameGraph/FlameGraphRenderer';
import CheckIcon from './FlameGraph/FlameGraphComponent/CheckIcon';
import {
  TableIcon,
  TablePlusFlamegraphIcon,
  FlamegraphIcon,
  SandwichIcon,
  HeadFirstIcon,
  TailFirstIcon,
} from './Icons';

import styles from './Toolbar.module.scss';

const cx = classNames.bind(styles);

export const TOOLBAR_MODE_WIDTH_THRESHOLD = 480;

export type ShowModeType = 'large' | 'small';

const useShowMode = (widthTreshhold: number) => {
  const [size, setSize] = React.useState<'large' | 'small'>('large');
  const ref = React.useRef<HTMLDivElement>(null);

  const calcMode = (width: number) => {
    if (width < widthTreshhold) {
      return 'small';
    }
    return 'large';
  };

  React.useLayoutEffect(() => {
    if (ref.current) {
      const { width } = ref.current.getBoundingClientRect();

      setSize(calcMode(width));
    }
  }, [ref.current]);

  useResizeObserver(ref, (entry: ResizeObserverEntry) => {
    setSize(calcMode(entry.contentRect.width));
  });

  return {
    ref,
    size,
  };
};

export interface ProfileHeaderProps {
  view: ViewTypes;
  disableChangingDisplay?: boolean;
  flamegraphType: 'single' | 'double';
  viewDiff: 'diff' | 'total' | 'self';
  handleSearchChange: (s: string) => void;
  highlightQuery: string;
  ExportData?: ReactNode;

  /** Whether the flamegraph is different from its original state */
  isFlamegraphDirty: boolean;
  reset: () => void;

  updateFitMode: (f: FitModes) => void;
  fitMode: FitModes;
  updateView: (s: ViewTypes) => void;
  updateViewDiff: (s: 'diff' | 'total' | 'self') => void;

  /**
   * Refers to the node that has been selected in the flamegraph
   */
  selectedNode: Maybe<{ i: number; j: number }>;
  onFocusOnSubtree: (i: number, j: number) => void;
  sharedQuery?: FlamegraphRendererProps['sharedQuery'];
  panesOrientation?: 'horizontal' | 'vertical';
}

const Divider = () => <div className={styles.divider} />;

const Toolbar = React.memo(
  ({
    view,
    viewDiff,
    handleSearchChange,
    highlightQuery,
    isFlamegraphDirty,
    reset,
    updateFitMode,
    fitMode,
    updateView,
    updateViewDiff,
    selectedNode,
    onFocusOnSubtree,
    flamegraphType,
    disableChangingDisplay = false,
    sharedQuery,
    ExportData = <></>,
    panesOrientation = 'horizontal',
  }: ProfileHeaderProps) => {
    return (
      <div role="toolbar">
        <div className={styles.navbar}>
          <LeftToolbar
            handleSearchChange={handleSearchChange}
            highlightQuery={highlightQuery}
            sharedQuery={sharedQuery}
            flamegraphType={flamegraphType}
            viewDiff={viewDiff}
            updateViewDiff={updateViewDiff}
            panesOrientation={panesOrientation}
            view={view}
          />
          <RightToolbar
            fitMode={fitMode}
            updateFitMode={updateFitMode}
            isFlamegraphDirty={isFlamegraphDirty}
            reset={reset}
            selectedNode={selectedNode}
            onFocusOnSubtree={onFocusOnSubtree}
            disableChangingDisplay={disableChangingDisplay}
            view={view}
            updateView={updateView}
            ExportData={ExportData}
            panesOrientation={panesOrientation}
          />
<<<<<<< HEAD
=======
          {!disableChangingDisplay && (
            <ViewSection
              flamegraphType={flamegraphType}
              showMode={showMode}
              view={view}
              updateView={updateView}
            />
          )}
          {ExportData}
>>>>>>> 95608695
        </div>
      </div>
    );
  }
);

const LeftToolbar = ({
  handleSearchChange,
  highlightQuery,
  sharedQuery,
  flamegraphType,
  viewDiff,
  updateViewDiff,
  panesOrientation,
  view,
}: Pick<
  ProfileHeaderProps,
  | 'handleSearchChange'
  | 'highlightQuery'
  | 'sharedQuery'
  | 'flamegraphType'
  | 'viewDiff'
  | 'updateViewDiff'
  | 'panesOrientation'
  | 'view'
>) => {
  const { ref, size } = useShowMode(TOOLBAR_MODE_WIDTH_THRESHOLD);

  return (
    <div
      ref={ref}
      data-mode={size}
      data-testid="left-toolbar"
      className={cx({
        [styles.left]: true,
        [styles.widthAuto]: panesOrientation === 'vertical',
        [styles.merged]: view === 'flamegraph' || view === 'table',
      })}
    >
      <SharedQueryInput
        showMode={size}
        onHighlightChange={handleSearchChange}
        highlightQuery={highlightQuery}
        sharedQuery={sharedQuery}
      />
      {flamegraphType === 'double' && (
        <DiffView
          showMode={size}
          viewDiff={viewDiff}
          updateViewDiff={updateViewDiff}
        />
      )}
    </div>
  );
};

const RightToolbar = ({
  fitMode,
  updateFitMode,
  isFlamegraphDirty,
  reset,
  selectedNode,
  onFocusOnSubtree,
  disableChangingDisplay,
  view,
  updateView,
  ExportData,
  panesOrientation,
}: Pick<
  ProfileHeaderProps,
  | 'fitMode'
  | 'updateFitMode'
  | 'isFlamegraphDirty'
  | 'reset'
  | 'selectedNode'
  | 'onFocusOnSubtree'
  | 'disableChangingDisplay'
  | 'view'
  | 'updateView'
  | 'ExportData'
  | 'panesOrientation'
>) => {
  const { ref, size } = useShowMode(
    panesOrientation === 'vertical' ? 491 : TOOLBAR_MODE_WIDTH_THRESHOLD
  );

  return (
    <div
      ref={ref}
      data-mode={size}
      data-testid="right-toolbar"
      className={cx({
        [styles.right]: true,
        [styles.widthAuto]: panesOrientation === 'vertical',
        [styles.merged]: view === 'flamegraph' || view === 'table',
      })}
    >
      <FitMode
        showMode={size}
        fitMode={fitMode}
        updateFitMode={updateFitMode}
      />
      <Divider />
      <ResetView isFlamegraphDirty={isFlamegraphDirty} reset={reset} />
      <FocusOnSubtree
        selectedNode={selectedNode}
        onFocusOnSubtree={onFocusOnSubtree}
      />
      <Divider />
      {!disableChangingDisplay && (
        <ViewSection showMode={size} view={view} updateView={updateView} />
      )}
      <Divider />
      {ExportData}
    </div>
  );
};

function FocusOnSubtree({
  onFocusOnSubtree,
  selectedNode,
}: {
  selectedNode: ProfileHeaderProps['selectedNode'];
  onFocusOnSubtree: ProfileHeaderProps['onFocusOnSubtree'];
}) {
  const onClick = selectedNode.mapOr(
    () => {},
    (f) => {
      return () => onFocusOnSubtree(f.i, f.j);
    }
  );

  return (
    <Tooltip placement="top" title="Collapse nodes above">
      <div>
        <Button
          disabled={!selectedNode.isJust}
          onClick={onClick}
          className={styles.collapseNodeButton}
          aria-label="Collapse nodes above"
        >
          <FontAwesomeIcon icon={faCompressAlt} />
        </Button>
      </div>
    </Tooltip>
  );
}

function ResetView({
  isFlamegraphDirty,
  reset,
}: {
  isFlamegraphDirty: ProfileHeaderProps['isFlamegraphDirty'];
  reset: ProfileHeaderProps['reset'];
}) {
  return (
    <Tooltip placement="top" title="Reset View">
      <div>
        <Button
          id="reset"
          disabled={!isFlamegraphDirty}
          onClick={reset}
          className={styles.resetViewButton}
          aria-label="Reset View"
        >
          <FontAwesomeIcon icon={faUndo} />
        </Button>
      </div>
    </Tooltip>
  );
}

function FitMode({
  fitMode,
  updateFitMode,
  showMode,
}: {
  showMode: ShowModeType;
  fitMode: ProfileHeaderProps['fitMode'];
  updateFitMode: ProfileHeaderProps['updateFitMode'];
}) {
  let texts = {
    label: '',
    [HeadMode]: '',
    [TailMode]: '',
  };
  let menuButtonClassName = '';
  switch (showMode) {
    case 'small':
      texts = {
        label: 'Fit',
        [HeadMode]: 'Head',
        [TailMode]: 'Tail',
      };
      menuButtonClassName = styles.fitModeDropdownSmall;
      break;
    case 'large':
      texts = {
        label: 'Prefer to Fit',
        [HeadMode]: 'Head first',
        [TailMode]: 'Tail first',
      };
      menuButtonClassName = styles.fitModeDropdownLarge;
      break;
    default: {
      throw new Error('Wrong mode');
    }
  }

  const menuOptions = [HeadMode, TailMode] as FitModes[];
  const menuItems = menuOptions.map((mode) => (
    <MenuItem key={mode} value={mode}>
      <div className={styles.dropdownMenuItem} data-testid={mode}>
        {texts[mode]}
        {fitMode === mode ? <CheckIcon /> : null}
      </div>
    </MenuItem>
  ));

  const isSelected = (a: FitModes) => fitMode === a;

  if (showMode === 'small') {
    return (
      <Tooltip placement="top" title="Fit Mode">
        <div>
          <Dropdown
            label={texts.label}
            ariaLabel="Fit Mode"
            value={texts[fitMode]}
            onItemClick={(event) =>
              updateFitMode(event.value as typeof fitMode)
            }
            menuButtonClassName={menuButtonClassName}
          >
            {menuItems}
          </Dropdown>
        </div>
      </Tooltip>
    );
  }

  return (
    <>
      <Tooltip placement="top" title={texts['HEAD']}>
        <Button
          onClick={() => updateFitMode('HEAD')}
          className={cx({
            [styles.fitModeButton]: true,
            [styles.selected]: isSelected('HEAD'),
          })}
        >
          <HeadFirstIcon />
        </Button>
      </Tooltip>
      <Tooltip placement="top" title={texts['TAIL']}>
        <Button
          onClick={() => updateFitMode('TAIL')}
          className={cx({
            [styles.fitModeButton]: true,
            [styles.selected]: isSelected('TAIL'),
          })}
        >
          <TailFirstIcon />
        </Button>
      </Tooltip>
    </>
  );
}

function DiffView({
  viewDiff,
  updateViewDiff,
  showMode,
}: {
  showMode: ShowModeType;
  updateViewDiff: ProfileHeaderProps['updateViewDiff'];
  viewDiff: ProfileHeaderProps['viewDiff'];
}) {
  if (!viewDiff) {
    return null;
  }

  const diffTypes: Array<{
    value: ProfileHeaderProps['viewDiff'];
    label: string;
    icon: IconDefinition;
  }> = [
    { value: 'self', label: 'Self', icon: faListUl },
    { value: 'total', label: 'Total', icon: faBars },
    { value: 'diff', label: 'Diff', icon: faAlignLeft },
  ];

  const dropdownMenuItems = diffTypes.map((mode) => (
    <MenuItem key={mode.value} value={mode.value}>
      <div className={styles.dropdownMenuItem} data-testid={mode.value}>
        {mode.label.split(' ')[0]}
        {viewDiff === mode.value ? <CheckIcon /> : null}
      </div>
    </MenuItem>
  ));

  const DiffSelect = (
    <Tooltip placement="top" title="Diff View">
      <div>
        <Dropdown
          label="Diff View"
          ariaLabel="Diff View"
          value={viewDiff}
          onItemClick={(event) => updateViewDiff(event.value)}
          align="center"
          menuButtonClassName={styles.diffDropdownButton}
        >
          {dropdownMenuItems}
        </Dropdown>
      </div>
    </Tooltip>
  );

  const DiffButtons = diffTypes.map(({ label, value, icon }) => {
    return (
      <Tooltip key={value} placement="top" title={label}>
        <Button
          onClick={() => updateViewDiff(value)}
          className={cx({
            [styles.toggleViewButton]: true,
            [styles.diffTypesButton]: true,
            selected: viewDiff === value,
          })}
        >
          <FontAwesomeIcon icon={icon} />
        </Button>
      </Tooltip>
    );
  });

  const decideWhatToShow = () => {
    switch (showMode) {
      case 'small': {
        return DiffSelect;
      }
      case 'large': {
        return DiffButtons;
      }

      default: {
        throw new Error(`Invalid option: '${showMode}'`);
      }
    }
  };

  return (
    <div className="btn-group" data-testid="diff-view">
      {decideWhatToShow()}
    </div>
  );
}

function ViewSection({
  view,
  updateView,
  showMode,
  flamegraphType,
}: {
  showMode: ShowModeType;
  updateView: ProfileHeaderProps['updateView'];
  view: ProfileHeaderProps['view'];
  flamegraphType: ProfileHeaderProps['flamegraphType'];
}) {
  const options: Array<{
    label: string;
    value: ViewTypes;
    Icon: (props: { fill?: string | undefined }) => JSX.Element;
  }> = [
    { label: 'Table View', value: 'table', Icon: TableIcon },
    { label: 'Both View', value: 'both', Icon: TablePlusFlamegraphIcon },
    { label: 'Flamegraph View', value: 'flamegraph', Icon: FlamegraphIcon },
    { label: 'Sandwich View', value: 'sandwich', Icon: SandwichIcon },
  ];

  const dropdownMenuItems = options.map((mode) => (
    <MenuItem key={mode.value} value={mode.value}>
      <div className={styles.dropdownMenuItem} data-testid={mode.value}>
        {mode.label.split(' ')[0]}
        {view === mode.value ? <CheckIcon /> : null}
      </div>
    </MenuItem>
  ));

  const ViewSelect = (
<<<<<<< HEAD
    <Tooltip placement="top" title="View Mode">
      <div>
        <Dropdown
          label="View Mode"
          ariaLabel="View Mode"
          value={options.find((i) => i.value === view)?.label?.split(' ')[0]}
          onItemClick={(event) => updateView(event.value)}
          align="center"
          menuButtonClassName={styles.viewModeDropdownButton}
        >
          {dropdownMenuItems}
        </Dropdown>
      </div>
    </Tooltip>
=======
    <Select
      ariaLabel="view"
      name="view"
      value={view}
      onChange={(e) => {
        updateView(e.target.value as typeof view);
      }}
    >
      <option value="table">Table</option>
      <option value="both">Both</option>
      <option value="flamegraph">Flame</option>
      {flamegraphType === 'single' ? (
        <option value="sandwich">Sandwich</option>
      ) : (
        (null as ShamefulAny)
      )}
    </Select>
>>>>>>> 95608695
  );

  const ViewButtons = options.map(({ label, value, Icon }) => (
    <Tooltip key={value} placement="top" title={label}>
      <Button
        onClick={() => updateView(value)}
        className={cx({
          [styles.toggleViewButton]: true,
          selected: view === value,
        })}
      >
        <Icon />
      </Button>
<<<<<<< HEAD
    </Tooltip>
  ));
=======
      <Button
        grouped
        kind={kindByState('flamegraph')}
        icon={faIcicles}
        onClick={() => updateView('flamegraph')}
      >
        Flamegraph
      </Button>
      {flamegraphType === 'single' ? (
        <Button
          grouped
          kind={kindByState('sandwich')}
          iconNode={<SandwichIcon />}
          onClick={() => updateView('sandwich')}
        >
          Sandwich
        </Button>
      ) : null}
    </>
  );
>>>>>>> 95608695

  const decideWhatToShow = () => {
    switch (showMode) {
      case 'small': {
        return ViewSelect;
      }
      case 'large': {
        return ViewButtons;
      }

      default: {
        throw new Error(`Invalid option: '${showMode}'`);
      }
    }
  };

  return <div className={styles.viewType}>{decideWhatToShow()}</div>;
}

export default Toolbar;<|MERGE_RESOLUTION|>--- conflicted
+++ resolved
@@ -140,19 +140,8 @@
             updateView={updateView}
             ExportData={ExportData}
             panesOrientation={panesOrientation}
+            flamegraphType={flamegraphType}
           />
-<<<<<<< HEAD
-=======
-          {!disableChangingDisplay && (
-            <ViewSection
-              flamegraphType={flamegraphType}
-              showMode={showMode}
-              view={view}
-              updateView={updateView}
-            />
-          )}
-          {ExportData}
->>>>>>> 95608695
         </div>
       </div>
     );
@@ -221,6 +210,7 @@
   updateView,
   ExportData,
   panesOrientation,
+  flamegraphType,
 }: Pick<
   ProfileHeaderProps,
   | 'fitMode'
@@ -234,6 +224,7 @@
   | 'updateView'
   | 'ExportData'
   | 'panesOrientation'
+  | 'flamegraphType'
 >) => {
   const { ref, size } = useShowMode(
     panesOrientation === 'vertical' ? 491 : TOOLBAR_MODE_WIDTH_THRESHOLD
@@ -263,7 +254,12 @@
       />
       <Divider />
       {!disableChangingDisplay && (
-        <ViewSection showMode={size} view={view} updateView={updateView} />
+        <ViewSection
+          flamegraphType={flamegraphType}
+          showMode={size}
+          view={view}
+          updateView={updateView}
+        />
       )}
       <Divider />
       {ExportData}
@@ -510,6 +506,34 @@
   );
 }
 
+const getViewOptions = (
+  flamegraphType: ProfileHeaderProps['flamegraphType']
+): Array<{
+  label: string;
+  value: ViewTypes;
+  Icon: (props: { fill?: string | undefined }) => JSX.Element;
+}> =>
+  flamegraphType === 'single'
+    ? [
+        { label: 'Table View', value: 'table', Icon: TableIcon },
+        { label: 'Both View', value: 'both', Icon: TablePlusFlamegraphIcon },
+        {
+          label: 'Flamegraph View',
+          value: 'flamegraph',
+          Icon: FlamegraphIcon,
+        },
+        { label: 'Sandwich View', value: 'sandwich', Icon: SandwichIcon },
+      ]
+    : [
+        { label: 'Table View', value: 'table', Icon: TableIcon },
+        { label: 'Both View', value: 'both', Icon: TablePlusFlamegraphIcon },
+        {
+          label: 'Flamegraph View',
+          value: 'flamegraph',
+          Icon: FlamegraphIcon,
+        },
+      ];
+
 function ViewSection({
   view,
   updateView,
@@ -521,16 +545,7 @@
   view: ProfileHeaderProps['view'];
   flamegraphType: ProfileHeaderProps['flamegraphType'];
 }) {
-  const options: Array<{
-    label: string;
-    value: ViewTypes;
-    Icon: (props: { fill?: string | undefined }) => JSX.Element;
-  }> = [
-    { label: 'Table View', value: 'table', Icon: TableIcon },
-    { label: 'Both View', value: 'both', Icon: TablePlusFlamegraphIcon },
-    { label: 'Flamegraph View', value: 'flamegraph', Icon: FlamegraphIcon },
-    { label: 'Sandwich View', value: 'sandwich', Icon: SandwichIcon },
-  ];
+  const options = getViewOptions(flamegraphType);
 
   const dropdownMenuItems = options.map((mode) => (
     <MenuItem key={mode.value} value={mode.value}>
@@ -542,7 +557,6 @@
   ));
 
   const ViewSelect = (
-<<<<<<< HEAD
     <Tooltip placement="top" title="View Mode">
       <div>
         <Dropdown
@@ -557,25 +571,6 @@
         </Dropdown>
       </div>
     </Tooltip>
-=======
-    <Select
-      ariaLabel="view"
-      name="view"
-      value={view}
-      onChange={(e) => {
-        updateView(e.target.value as typeof view);
-      }}
-    >
-      <option value="table">Table</option>
-      <option value="both">Both</option>
-      <option value="flamegraph">Flame</option>
-      {flamegraphType === 'single' ? (
-        <option value="sandwich">Sandwich</option>
-      ) : (
-        (null as ShamefulAny)
-      )}
-    </Select>
->>>>>>> 95608695
   );
 
   const ViewButtons = options.map(({ label, value, Icon }) => (
@@ -589,31 +584,8 @@
       >
         <Icon />
       </Button>
-<<<<<<< HEAD
     </Tooltip>
   ));
-=======
-      <Button
-        grouped
-        kind={kindByState('flamegraph')}
-        icon={faIcicles}
-        onClick={() => updateView('flamegraph')}
-      >
-        Flamegraph
-      </Button>
-      {flamegraphType === 'single' ? (
-        <Button
-          grouped
-          kind={kindByState('sandwich')}
-          iconNode={<SandwichIcon />}
-          onClick={() => updateView('sandwich')}
-        >
-          Sandwich
-        </Button>
-      ) : null}
-    </>
-  );
->>>>>>> 95608695
 
   const decideWhatToShow = () => {
     switch (showMode) {
