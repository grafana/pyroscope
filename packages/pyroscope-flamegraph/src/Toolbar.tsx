--- conflicted
+++ resolved
@@ -10,11 +10,8 @@
 import classNames from 'classnames/bind';
 import { faUndo } from '@fortawesome/free-solid-svg-icons/faUndo';
 import { faCompressAlt } from '@fortawesome/free-solid-svg-icons/faCompressAlt';
-<<<<<<< HEAD
 import { faProjectDiagram } from '@fortawesome/free-solid-svg-icons/faProjectDiagram';
-=======
 import { faEllipsisV } from '@fortawesome/free-solid-svg-icons/faEllipsisV';
->>>>>>> c8893522
 import { Maybe } from 'true-myth';
 import { FontAwesomeIcon } from '@fortawesome/react-fontawesome';
 import useResizeObserver from '@react-hook/resize-observer';
@@ -186,6 +183,7 @@
       ),
       width: TOOLBAR_SQUARE_WIDTH + DIVIDER_WIDTH,
     };
+
     const viewSectionItem = enableChangingDisplay
       ? {
           el: (
@@ -196,7 +194,7 @@
             />
           ),
           // sandwich view is hidden in diff view
-          width: TOOLBAR_SQUARE_WIDTH * (flamegraphType === 'single' ? 4 : 3), // 1px is to display divider
+          width: TOOLBAR_SQUARE_WIDTH * (flamegraphType === 'single' ? 5 : 4), // 1px is to display divider
         }
       : null;
     const exportDataItem = isValidElement(ExportData)
