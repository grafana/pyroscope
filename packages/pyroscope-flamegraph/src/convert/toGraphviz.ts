import { Profile } from 'packages/pyroscope-models/src';

import decodeFlamebearer from '../FlameGraph/decode';
import { flamebearersToTree, TreeNode } from './flamebearersToTree';

function renderLabels(obj) {
  const labels: string[] = [];
  for (const key in obj) {
    labels.push(`${key}="${escapeForDot(String(obj[key] || ""))}"`);
  }
  return `[${labels.join(' ')}]`;
}

const baseFontSize = 8;
const maxFontGrowth = 16;

function formatPercent(a, b) {
  return (a * 100 / b).toFixed(2) + '%';
}

function formatDuration(milliseconds) {
  return `${milliseconds}ms`;
}
// styling
// cut the tree
// making it look more pyroscopy

function renderNode(n: TreeNode, index: number, maxSelf: number, maxTotal: number): string {
  const self = n.self[0];
  const total = n.total[0];



  const name = n.name.replace(/"/g, '\\"');
  const dur = formatDuration(self);
  // const percent = formatPercent(self, maxSelf);
  const fontsize = baseFontSize + Math.ceil(maxFontGrowth * Math.sqrt(self/maxSelf));
  const color = '#b23100'; // TODO
  const fillcolor = '#eddbd5'; // TODO

  const label = formatNodeLabel(name, self, total, maxSelf);
  console.log(label);

  const labels = {
<<<<<<< HEAD
    label: label,
    id: `node${index}`,
    fontsize: fontsize,
=======
    label: `${name} \n ${dur} (${percent})`,
    id: `node${index}`,
>>>>>>> 0c7f6fad
    shape: 'box',
    tooltip: `${name} (${dur})`,
  };
  return `N${index} ${renderLabels(labels)}`;
}

function escapeForDot(str: string) {

	// return strings.ReplaceAll(strings.ReplaceAll(strings.ReplaceAll(str, `\`, `\\`), `"`, `\"`), "\n", `\l`)

	return str.replace(/\\/g, '\\\\').replace(/"/g, '\\"')
}

	// Removes package name and method arguments for Java method names.
	// See tests for examples.
	const javaRegExp = new RegExp('^(?:[a-z]\\w*\\.)*([A-Z][\\w$]*\\.(?:<init>|[a-z][\\w$]*(?:\\$\\d+)?))(?:(?:\\()|$)');
	// Removes package name and method arguments for Go function names.
	// See tests for examples.
	const goRegExp = new RegExp('^(?:[\\w\\-\\.]+\\/)+(.+)');
	// Removes potential module versions in a package path.
	const goVerRegExp = new RegExp('^(.*?)/v(?:[2-9]|[1-9][0-9]+)([./].*)$');
	// Strips C++ namespace prefix from a C++ function / method name.
	// NOTE: Make sure to keep the template parameters in the name. Normally,
	// template parameters are stripped from the C++ names but when
	// -symbolize=demangle=templates flag is used, they will not be.
	// See tests for examples.
	const cppRegExp = new RegExp('^(?:[_a-zA-Z]\\w*::)+(_*[A-Z]\\w*::~?[_a-zA-Z]\\w*(?:<.*>)?)');
	const cppAnonymousPrefixRegExp = new RegExp('^\\(anonymous namespace\\)::');

function shortenFunctionName(f) {
	f = f.replace(cppAnonymousPrefixRegExp, '');
	f = f.replace(goVerRegExp, '${1}${2}');
	for (let re of [goRegExp, javaRegExp, cppRegExp]) {
		let matches = f.match(re);
		if (matches && matches.length >= 2) {
			return matches.slice(1).join('');
		}
	}
	return f;
}

function pathBasename(p) {
  return p.replace(/.*\//, '');
}

function multilinePrintableName(name) {

	// var infoCopy = Object.assign({}, info);
	// name = escapeForDot(shortenFunctionName(name));
	// name = name.replace(/::/g, '\n');
	// // Go type parameters are reported as "[...]" by Go pprof profiles.
	// // Keep this ellipsis rather than replacing with newlines below.
	// name = name.replace(/\[...\]/g, '[…]');
	// name = name.replace(/\./g, '\n');
	// if (infoCopy.File !== '') {
	// 	infoCopy.File = pathBasename(infoCopy.File);
	// }
	// return infoCopy.NameComponents().join('\n') + '\n';
}

function formatNodeLabel(name, self, total, maxTotal) {
	var label : string = "";
  // TODO: split package name and name
	// label = multilinePrintableName(node.Info);
  label = pathBasename(name) + "\n";

	var selfValue = formatDuration(self);
	if (self != 0) {
		label = label + selfValue + " (" + formatPercent(self, maxTotal) + ")";
	} else {
		label = label + "0";
	}
	var totalValue = selfValue;
	if (total != self) {
		if (self != 0) {
			label = label + "\n";
		} else {
			label = label + " ";
		}
		totalValue = formatDuration(total);
		label = label + "of " + totalValue + " (" + formatPercent(total, maxTotal) + ")";
	}

  return label
}

function renderEdge(
  src: TreeNode,
  dst: TreeNode,
  srcIndex: number,
  dstIndex: number,
  total: number
): string {
  const srcName = src.name.replace(/"/g, '\\"');
  const dstName = dst.name.replace(/"/g, '\\"');
  const dur = formatDuration(dst.total[0]);
  const edgeWeight = dst.total[0]; // TODO
  const weight = 1+(edgeWeight * 100) / total;
  const penwidth = 1+(edgeWeight * 5) / total;
  const color = '#b2ac9f'; // TODO
  const tooltip = `${srcName} -> ${dstName} (${dur})`;

  const labels = {
    label: dur,
    weight: weight,
    penwidth: penwidth,
    tooltip: tooltip,
    labeltooltip: tooltip,
  };
  return `N${srcIndex} -> N${dstIndex} ${renderLabels(labels)}`;
}

export default function toGraphviz(p: Profile): string {
  p = decodeFlamebearer(p);
  const tree = flamebearersToTree(p.flamebearer);

  const nodes: string[] = [];
  const edges: string[] = [];

  function calcMaxValues(n: TreeNode, maxSelf: number, maxTotal: number): [number, number] {
    for (const child of n.children) {
      const [newMaxSelf, newMaxTotal] = calcMaxValues(child, maxSelf, maxTotal)
      maxSelf = Math.max(maxSelf, newMaxSelf);
      maxTotal = Math.max(maxTotal, newMaxTotal);
    }

    maxSelf = Math.max(maxSelf, n.self[0]);
    maxTotal = Math.max(maxTotal, n.total[0]);

    return [maxSelf, maxTotal];
  }

  const [maxSelf, maxTotal] = calcMaxValues(tree, 0, 0);
  console.log('maxSelf', maxSelf, maxTotal);


  function processNode(n: TreeNode): number {
    const srcIndex = nodes.length;
    nodes.push(renderNode(n, srcIndex, maxSelf, maxTotal));
    for (const child of n.children) {
      const dstIndex = processNode(child);
      const total = n.total[0];
      edges.push(renderEdge(n, child, srcIndex, dstIndex, total));
    }
    return srcIndex;
  }

  processNode(tree);

  return `digraph "unnamed" {
    ${nodes.join('\n')}
    ${edges.join('\n')}
  }`;
}<|MERGE_RESOLUTION|>--- conflicted
+++ resolved
@@ -42,14 +42,9 @@
   console.log(label);
 
   const labels = {
-<<<<<<< HEAD
     label: label,
     id: `node${index}`,
     fontsize: fontsize,
-=======
-    label: `${name} \n ${dur} (${percent})`,
-    id: `node${index}`,
->>>>>>> 0c7f6fad
     shape: 'box',
     tooltip: `${name} (${dur})`,
   };
