/* eslint-disable react/no-unused-state */
/* eslint-disable no-bitwise */
/* eslint-disable react/no-access-state-in-setstate */
/* eslint-disable react/jsx-props-no-spreading */
/* eslint-disable react/destructuring-assignment */
/* eslint-disable no-nested-ternary */

import React, {
  Dispatch,
  SetStateAction,
  ReactNode,
  Component,
  ComponentProps,
} from 'react';
import clsx from 'clsx';
import { Maybe } from 'true-myth';
import { createFF, Flamebearer, Profile } from '@pyroscope/models/src';
import NoData from '@pyroscope/webapp/javascript/ui/NoData';
import Graph from './FlameGraphComponent';
// eslint-disable-next-line @typescript-eslint/ban-ts-comment
// @ts-ignore: let's move this to typescript some time in the future
import ProfilerTable from '../ProfilerTable';
<<<<<<< HEAD
import Toolbar, { ProfileHeaderProps } from '../Toolbar';
=======
import {
  calleesProfile,
  callersProfile,
} from '../convert/sandwichViewProfiles';
import Toolbar from '../Toolbar';
>>>>>>> fee627f3
import { DefaultPalette } from './FlameGraphComponent/colorPalette';
import styles from './FlamegraphRenderer.module.scss';
import PyroscopeLogo from '../logo-v3-small.svg';
import decode from './decode';
import { FitModes } from '../fitMode/fitMode';
import { ViewTypes } from './FlameGraphComponent/viewTypes';

// Still support old flamebearer format
// But prefer the new 'profile' one
function mountFlamebearer(p: { profile?: Profile; flamebearer?: Flamebearer }) {
  if (p.profile && p.flamebearer) {
    console.warn(
      "'profile' and 'flamebearer' properties are mutually exclusive. Please use profile if possible."
    );
  }

  if (p.profile) {
    const copy = JSON.parse(JSON.stringify(p.profile));
    const profile = decode(copy);

    return {
      ...profile,
      ...profile.flamebearer,
      ...profile.metadata,
    } as Flamebearer;
  }

  if (p.flamebearer) {
    return p.flamebearer;
  }

  // people may send us both values as undefined
  // but we still have to render something
  const noop: Flamebearer = {
    format: 'single',
    names: [],
    units: '',
    levels: [[]],
    spyName: 'unknown',
    numTicks: 0,
    sampleRate: 0,
    maxSelf: 0,
  };
  return noop;
}

// Refers to a node in the flamegraph
interface Node {
  i: number;
  j: number;
}

export interface FlamegraphRendererProps {
  /** in case you ONLY want to display a specific visualization mode. It will also disable the dropdown that allows you to change mode. */
  profile?: Profile;

  onlyDisplay?: ViewTypes;
  showToolbar?: boolean;

  /** whether to display the panes (table and flamegraph) side by side ('horizontal') or one on top of the other ('vertical') */
  panesOrientation?: 'horizontal' | 'vertical';
  showPyroscopeLogo?: boolean;
  showCredit?: boolean;
<<<<<<< HEAD
  ExportData?: ProfileHeaderProps['ExportData'];
=======
  ExportData?: ComponentProps<typeof Graph>['ExportData'];
>>>>>>> fee627f3
  colorMode?: 'light' | 'dark';

  /** @deprecated  prefer Profile */
  flamebearer?: Flamebearer;
  sharedQuery?: {
    searchQuery?: string;
    onQueryChange: Dispatch<SetStateAction<string | undefined>>;
    syncEnabled: string | boolean;
    toggleSync: Dispatch<SetStateAction<boolean | string>>;
    id: string;
  };

  children?: ReactNode;
}

interface FlamegraphRendererState {
  /** A dirty flamegraph refers to a flamegraph where its original state can be reset */
  isFlamegraphDirty: boolean;

  view: NonNullable<FlamegraphRendererProps['onlyDisplay']>;
  panesOrientation: NonNullable<FlamegraphRendererProps['panesOrientation']>;

  viewDiff: 'diff' | 'total' | 'self';
  fitMode: 'HEAD' | 'TAIL';
  flamebearer: NonNullable<FlamegraphRendererProps['flamebearer']>;

  /** Query searched in the input box.
   * It's used to filter data in the table AND highlight items in the flamegraph */
  searchQuery: string;
  /** Triggered when an item is clicked on the table. It overwrites the searchQuery */
  selectedItem: Maybe<string>;

  flamegraphConfigs: {
    focusedNode: Maybe<Node>;
    zoom: Maybe<Node>;
  };

  palette: typeof DefaultPalette;
}

class FlameGraphRenderer extends Component<
  FlamegraphRendererProps,
  FlamegraphRendererState
> {
  resetFlamegraphState = {
    focusedNode: Maybe.nothing<Node>(),
    zoom: Maybe.nothing<Node>(),
  };

  // TODO: At some point the initial state may be set via the user
  // Eg when sharing a specific node
  initialFlamegraphState = this.resetFlamegraphState;

  // eslint-disable-next-line react/static-property-placement
  static defaultProps = {
    showCredit: true,
  };

  constructor(props: FlamegraphRendererProps) {
    super(props);

    this.state = {
      isFlamegraphDirty: false,
      view: this.props.onlyDisplay ? this.props.onlyDisplay : 'both',
      viewDiff: 'diff',
      fitMode: 'HEAD',
      flamebearer: mountFlamebearer(props),

      // Default to horizontal since it's the most common case
      panesOrientation: props.panesOrientation
        ? props.panesOrientation
        : 'horizontal',

      // query used in the 'search' checkbox
      searchQuery: '',
      selectedItem: Maybe.nothing(),

      flamegraphConfigs: this.initialFlamegraphState,

      // TODO make this come from the redux store?
      palette: DefaultPalette,
    };
  }

  componentDidUpdate(
    prevProps: FlamegraphRendererProps,
    prevState: FlamegraphRendererState
  ) {
    // TODO: this is a slow operation
    const prevFlame = mountFlamebearer(prevProps);
    const currFlame = mountFlamebearer(this.props);

    if (!this.isSameFlamebearer(prevFlame, currFlame)) {
      const newConfigs = this.calcNewConfigs(prevFlame, currFlame);

      // Batch these updates to not do unnecessary work
      // eslint-disable-next-line react/no-did-update-set-state
      this.setState({
        flamebearer: currFlame,
        flamegraphConfigs: {
          ...this.state.flamegraphConfigs,
          ...newConfigs,
        },
        selectedItem: Maybe.nothing(),
      });
      return;
    }

    // flamegraph configs changed
    if (prevState.flamegraphConfigs !== this.state.flamegraphConfigs) {
      this.updateFlamegraphDirtiness();
    }
  }

  // Calculate what should be the new configs
  // It checks if the zoom/selectNode still points to the same node
  // If not, it resets to the resetFlamegraphState
  calcNewConfigs = (prevFlame: Flamebearer, currFlame: Flamebearer) => {
    const newConfigs = this.state.flamegraphConfigs;

    // This is a simple heuristic based on the name
    // It does not account for eg recursive calls
    const isSameNode = (f: Flamebearer, f2: Flamebearer, s: Maybe<Node>) => {
      // TODO: don't use createFF directly
      const getBarName = (f: Flamebearer, i: number, j: number) => {
        return f.names[createFF(f.format).getBarName(f.levels[i], j)];
      };

      // No node is technically the same node
      if (s.isNothing) {
        return true;
      }

      // if the bar doesn't exist, it will throw an error
      try {
        const barName1 = getBarName(f, s.value.i, s.value.j);
        const barName2 = getBarName(f2, s.value.i, s.value.j);
        return barName1 === barName2;
      } catch {
        return false;
      }
    };

    // Reset zoom
    const currZoom = this.state.flamegraphConfigs.zoom;
    if (!isSameNode(prevFlame, currFlame, currZoom)) {
      newConfigs.zoom = this.resetFlamegraphState.zoom;
    }

    // Reset focused node
    const currFocusedNode = this.state.flamegraphConfigs.focusedNode;
    if (!isSameNode(prevFlame, currFlame, currFocusedNode)) {
      newConfigs.focusedNode = this.resetFlamegraphState.focusedNode;
    }

    return newConfigs;
  };

  onSearchChange = (e: string) => {
    this.setState({ searchQuery: e });
  };

  isSameFlamebearer = (prevFlame: Flamebearer, currFlame: Flamebearer) => {
    // TODO: come up with a less resource intensive operation
    // keep in mind naive heuristics may provide bad behaviours like (https://github.com/pyroscope-io/pyroscope/issues/1192)
    return JSON.stringify(prevFlame) === JSON.stringify(currFlame);
  };

  onReset = () => {
    this.setState({
      ...this.state,
      flamegraphConfigs: {
        ...this.state.flamegraphConfigs,
        ...this.initialFlamegraphState,
      },
    });
  };

  onFlamegraphZoom = (bar: Maybe<Node>) => {
    // zooming on the topmost bar is equivalent to resetting to the original state
    if (bar.isJust && bar.value.i === 0 && bar.value.j === 0) {
      this.onReset();
      return;
    }

    // otherwise just pass it up to the state
    // doesn't matter if it's some or none
    this.setState({
      ...this.state,
      flamegraphConfigs: {
        ...this.state.flamegraphConfigs,
        zoom: bar,
      },
    });
  };

  onFocusOnNode = (i: number, j: number) => {
    if (i === 0 && j === 0) {
      this.onReset();
      return;
    }

    let flamegraphConfigs = { ...this.state.flamegraphConfigs };

    // reset zoom if we are focusing below the zoom
    // or the same one we were zoomed
    const { zoom } = this.state.flamegraphConfigs;
    if (zoom.isJust) {
      if (zoom.value.i <= i) {
        flamegraphConfigs = {
          ...flamegraphConfigs,
          zoom: this.initialFlamegraphState.zoom,
        };
      }
    }

    this.setState({
      ...this.state,
      flamegraphConfigs: {
        ...flamegraphConfigs,
        focusedNode: Maybe.just({ i, j }),
      },
    });
  };

  setActiveItem = (item: { name: string }) => {
    const { name } = item;

    // if clicking on the same item, undo the search
    if (this.state.selectedItem.isJust) {
      if (name === this.state.selectedItem.value) {
        this.setState({
          selectedItem: Maybe.nothing(),
        });
        return;
        //        name = '';
      }
    }

    // clicking for the first time
    this.setState({
      selectedItem: Maybe.just(name),
    });
  };

  getHighlightQuery = () => {
    // prefer table selected
    if (this.state.selectedItem.isJust) {
      return this.state.selectedItem.value;
    }

    return this.state.searchQuery;
  };

  // This in fact seems refers to the diff table
  updateViewDiff = (newView: 'total' | 'self' | 'diff') => {
    this.setState({
      viewDiff: newView,
    });
  };

  updateView = (newView: ViewTypes) => {
    if (newView === 'sandwich') {
      this.setState({
        searchQuery: '',
        flamegraphConfigs: this.resetFlamegraphState,
      });
    }

    this.setState({
      view: newView,
    });
  };

  updateFlamegraphDirtiness = () => {
    // TODO(eh-am): find a better approach
    const isDirty = this.isDirty();

    this.setState({
      isFlamegraphDirty: isDirty,
    });
  };

  updateFitMode = (newFitMode: FitModes) => {
    this.setState({
      fitMode: newFitMode,
    });
  };

  // used as a variable instead of keeping in the state
  // so that the flamegraph doesn't rerender unnecessarily
  isDirty = () => {
    return (
      JSON.stringify(this.initialFlamegraphState) !==
      JSON.stringify(this.state.flamegraphConfigs)
    );
  };

  shouldShowToolbar() {
    // default to true
    return this.props.showToolbar !== undefined ? this.props.showToolbar : true;
  }

  render = () => {
    // This is necessary because the order switches depending on single vs comparison view
    const tablePane = (
      <div
        key="table-pane"
        className={clsx(
          styles.tablePane,
          this.state.panesOrientation === 'vertical'
            ? styles.vertical
            : styles.horizontal
        )}
      >
        <ProfilerTable
          data-testid="table-view"
          flamebearer={this.state.flamebearer}
          viewDiff={
            this.state.flamebearer?.format === 'double' && this.state.viewDiff
          }
          fitMode={this.state.fitMode}
          highlightQuery={this.state.searchQuery}
          selectedItem={this.state.selectedItem}
          handleTableItemClick={this.setActiveItem}
          palette={this.state.palette}
        />
      </div>
    );

    const toolbarVisible = this.shouldShowToolbar();

    const flameGraphPane = (
      <Graph
        key="flamegraph-pane"
        // data-testid={flamegraphDataTestId}
        showCredit={this.props.showCredit as boolean}
        flamebearer={this.state.flamebearer}
        highlightQuery={this.getHighlightQuery()}
        setActiveItem={this.setActiveItem}
        selectedItem={this.state.selectedItem}
        updateView={this.updateView}
        fitMode={this.state.fitMode}
        zoom={this.state.flamegraphConfigs.zoom}
        focusedNode={this.state.flamegraphConfigs.focusedNode}
        onZoom={this.onFlamegraphZoom}
        onFocusOnNode={this.onFocusOnNode}
        onReset={this.onReset}
        isDirty={this.isDirty}
        palette={this.state.palette}
        toolbarVisible={toolbarVisible}
        setPalette={(p) =>
          this.setState({
            palette: p,
          })
        }
      />
    );

    const sandwichPane = (() => {
      // TODO(dogfrogfog): remove when new toolbar is ready
      return <></>;

      if (this.state.selectedItem.isNothing) {
        return (
          <div className={styles.sandwichPane} key="sandwich-pane">
            <div className={styles.sandwichPaneInfo}>
              <div className={styles.arrowLeft} />
              Select a function to view callers/callees sandwich view
            </div>
          </div>
        );
      }

      const callersFlamebearer = callersProfile(
        this.state.flamebearer,
        // TODO(dogfrogfog): change empty string to this.state.selectedItem.value when new toolbar is ready
        '' // this.state.selectedItem.value
      );
      const calleesFlamebearer = calleesProfile(
        this.state.flamebearer,
        // TODO(dogfrogfog): change empty string to this.state.selectedItem.value when new toolbar is ready
        '' // this.state.selectedItem.value
      );
      const sandwitchGraph = (myCustomParams: {
        flamebearer: Flamebearer;
        headerVisible?: boolean;
        showSingleLevel?: boolean;
      }) => (
        <Graph
          disableClick
          showCredit={this.props.showCredit as boolean}
          highlightQuery=""
          setActiveItem={this.setActiveItem}
          selectedItem={this.state.selectedItem}
          fitMode={this.state.fitMode}
          zoom={this.state.flamegraphConfigs.zoom}
          focusedNode={this.state.flamegraphConfigs.focusedNode}
          onZoom={this.onFlamegraphZoom}
          onFocusOnNode={this.onFocusOnNode}
          onReset={this.onReset}
          isDirty={this.isDirty}
          palette={this.state.palette}
          toolbarVisible={toolbarVisible}
          setPalette={(p) =>
            this.setState({
              palette: p,
            })
          }
          {...myCustomParams}
        />
      );

      return (
        <div className={styles.sandwichPane} key="sandwich-pane">
          <div className={styles.sandwichTop}>
            <span className={styles.name}>Callers</span>
            {/* todo(dogfrogfog): to allow left/right click on the node we should
            store Graph component we clicking and append action only on to
            this component
            will be implemented i nnext PR */}
            {sandwitchGraph({ flamebearer: callersFlamebearer })}
          </div>
          <div className={styles.sandwichBottom}>
            <span className={styles.name}>Callees</span>
            {sandwitchGraph({
              flamebearer: calleesFlamebearer,
              headerVisible: false,
              showSingleLevel: true,
            })}
          </div>
        </div>
      );
    })();

    const dataUnavailable =
      !this.state.flamebearer || this.state.flamebearer.names.length <= 1;
    const panes = decidePanesOrder(
      this.state.view,
      flameGraphPane,
      tablePane,
      sandwichPane
    );

    return (
      <div data-flamegraph-color-mode={this.props.colorMode || 'dark'}>
        <div>
          {toolbarVisible && (
            <Toolbar
              sharedQuery={this.props.sharedQuery}
              disableChangingDisplay={!!this.props.onlyDisplay}
              flamegraphType={this.state.flamebearer.format}
              view={this.state.view}
              viewDiff={this.state.viewDiff}
              handleSearchChange={this.onSearchChange}
              reset={this.onReset}
              updateView={this.updateView}
              updateViewDiff={this.updateViewDiff}
              updateFitMode={this.updateFitMode}
              fitMode={this.state.fitMode}
              isFlamegraphDirty={this.state.isFlamegraphDirty}
              selectedNode={this.state.flamegraphConfigs.zoom}
              highlightQuery={this.state.searchQuery}
              onFocusOnSubtree={this.onFocusOnNode}
              ExportData={this.props.ExportData}
            />
          )}
          {this.props.children}
          <div
            className={`${styles.flamegraphContainer} ${clsx(
              this.state.panesOrientation === 'vertical'
                ? styles.vertical
                : styles.horizontal,
              styles[this.state.panesOrientation],
              styles.panesWrapper
            )}`}
          >
            {dataUnavailable ? <NoData /> : panes.map((pane) => pane)}
          </div>
        </div>

        {this.props.showPyroscopeLogo && (
          <div className={styles.createdBy}>
            Created by
            <a
              href="https://twitter.com/PyroscopeIO"
              rel="noreferrer"
              target="_blank"
            >
              <PyroscopeLogo width="30" height="30" />
              @PyroscopeIO
            </a>
          </div>
        )}
      </div>
    );
  };
}

function decidePanesOrder(
  view: FlamegraphRendererState['view'],
  flamegraphPane: JSX.Element | null,
  tablePane: JSX.Element,
  sandwichPane: JSX.Element
) {
  switch (view) {
    case 'table': {
      return [tablePane];
    }
    case 'flamegraph': {
      return [flamegraphPane];
    }
    case 'sandwich': {
      return [tablePane, sandwichPane];
    }

    case 'both': {
      return [tablePane, flamegraphPane];
    }
    default: {
      throw new Error(`Invalid view '${view}'`);
    }
  }
}

export default FlameGraphRenderer;<|MERGE_RESOLUTION|>--- conflicted
+++ resolved
@@ -20,15 +20,11 @@
 // eslint-disable-next-line @typescript-eslint/ban-ts-comment
 // @ts-ignore: let's move this to typescript some time in the future
 import ProfilerTable from '../ProfilerTable';
-<<<<<<< HEAD
 import Toolbar, { ProfileHeaderProps } from '../Toolbar';
-=======
 import {
   calleesProfile,
   callersProfile,
 } from '../convert/sandwichViewProfiles';
-import Toolbar from '../Toolbar';
->>>>>>> fee627f3
 import { DefaultPalette } from './FlameGraphComponent/colorPalette';
 import styles from './FlamegraphRenderer.module.scss';
 import PyroscopeLogo from '../logo-v3-small.svg';
@@ -92,11 +88,7 @@
   panesOrientation?: 'horizontal' | 'vertical';
   showPyroscopeLogo?: boolean;
   showCredit?: boolean;
-<<<<<<< HEAD
   ExportData?: ProfileHeaderProps['ExportData'];
-=======
-  ExportData?: ComponentProps<typeof Graph>['ExportData'];
->>>>>>> fee627f3
   colorMode?: 'light' | 'dark';
 
   /** @deprecated  prefer Profile */
