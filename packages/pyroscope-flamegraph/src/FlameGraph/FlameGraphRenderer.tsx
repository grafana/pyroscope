/* eslint-disable react/no-unused-state */
/* eslint-disable no-bitwise */
/* eslint-disable react/no-access-state-in-setstate */
/* eslint-disable react/jsx-props-no-spreading */
/* eslint-disable react/destructuring-assignment */
/* eslint-disable no-nested-ternary */

import React, { Dispatch, SetStateAction, ReactNode, Component } from 'react';
import clsx from 'clsx';
import { Maybe } from 'true-myth';
import { createFF, Flamebearer, Profile } from '@pyroscope/models/src';
import NoData from '@pyroscope/webapp/javascript/ui/NoData';
import Graph from './FlameGraphComponent';
// eslint-disable-next-line @typescript-eslint/ban-ts-comment
// @ts-ignore: let's move this to typescript some time in the future
import ProfilerTable from '../ProfilerTable';
import Toolbar, { ProfileHeaderProps } from '../Toolbar';
import { Graphviz } from 'graphviz-react';
import {
  calleesProfile,
  callersProfile,
} from '../convert/sandwichViewProfiles';
import toGraphviz from '../convert/toGraphviz';
import { DefaultPalette } from './FlameGraphComponent/colorPalette';
import styles from './FlamegraphRenderer.module.scss';
import PyroscopeLogo from '../logo-v3-small.svg';
import decode from './decode';
import { FitModes } from '../fitMode/fitMode';
import { ViewTypes } from './FlameGraphComponent/viewTypes';

// Still support old flamebearer format
// But prefer the new 'profile' one
function mountFlamebearer(p: { profile?: Profile; flamebearer?: Flamebearer }) {
  if (p.profile && p.flamebearer) {
    console.warn(
      "'profile' and 'flamebearer' properties are mutually exclusive. Please use profile if possible."
    );
  }

  if (p.profile) {
    const copy = JSON.parse(JSON.stringify(p.profile));
    const profile = decode(copy);

    return {
      ...profile,
      ...profile.flamebearer,
      ...profile.metadata,
    } as Flamebearer;
  }

  if (p.flamebearer) {
    return p.flamebearer;
  }

  // people may send us both values as undefined
  // but we still have to render something
  const noop: Flamebearer = {
    format: 'single',
    names: [],
    units: 'unknown',
    levels: [[]],
    spyName: 'unknown',
    numTicks: 0,
    sampleRate: 0,
    maxSelf: 0,
  };
  return noop;
}

// Refers to a node in the flamegraph
interface Node {
  i: number;
  j: number;
}

export interface FlamegraphRendererProps {
  /** in case you ONLY want to display a specific visualization mode. It will also disable the dropdown that allows you to change mode. */
  profile?: Profile;

  onlyDisplay?: ViewTypes;
  showToolbar?: boolean;

  /** whether to display the panes (table and flamegraph) side by side ('horizontal') or one on top of the other ('vertical') */
  panesOrientation?: 'horizontal' | 'vertical';
  showPyroscopeLogo?: boolean;
  showCredit?: boolean;
  ExportData?: ProfileHeaderProps['ExportData'];
  colorMode?: 'light' | 'dark';

  /** @deprecated  prefer Profile */
  flamebearer?: Flamebearer;
  sharedQuery?: {
    searchQuery?: string;
    onQueryChange: Dispatch<SetStateAction<string | undefined>>;
    syncEnabled: string | boolean;
    toggleSync: Dispatch<SetStateAction<boolean | string>>;
    id: string;
  };

  children?: ReactNode;
}

interface FlamegraphRendererState {
  /** A dirty flamegraph refers to a flamegraph where its original state can be reset */
  isFlamegraphDirty: boolean;

  view: NonNullable<FlamegraphRendererProps['onlyDisplay']>;
  panesOrientation: NonNullable<FlamegraphRendererProps['panesOrientation']>;

  fitMode: 'HEAD' | 'TAIL';
  flamebearer: NonNullable<FlamegraphRendererProps['flamebearer']>;

  /** Query searched in the input box.
   * It's used to filter data in the table AND highlight items in the flamegraph */
  searchQuery: string;
  /** Triggered when an item is clicked on the table. It overwrites the searchQuery */
  selectedItem: Maybe<string>;

  flamegraphConfigs: {
    focusedNode: Maybe<Node>;
    zoom: Maybe<Node>;
  };

  palette: typeof DefaultPalette;
}

class FlameGraphRenderer extends Component<
  FlamegraphRendererProps,
  FlamegraphRendererState
> {
  resetFlamegraphState = {
    focusedNode: Maybe.nothing<Node>(),
    zoom: Maybe.nothing<Node>(),
  };

  // TODO: At some point the initial state may be set via the user
  // Eg when sharing a specific node
  initialFlamegraphState = this.resetFlamegraphState;

  // eslint-disable-next-line react/static-property-placement
  static defaultProps = {
    showCredit: true,
  };

  constructor(props: FlamegraphRendererProps) {
    super(props);

    this.state = {
      isFlamegraphDirty: false,
      view: this.props.onlyDisplay ? this.props.onlyDisplay : 'both',
      fitMode: 'HEAD',
      flamebearer: mountFlamebearer(props),

      // Default to horizontal since it's the most common case
      panesOrientation: props.panesOrientation
        ? props.panesOrientation
        : 'horizontal',

      // query used in the 'search' checkbox
      searchQuery: '',
      selectedItem: Maybe.nothing(),

      flamegraphConfigs: this.initialFlamegraphState,

      // TODO make this come from the redux store?
      palette: DefaultPalette,
    };
  }

  componentDidUpdate(
    prevProps: FlamegraphRendererProps,
    prevState: FlamegraphRendererState
  ) {
    // TODO: this is a slow operation
    const prevFlame = mountFlamebearer(prevProps);
    const currFlame = mountFlamebearer(this.props);

    if (!this.isSameFlamebearer(prevFlame, currFlame)) {
      const newConfigs = this.calcNewConfigs(prevFlame, currFlame);

      // Batch these updates to not do unnecessary work
      // eslint-disable-next-line react/no-did-update-set-state
      this.setState({
        flamebearer: currFlame,
        flamegraphConfigs: {
          ...this.state.flamegraphConfigs,
          ...newConfigs,
        },
        selectedItem: Maybe.nothing(),
      });
      return;
    }

    // flamegraph configs changed
    if (prevState.flamegraphConfigs !== this.state.flamegraphConfigs) {
      this.updateFlamegraphDirtiness();
    }
  }

  // Calculate what should be the new configs
  // It checks if the zoom/selectNode still points to the same node
  // If not, it resets to the resetFlamegraphState
  calcNewConfigs = (prevFlame: Flamebearer, currFlame: Flamebearer) => {
    const newConfigs = this.state.flamegraphConfigs;

    // This is a simple heuristic based on the name
    // It does not account for eg recursive calls
    const isSameNode = (f: Flamebearer, f2: Flamebearer, s: Maybe<Node>) => {
      // TODO: don't use createFF directly
      const getBarName = (f: Flamebearer, i: number, j: number) => {
        return f.names[createFF(f.format).getBarName(f.levels[i], j)];
      };

      // No node is technically the same node
      if (s.isNothing) {
        return true;
      }

      // if the bar doesn't exist, it will throw an error
      try {
        const barName1 = getBarName(f, s.value.i, s.value.j);
        const barName2 = getBarName(f2, s.value.i, s.value.j);
        return barName1 === barName2;
      } catch {
        return false;
      }
    };

    // Reset zoom
    const currZoom = this.state.flamegraphConfigs.zoom;
    if (!isSameNode(prevFlame, currFlame, currZoom)) {
      newConfigs.zoom = this.resetFlamegraphState.zoom;
    }

    // Reset focused node
    const currFocusedNode = this.state.flamegraphConfigs.focusedNode;
    if (!isSameNode(prevFlame, currFlame, currFocusedNode)) {
      newConfigs.focusedNode = this.resetFlamegraphState.focusedNode;
    }

    return newConfigs;
  };

  onSearchChange = (e: string) => {
    this.setState({ searchQuery: e });
  };

  isSameFlamebearer = (prevFlame: Flamebearer, currFlame: Flamebearer) => {
    // TODO: come up with a less resource intensive operation
    // keep in mind naive heuristics may provide bad behaviours like (https://github.com/pyroscope-io/pyroscope/issues/1192)
    return JSON.stringify(prevFlame) === JSON.stringify(currFlame);
  };

  onReset = () => {
    this.setState({
      ...this.state,
      flamegraphConfigs: {
        ...this.state.flamegraphConfigs,
        ...this.initialFlamegraphState,
      },
      selectedItem: Maybe.nothing(),
    });
  };

  onFlamegraphZoom = (bar: Maybe<Node>) => {
    // zooming on the topmost bar is equivalent to resetting to the original state
    if (bar.isJust && bar.value.i === 0 && bar.value.j === 0) {
      this.onReset();
      return;
    }

    // otherwise just pass it up to the state
    // doesn't matter if it's some or none
    this.setState({
      ...this.state,
      flamegraphConfigs: {
        ...this.state.flamegraphConfigs,
        zoom: bar,
      },
    });
  };

  onFocusOnNode = (i: number, j: number) => {
    if (i === 0 && j === 0) {
      this.onReset();
      return;
    }

    let flamegraphConfigs = { ...this.state.flamegraphConfigs };

    // reset zoom if we are focusing below the zoom
    // or the same one we were zoomed
    const { zoom } = this.state.flamegraphConfigs;
    if (zoom.isJust) {
      if (zoom.value.i <= i) {
        flamegraphConfigs = {
          ...flamegraphConfigs,
          zoom: this.initialFlamegraphState.zoom,
        };
      }
    }

    this.setState({
      ...this.state,
      flamegraphConfigs: {
        ...flamegraphConfigs,
        focusedNode: Maybe.just({ i, j }),
      },
    });
  };

  setActiveItem = (item: { name: string }) => {
    const { name } = item;

    // if clicking on the same item, undo the search
    if (this.state.selectedItem.isJust) {
      if (name === this.state.selectedItem.value) {
        this.setState({
          selectedItem: Maybe.nothing(),
        });
        return;
      }
    }

    // clicking for the first time
    this.setState({
      selectedItem: Maybe.just(name),
    });
  };

  getHighlightQuery = () => {
    // prefer table selected
    if (this.state.selectedItem.isJust) {
      return this.state.selectedItem.value;
    }

    return this.state.searchQuery;
  };

  updateView = (newView: ViewTypes) => {
    if (newView === 'sandwich') {
      this.setState({
        searchQuery: '',
        flamegraphConfigs: this.resetFlamegraphState,
      });
    }

    this.setState({
      view: newView,
    });
  };

  updateFlamegraphDirtiness = () => {
    // TODO(eh-am): find a better approach
    const isDirty = this.isDirty();

    this.setState({
      isFlamegraphDirty: isDirty,
    });
  };

  updateFitMode = (newFitMode: FitModes) => {
    this.setState({
      fitMode: newFitMode,
    });
  };

  // used as a variable instead of keeping in the state
  // so that the flamegraph doesn't rerender unnecessarily
  isDirty = () => {
    return (
      this.state.selectedItem.isJust ||
      JSON.stringify(this.initialFlamegraphState) !==
        JSON.stringify(this.state.flamegraphConfigs)
    );
  };

  shouldShowToolbar() {
    // default to true
    return this.props.showToolbar !== undefined ? this.props.showToolbar : true;
  }

  render = () => {
    // This is necessary because the order switches depending on single vs comparison view
    const tablePane = (
      <div
        key="table-pane"
        className={clsx(
          styles.tablePane,
          this.state.panesOrientation === 'vertical'
            ? styles.vertical
            : styles.horizontal
        )}
      >
        <ProfilerTable
          data-testid="table-view"
          flamebearer={this.state.flamebearer}
          fitMode={this.state.fitMode}
          highlightQuery={this.state.searchQuery}
          selectedItem={this.state.selectedItem}
          handleTableItemClick={this.setActiveItem}
          palette={this.state.palette}
        />
      </div>
    );

    const toolbarVisible = this.shouldShowToolbar();

    const flameGraphPane = (
      <Graph
        key="flamegraph-pane"
        // data-testid={flamegraphDataTestId}
        showCredit={this.props.showCredit as boolean}
        flamebearer={this.state.flamebearer}
        highlightQuery={this.getHighlightQuery()}
        setActiveItem={this.setActiveItem}
        selectedItem={this.state.selectedItem}
        updateView={this.props.onlyDisplay ? undefined : this.updateView}
        fitMode={this.state.fitMode}
        updateFitMode={this.updateFitMode}
        zoom={this.state.flamegraphConfigs.zoom}
        focusedNode={this.state.flamegraphConfigs.focusedNode}
        onZoom={this.onFlamegraphZoom}
        onFocusOnNode={this.onFocusOnNode}
        onReset={this.onReset}
        isDirty={this.isDirty}
        palette={this.state.palette}
        toolbarVisible={toolbarVisible}
        setPalette={(p) =>
          this.setState({
            palette: p,
          })
        }
      />
    );

    const sandwichPane = (() => {
      if (this.state.selectedItem.isNothing) {
        return (
          <div className={styles.sandwichPane} key="sandwich-pane">
            <div
              className={clsx(
                styles.sandwichPaneInfo,
                this.state.panesOrientation === 'vertical'
                  ? styles.vertical
                  : styles.horizontal
              )}
            >
              <div className={styles.arrow} />
              Select a function to view callers/callees sandwich view
            </div>
          </div>
        );
      }

      const callersFlamebearer = callersProfile(
        this.state.flamebearer,
        this.state.selectedItem.value
      );
      const calleesFlamebearer = calleesProfile(
        this.state.flamebearer,
        this.state.selectedItem.value
      );
      const sandwitchGraph = (myCustomParams: {
        flamebearer: Flamebearer;
        headerVisible?: boolean;
        showSingleLevel?: boolean;
      }) => (
        <Graph
          disableClick
          showCredit={this.props.showCredit as boolean}
          highlightQuery=""
          setActiveItem={this.setActiveItem}
          selectedItem={this.state.selectedItem}
          fitMode={this.state.fitMode}
          updateFitMode={this.updateFitMode}
          zoom={this.state.flamegraphConfigs.zoom}
          focusedNode={this.state.flamegraphConfigs.focusedNode}
          onZoom={this.onFlamegraphZoom}
          onFocusOnNode={this.onFocusOnNode}
          onReset={this.onReset}
          isDirty={this.isDirty}
          palette={this.state.palette}
          toolbarVisible={toolbarVisible}
          setPalette={(p) =>
            this.setState({
              palette: p,
            })
          }
          {...myCustomParams}
        />
      );

      return (
        <div className={styles.sandwichPane} key="sandwich-pane">
          <div className={styles.sandwichTop}>
            <span className={styles.name}>Callers</span>
            {/* todo(dogfrogfog): to allow left/right click on the node we should
            store Graph component we clicking and append action only on to
            this component
            will be implemented i nnext PR */}
            {sandwitchGraph({ flamebearer: callersFlamebearer })}
          </div>
          <div className={styles.sandwichBottom}>
            <span className={styles.name}>Callees</span>
            {sandwitchGraph({
              flamebearer: calleesFlamebearer,
              headerVisible: false,
              showSingleLevel: true,
            })}
          </div>
        </div>
      );
    })();

    const graphvizPane = (() => {
      const { flamebearer } = this.state;
      // TODO: prevent crashing comparison view
      const dot =
        // @ts-ignore
        flamebearer.metadata?.format && flamebearer.flamebearer?.levels
          ? // @ts-ignore
            toGraphviz(flamebearer)
          : null;

<<<<<<< HEAD
      console.log(dot);
=======
      // Graphviz doesn't update position and scale value on rerender
      // so image sometimes moves out of the screen
      // to fix it we remounting graphViz component by updating key
      const key = `graphviz-pane-${
        // @ts-ignore
        flamebearer?.appName || String(new Date().valueOf())
      }`;
>>>>>>> 0c7f6fad

      return (
        <div className={styles.graphVizPane} key={key}>
          {dot ? (
            <Graphviz
              // options https://github.com/magjac/d3-graphviz#supported-options
              options={{
                zoom: true,
                width: '150%',
                height: '100%',
                scale: 1,
                // 'true' by default, but causes warning
                // https://github.com/magjac/d3-graphviz/blob/master/README.md#defining-the-hpcc-jswasm-script-tag
                useWorker: false,
              }}
              dot={dot}
            />
          ) : (
            <div>NO DATA</div>
          )}
        </div>
      );
    })();

    const dataUnavailable =
      !this.state.flamebearer || this.state.flamebearer.names.length <= 1;
    const panes = decidePanesOrder(
      this.state.view,
      flameGraphPane,
      tablePane,
      sandwichPane,
      graphvizPane
    );

    return (
      <div data-flamegraph-color-mode={this.props.colorMode || 'dark'}>
        <div>
          {toolbarVisible && (
            <Toolbar
              sharedQuery={this.props.sharedQuery}
              enableChangingDisplay={!this.props.onlyDisplay}
              flamegraphType={this.state.flamebearer.format}
              view={this.state.view}
              handleSearchChange={this.onSearchChange}
              reset={this.onReset}
              updateView={this.updateView}
              updateFitMode={this.updateFitMode}
              fitMode={this.state.fitMode}
              isFlamegraphDirty={this.isDirty()}
              selectedNode={this.state.flamegraphConfigs.zoom}
              highlightQuery={this.state.searchQuery}
              onFocusOnSubtree={this.onFocusOnNode}
              ExportData={this.props.ExportData}
            />
          )}
          {this.props.children}
          <div
            className={`${styles.flamegraphContainer} ${clsx(
              this.state.panesOrientation === 'vertical'
                ? styles.vertical
                : styles.horizontal,
              styles[this.state.panesOrientation],
              styles.panesWrapper
            )}`}
          >
            {dataUnavailable ? <NoData /> : panes.map((pane) => pane)}
          </div>
        </div>

        {this.props.showPyroscopeLogo && (
          <div className={styles.createdBy}>
            Created by
            <a
              href="https://twitter.com/PyroscopeIO"
              rel="noreferrer"
              target="_blank"
            >
              <PyroscopeLogo width="30" height="30" />
              @PyroscopeIO
            </a>
          </div>
        )}
      </div>
    );
  };
}

function decidePanesOrder(
  view: FlamegraphRendererState['view'],
  flamegraphPane: JSX.Element | null,
  tablePane: JSX.Element,
  sandwichPane: JSX.Element,
  graphvizPane: JSX.Element
) {
  switch (view) {
    case 'table': {
      return [tablePane];
    }
    case 'flamegraph': {
      return [flamegraphPane];
    }
    case 'sandwich': {
      return [tablePane, sandwichPane];
    }

    case 'both': {
      return [tablePane, flamegraphPane];
    }

    case 'graphviz': {
      return [graphvizPane];
    }
    default: {
      throw new Error(`Invalid view '${view}'`);
    }
  }
}

export default FlameGraphRenderer;<|MERGE_RESOLUTION|>--- conflicted
+++ resolved
@@ -523,9 +523,6 @@
             toGraphviz(flamebearer)
           : null;
 
-<<<<<<< HEAD
-      console.log(dot);
-=======
       // Graphviz doesn't update position and scale value on rerender
       // so image sometimes moves out of the screen
       // to fix it we remounting graphViz component by updating key
@@ -533,7 +530,6 @@
         // @ts-ignore
         flamebearer?.appName || String(new Date().valueOf())
       }`;
->>>>>>> 0c7f6fad
 
       return (
         <div className={styles.graphVizPane} key={key}>
