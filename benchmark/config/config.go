--- conflicted
+++ resolved
@@ -1,15 +1,9 @@
 package config
 
 type Config struct {
-<<<<<<< HEAD
-	LoadGen   LoadGen   `skip:"true" mapstructure:",squash"`
-	PromQuery PromQuery `skip:"true" mapstructure:",squash"`
-}
-=======
 	LoadGen LoadGen `skip:"true" mapstructure:",squash"`
 }
 
->>>>>>> 6ac82b92
 type LoadGen struct {
 	LogLevel string `def:"info" desc:"log level: debug|info|warn|error" mapstructure:"log-level"`
 
