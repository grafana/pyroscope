--- conflicted
+++ resolved
@@ -29,13 +29,9 @@
 	THIRD_PARTY_DEPENDENCIES ?= "build-rust-dependencies"
 endif
 
-<<<<<<< HEAD
-GO_TAGS = $(ENABLED_SPIES)
-ALPINE_TAG =
-=======
 EXTRA_GO_TAGS ?=
 GO_TAGS = $(ENABLED_SPIES)$(EXTRA_GO_TAGS)
->>>>>>> de870463
+ALPINE_TAG =
 
 ifeq ("$(OS)", "Linux")
 	ifeq ("$(shell cat /etc/os-release | grep ^ID=)", "ID=alpine")
@@ -69,7 +65,6 @@
 .PHONY: all
 all: build ## Runs the build target
 
-<<<<<<< HEAD
 .PHONY: build-rbspy-static-library
 build-rbspy-static-library: ## builds rbspy static library (used in our gem integration)
 	mkdir -p ./out
@@ -97,8 +92,6 @@
 	ranlib ./out/libpyroscope.phpspy.a
 endif
 
-=======
->>>>>>> de870463
 .PHONY: build
 build: ## Builds the binary
 	$(GOBUILD) -tags "$(GO_TAGS)" -ldflags "$(EXTRA_LDFLAGS) $(shell scripts/generate-build-flags.sh)" -o ./bin/pyroscope ./cmd/pyroscope
