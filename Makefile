GOBUILD=go build -trimpath

ARCH ?= $(shell uname -m)
OS ?= $(shell uname)

SERVERTARGETS ?= dev server
SERVERPARAMS ?=$(filter-out $(SERVERTARGETS), $(MAKECMDGOALS))

# if you change the name of this variable please change it in generate-git-info.sh file
PHPSPY_VERSION ?= be3abd72e8e2dd5dd4e61008fcd702f90c6eb238

ifeq ("$(OS)", "Darwin")
	ifeq ("$(ARCH)", "arm64")
# on a mac it's called arm64 which rust doesn't know about
# see https://unix.stackexchange.com/questions/461179/what-is-the-difference-between-different-implemetation-of-arm64-aarch64-for-linu
		ARCH=aarch64
# this makes it work better on M1 machines
		GODEBUG=asyncpreemptoff=1
	endif
endif

ALL_SPIES = ebpfspy,rbspy,pyspy,dotnetspy,debugspy
ifeq ("$(OS)", "Linux")
	ENABLED_SPIES ?= ebpfspy,rbspy,pyspy,phpspy,dotnetspy
else
	ENABLED_SPIES ?= rbspy,pyspy,dotnetspy
endif

ifeq ("$(OS)", "Linux")
	THIRD_PARTY_DEPENDENCIES ?= "build-rust-dependencies build-phpspy-dependencies"
else
	THIRD_PARTY_DEPENDENCIES ?= "build-rust-dependencies"
endif

EXTRA_GO_TAGS ?=
GO_TAGS = $(ENABLED_SPIES)$(EXTRA_GO_TAGS)
ALPINE_TAG =

ifeq ("$(OS)", "Linux")
	ifeq ("$(shell cat /etc/os-release | grep ^ID=)", "ID=alpine")
		RUST_TARGET ?= "$(ARCH)-unknown-linux-musl"
		GO_TAGS := $(GO_TAGS),musl
		ALPINE_TAG := ,musl
	else
		RUST_TARGET ?= "$(ARCH)-unknown-linux-gnu"
	endif
else
	ifeq ("$(OS)", "Darwin")
		RUST_TARGET ?= "$(ARCH)-apple-darwin"
	endif
endif

OPEN=
ifeq ("$(OS)", "Linux")
	OPEN=xdg-open
else
  OPEN=open
endif

EMBEDDED_ASSETS_DEPS ?= "assets-release"
EXTRA_LDFLAGS ?= ""

ifndef $(GOPATH)
	GOPATH=$(shell go env GOPATH || true)
	export GOPATH
endif

-include .env
export

PYROSCOPE_LOG_LEVEL ?= debug
PYROSCOPE_BADGER_LOG_LEVEL ?= error
PYROSCOPE_STORAGE_PATH ?= tmp/pyroscope-storage

.PHONY: all
all: build ## Runs the build target

.PHONY: build-rbspy-static-library
build-rbspy-static-library: ## builds rbspy static library (used in our gem integration)
	mkdir -p ./out
	$(GOBUILD) -tags nogospy,rbspy,clib$(ALPINE_TAG) -ldflags "$(shell scripts/generate-build-flags.sh false)" -buildmode=c-archive -o "./out/libpyroscope.rbspy.a" ./pkg/agent/clib
ifeq ("$(OS)", "Linux")
	LC_CTYPE=C LANG=C strip --strip-debug ./out/libpyroscope.rbspy.a
	ranlib ./out/libpyroscope.rbspy.a
endif

.PHONY: build-pyspy-static-library
build-pyspy-static-library: ## builds pyspy static library (used in our pip integration)
	mkdir -p ./out
	$(GOBUILD) -tags nogospy,pyspy,clib$(ALPINE_TAG) -ldflags "$(shell scripts/generate-build-flags.sh false)" -buildmode=c-archive -o "./out/libpyroscope.pyspy.a" ./pkg/agent/clib
ifeq ("$(OS)", "Linux")
	LC_CTYPE=C LANG=C strip --strip-debug ./out/libpyroscope.pyspy.a
	ranlib ./out/libpyroscope.pyspy.a
endif

.PHONY: build-phpspy-static-library
build-phpspy-static-library: ## builds phpspy static library
	mkdir -p ./out
	$(GOBUILD) -tags nogospy,phpspy,clib$(ALPINE_TAG) -ldflags "$(shell scripts/generate-build-flags.sh false)" -buildmode=c-archive -o "./out/libpyroscope.phpspy.a" ./pkg/agent/clib
ifeq ("$(OS)", "Linux")
	LC_CTYPE=C LANG=C strip --strip-debug ./out/libpyroscope.phpspy.a
	ranlib ./out/libpyroscope.phpspy.a
endif

.PHONY: install-go-dependencies
install-go-dependencies: ## installs golang dependencies
	go mod download

.PHONY: build
build: ## Builds the binary
	$(GOBUILD) -tags "$(GO_TAGS)" -ldflags "$(EXTRA_LDFLAGS) $(shell scripts/generate-build-flags.sh)" -o ./bin/pyroscope ./cmd/pyroscope

.PHONY: build-release
build-release: embedded-assets ## Builds the release build
	EXTRA_GO_TAGS=,embedassets $(MAKE) build

.PHONY: build-panel
build-panel:
	NODE_ENV=production $(shell yarn bin webpack) --config scripts/webpack/webpack.panel.js

.PHONY: build-rust-dependencies
build-rust-dependencies:
ifeq ("$(OS)", "Linux")
	cd third_party/rustdeps && RUSTFLAGS="-C relocation-model=pic -C target-feature=+crt-static" cargo build --release --target $(RUST_TARGET) || $(MAKE) print-deps-error-message
	cp third_party/rustdeps/target/$(patsubst "%",%,$(RUST_TARGET))/release/librustdeps.a third_party/rustdeps/target/release/librustdeps.a
else
	cd third_party/rustdeps && RUSTFLAGS="-C target-feature=+crt-static" cargo build --release || $(MAKE) print-deps-error-message
endif

.PHONY: build-rust-dependencies-docker
build-rust-dependencies-docker: ## Builds the rust dependencies in docker
	DOCKER_BUILDKIT=1 docker build --target lib-exporter --progress=plain -f Dockerfile --output type=local,dest=out .

.PHONY: build-phpspy-dependencies
build-phpspy-dependencies: ## Builds the PHP dependency
	cd third_party && cd phpspy_src || (git clone https://github.com/pyroscope-io/phpspy.git phpspy_src && cd phpspy_src)
	cd third_party/phpspy_src && git checkout $(PHPSPY_VERSION)
	cd third_party/phpspy_src && USE_ZEND=1 make CFLAGS="-DUSE_DIRECT" || $(MAKE) print-deps-error-message
	cp third_party/phpspy_src/libphpspy.a third_party/phpspy/libphpspy.a

.PHONY: build-third-party-dependencies
build-third-party-dependencies: $(shell echo $(THIRD_PARTY_DEPENDENCIES)) ## Builds third party dep

.PHONY: test
test: ## Runs the test suite
	go test -race -tags debugspy $(shell go list ./... | grep -v /examples/)

.PHONY: coverage
coverage: ## Runs the test suite with coverage
	go test -race -tags debugspy -coverprofile=coverage -covermode=atomic $(shell go list ./... | grep -v /examples/)

.PHONY: server
server: ## Start the Pyroscope Server
<<<<<<< HEAD
	bin/pyroscope server $(filter-out $@, $(MAKECMDGOALS))
=======
	bin/pyroscope server $(SERVERPARAMS)
>>>>>>> 46b9a615

.PHONY: install-web-dependencies
install-web-dependencies: ## Install the web dependencies
	yarn install --ignore-engines

.PHONY: install-build-web-dependencies
install-build-web-dependencies: ## Install web dependencies only necessary for a build
	NODE_ENV=production yarn install --frozen-lockfile --ignore-engines

.PHONY: assets
assets: install-web-dependencies ## deprecated
	@echo "This command is deprecated, please use `make dev` to develop locally"
	exit 1
	# yarn dev

.PHONY: assets-watch
assets-watch: install-web-dependencies ## deprecated
	@echo "This command is deprecated, please use `make dev` to develop locally"
	exit 1
	# yarn dev -- --watch

.PHONY: assets-release
assets-release: ## Configure the assets for release
	rm -rf webapp/public/assets
	rm -rf webapp/public/*.html
	yarn build

.PHONY: assets-size-build
assets-size-build: assets-release ## Build assets for the size report
	mv webapp/public/assets/app*.js webapp/public/assets/app.js

.PHONY: embedded-assets
embedded-assets: install-dev-tools $(shell echo $(EMBEDDED_ASSETS_DEPS)) ## Configure the assets along with dev tools

.PHONY: lint
lint: ## Run the lint across the codebase
	go run "$(shell scripts/pinned-tool.sh github.com/mgechev/revive)" -config revive.toml -exclude ./pkg/agent/pprof/... -exclude ./vendor/... -exclude ./examples/... -formatter stylish ./...

.PHONY: lint-summary
lint-summary: ## Get the lint summary
	$(MAKE) lint | grep 'https://revive.run' | sed 's/[ ()0-9,]*//' | sort

.PHONY: ensure-logrus-not-used
ensure-logrus-not-used: ## Verify if logrus not used in codebase
	@! go run "$(shell scripts/pinned-tool.sh github.com/kisielk/godepgraph)" -nostdlib -s ./pkg/agent/profiler/ | grep ' -> "github.com/sirupsen/logrus' \
		|| (echo "\n^ ERROR: make sure ./pkg/agent/profiler/ does not depend on logrus. We don't want users' logs to be tainted. Talk to @petethepig if have questions\n" &1>2; exit 1)

	@! go run "$(shell scripts/pinned-tool.sh github.com/kisielk/godepgraph)" -nostdlib -s ./pkg/agent/clib/ | grep ' -> "github.com/sirupsen/logrus' \
		|| (echo "\n^ ERROR: make sure ./pkg/agent/clib/ does not depend on logrus. We don't want users' logs to be tainted. Talk to @petethepig if have questions\n" &1>2; exit 1)

.PHONY: clib-deps
clib-deps:
	go run "$(shell scripts/pinned-tool.sh github.com/kisielk/godepgraph)" -tags nogospy ./pkg/agent/clib/ | dot -Tsvg -o ./tmp/clib-deps.svg

.PHONY: unused
unused: ## Staticcheck for unused code
	staticcheck -f stylish -tags $(ALL_SPIES) -unused.whole-program ./...

.PHONY: install-dev-tools
install-dev-tools: ## Install dev tools
	cat tools/tools.go | grep _ | awk -F'"' '{print $$2}' | xargs -tI {} go install {}

.PHONY: web-bootstrap
web-bootstrap:
	yarn bootstrap

.PHONY: dev
dev: web-bootstrap ## Start webpack and pyroscope server. Use this one for working on pyroscope
	goreman -exit-on-error -f scripts/dev-procfile start

.PHONY: godoc
godoc: ## Generate godoc
	sleep 5 && $(OPEN) http://localhost:8090/pkg/github.com/pyroscope-io/pyroscope/ &
	godoc -http :8090

.PHONY: go-deps-graph
go-deps-graph: ## Generate the deps graph
	sh scripts/dependency-graph.sh
	open -a "/Applications/Google Chrome.app" tmp/go-deps-graph.svg

.PHONY: clean
clean: ## Clean up storage
	rm -rf tmp/pyroscope-storage

.PHONY: update-contributors
update-contributors: ## Update the contributors
	$(shell yarn bin contributor-faces) \
		-e pyroscopebot \
		-l 100 \
		.

.PHONY: preview-changelog
preview-changelog: ## Update the changelog
	$(shell yarn bin conventional-changelog) -i CHANGELOG.md -p angular -u

.PHONY: update-changelog
update-changelog: ## Update the changelog
	$(shell yarn bin conventional-changelog) -i CHANGELOG.md -p angular -s
	sed -i '/Updates the list of contributors in README/d' CHANGELOG.md
	sed -i '/docs: updates the list of contributors in README/d' CHANGELOG.md
	sed -i '/Update README.md/d' CHANGELOG.md

.PHONY: update-protobuf
update-protobuf: ## Update the protobuf
	go install google.golang.org/protobuf/cmd/protoc-gen-go
	protoc --go_out=. pkg/convert/profile.proto

.PHONY: docker-dev
docker-dev: ## Build the docker dev
	docker build . --tag pyroscope/pyroscope:dev --progress=plain

.PHONY: windows-dev
windows-dev: ## Build the windows dev
	docker build --platform linux/amd64 -f Dockerfile.windows --progress=plain --output type=local,dest=out .

.PHONY: print-deps-error-message
print-deps-error-message:
	@echo ""
	@echo "  NOTE: you can still build pyroscope without spies by adding ENABLED_SPIES=none before the build command:"
	@echo "  $$ ENABLED_SPIES=none make build"
	@echo ""
	exit 1

e2e-build: assets-release build

help: ## Show this help
	@egrep '^[a-zA-Z_-]+:.*?## .*$$' $(MAKEFILE_LIST) | sort | sed 's/Makefile://' | awk 'BEGIN {FS = ":.*##"; printf "\nUsage:\n  make \033[36m<target>\033[0m\n\nTargets:\n"} /^[a-z0-9A-Z_-]+:.*?##/ { printf "  \033[36m%-30s\033[0m %s\n", $$1, $$2 }'<|MERGE_RESOLUTION|>--- conflicted
+++ resolved
@@ -151,11 +151,7 @@
 
 .PHONY: server
 server: ## Start the Pyroscope Server
-<<<<<<< HEAD
-	bin/pyroscope server $(filter-out $@, $(MAKECMDGOALS))
-=======
 	bin/pyroscope server $(SERVERPARAMS)
->>>>>>> 46b9a615
 
 .PHONY: install-web-dependencies
 install-web-dependencies: ## Install the web dependencies
