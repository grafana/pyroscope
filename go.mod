module github.com/grafana/pyroscope

go 1.19

require (
	connectrpc.com/connect v1.14.0
	connectrpc.com/grpchealth v1.3.0
	github.com/PuerkitoBio/goquery v1.8.1
	github.com/aybabtme/rgbterm v0.0.0-20170906152045-cc83f3b3ce59
	github.com/briandowns/spinner v1.23.0
	github.com/cespare/xxhash/v2 v2.2.0
	github.com/colega/zeropool v0.0.0-20230505084239-6fb4a4f75381
	github.com/dennwc/varint v1.0.0
	github.com/dgryski/go-groupvarint v0.0.0-20230630160417-2bfb7969fb3c
	github.com/dolthub/swiss v0.2.1
	github.com/drone/envsubst v1.0.3
	github.com/dustin/go-humanize v1.0.1
	github.com/fatih/color v1.15.0
	github.com/felixge/fgprof v0.9.4-0.20221116204635-ececf7638e93
	github.com/felixge/httpsnoop v1.0.3
	github.com/go-kit/log v0.2.1
	github.com/gogo/protobuf v1.3.2
	github.com/gogo/status v1.1.1
	github.com/golang/groupcache v0.0.0-20210331224755-41bb18bfe9da
	github.com/google/go-cmp v0.6.0
	github.com/google/go-github/v58 v58.0.1-0.20240111193443-e9f52699f5e5
	github.com/google/pprof v0.0.0-20231205033806-a5a03c77bf08
	github.com/google/uuid v1.4.0
	github.com/gorilla/mux v1.8.0
	github.com/grafana/dskit v0.0.0-20231221015914-de83901bf4d6
	github.com/grafana/jfr-parser/pprof v0.0.0-20240108135448-c7f61c1f689e
	github.com/grafana/pyroscope-go v1.0.3
	github.com/grafana/pyroscope-go/godeltaprof v0.1.7
	github.com/grafana/pyroscope/api v0.3.0
	github.com/grafana/regexp v0.0.0-20221123153739-15dc172cd2db
	github.com/grafana/river v0.3.0
	github.com/grpc-ecosystem/go-grpc-middleware v1.4.0
	github.com/grpc-ecosystem/grpc-gateway/v2 v2.19.0
	github.com/json-iterator/go v1.1.12
	github.com/k0kubun/pp/v3 v3.2.0
	github.com/klauspost/compress v1.17.4
	github.com/kubescape/go-git-url v0.0.27
	github.com/mattn/go-isatty v0.0.19
	github.com/minio/minio-go/v7 v7.0.61
	github.com/mitchellh/go-wordwrap v1.0.1
	github.com/oauth2-proxy/oauth2-proxy/v7 v7.5.1
	github.com/oklog/ulid v1.3.1
	github.com/olekukonko/tablewriter v0.0.5
	github.com/onsi/ginkgo/v2 v2.11.0
	github.com/onsi/gomega v1.27.10
	github.com/opentracing-contrib/go-grpc v0.0.0-20210225150812-73cb765af46e
	github.com/opentracing-contrib/go-stdlib v1.0.0
	github.com/opentracing/opentracing-go v1.2.1-0.20220228012449-10b1cf09e00b
	github.com/parquet-go/parquet-go v0.18.1-0.20231004061202-cde8189c4c26
	github.com/pkg/errors v0.9.1
	github.com/prometheus/client_golang v1.17.0
	github.com/prometheus/common v0.45.0
	github.com/prometheus/prometheus v1.99.0
	github.com/samber/lo v1.38.1
	github.com/simonswine/tempopb v0.2.0
	github.com/sirupsen/logrus v1.9.3
	github.com/spf13/afero v1.11.0
	github.com/stretchr/testify v1.8.4
	github.com/thanos-io/objstore v0.0.0-20230727115635-d0c43443ecda
	github.com/uber/jaeger-client-go v2.30.0+incompatible
	github.com/valyala/bytebufferpool v1.0.0
	github.com/xlab/treeprint v1.2.0
	go.opentelemetry.io/proto/otlp v1.1.0
	go.uber.org/atomic v1.11.0
	go.uber.org/goleak v1.2.1
<<<<<<< HEAD
	golang.org/x/exp v0.0.0-20231206192017-f3f8817b8deb
	golang.org/x/mod v0.14.0
	golang.org/x/net v0.19.0
	golang.org/x/oauth2 v0.15.0
=======
	golang.org/x/exp v0.0.0-20231110203233-9a3e6036ecaa
	golang.org/x/net v0.20.0
>>>>>>> f3e93f84
	golang.org/x/sync v0.5.0
	golang.org/x/sys v0.16.0
	golang.org/x/text v0.14.0
	golang.org/x/time v0.5.0
	google.golang.org/genproto/googleapis/api v0.0.0-20240102182953-50ed04b92917
	google.golang.org/grpc v1.61.0
	google.golang.org/protobuf v1.32.0
	gopkg.in/alecthomas/kingpin.v2 v2.2.6
	gopkg.in/yaml.v3 v3.0.1
	sigs.k8s.io/yaml v1.3.0
)

require (
	cloud.google.com/go v0.111.0 // indirect
	cloud.google.com/go/compute v1.23.3 // indirect
	cloud.google.com/go/compute/metadata v0.2.4-0.20230617002413-005d2dfb6b68 // indirect
	cloud.google.com/go/iam v1.1.5 // indirect
	cloud.google.com/go/storage v1.35.1 // indirect
	github.com/Azure/azure-sdk-for-go/sdk/azcore v1.8.0 // indirect
	github.com/Azure/azure-sdk-for-go/sdk/azidentity v1.4.0 // indirect
	github.com/Azure/azure-sdk-for-go/sdk/internal v1.3.0 // indirect
	github.com/Azure/azure-sdk-for-go/sdk/storage/azblob v1.0.0 // indirect
	github.com/AzureAD/microsoft-authentication-library-for-go v1.1.1 // indirect
	github.com/HdrHistogram/hdrhistogram-go v1.1.2 // indirect
	github.com/alecthomas/template v0.0.0-20190718012654-fb15b899a751 // indirect
	github.com/alecthomas/units v0.0.0-20211218093645-b94a6e3cc137 // indirect
	github.com/aliyun/aliyun-oss-go-sdk v2.2.6+incompatible // indirect
	github.com/andybalholm/brotli v1.0.5 // indirect
	github.com/andybalholm/cascadia v1.3.1 // indirect
	github.com/armon/go-metrics v0.4.1 // indirect
	github.com/asaskevich/govalidator v0.0.0-20230301143203-a9d515a09cc2 // indirect
	github.com/aws/aws-sdk-go v1.45.25 // indirect
	github.com/aws/aws-sdk-go-v2 v1.18.1 // indirect
	github.com/aws/aws-sdk-go-v2/config v1.18.27 // indirect
	github.com/aws/aws-sdk-go-v2/credentials v1.13.26 // indirect
	github.com/aws/aws-sdk-go-v2/feature/ec2/imds v1.13.4 // indirect
	github.com/aws/aws-sdk-go-v2/internal/configsources v1.1.34 // indirect
	github.com/aws/aws-sdk-go-v2/internal/endpoints/v2 v2.4.28 // indirect
	github.com/aws/aws-sdk-go-v2/internal/ini v1.3.35 // indirect
	github.com/aws/aws-sdk-go-v2/service/internal/presigned-url v1.9.28 // indirect
	github.com/aws/aws-sdk-go-v2/service/sso v1.12.12 // indirect
	github.com/aws/aws-sdk-go-v2/service/ssooidc v1.14.12 // indirect
	github.com/aws/aws-sdk-go-v2/service/sts v1.19.2 // indirect
	github.com/aws/smithy-go v1.13.5 // indirect
	github.com/beorn7/perks v1.0.1 // indirect
	github.com/chainguard-dev/git-urls v1.0.2 // indirect
	github.com/clbanning/mxj v1.8.4 // indirect
	github.com/coreos/go-semver v0.3.0 // indirect
	github.com/coreos/go-systemd/v22 v22.5.0 // indirect
	github.com/davecgh/go-spew v1.1.2-0.20180830191138-d8f796af33cc // indirect
	github.com/dolthub/maphash v0.1.0 // indirect
	github.com/edsrzf/mmap-go v1.1.0 // indirect
	github.com/efficientgo/core v1.0.0-rc.2 // indirect
	github.com/efficientgo/e2e v0.14.1-0.20230710114240-c316eb95ae5b // indirect
	github.com/fsnotify/fsnotify v1.6.0 // indirect
	github.com/go-logfmt/logfmt v0.6.0 // indirect
	github.com/go-logr/logr v1.2.4 // indirect
	github.com/go-logr/stdr v1.2.2 // indirect
	github.com/go-openapi/analysis v0.21.4 // indirect
	github.com/go-openapi/errors v0.20.4 // indirect
	github.com/go-openapi/jsonpointer v0.20.0 // indirect
	github.com/go-openapi/jsonreference v0.20.2 // indirect
	github.com/go-openapi/loads v0.21.2 // indirect
	github.com/go-openapi/spec v0.20.9 // indirect
	github.com/go-openapi/strfmt v0.21.7 // indirect
	github.com/go-openapi/swag v0.22.4 // indirect
	github.com/go-openapi/validate v0.22.1 // indirect
	github.com/go-task/slim-sprig v0.0.0-20230315185526-52ccab3ef572 // indirect
	github.com/gogo/googleapis v1.4.1 // indirect
	github.com/golang-jwt/jwt/v5 v5.0.0 // indirect
	github.com/golang/protobuf v1.5.3 // indirect
	github.com/golang/snappy v0.0.4 // indirect
	github.com/google/btree v1.1.2 // indirect
	github.com/google/go-querystring v1.1.0 // indirect
	github.com/google/s2a-go v0.1.7 // indirect
	github.com/googleapis/enterprise-certificate-proxy v0.3.2 // indirect
	github.com/googleapis/gax-go/v2 v2.12.0 // indirect
	github.com/grafana/jfr-parser v0.8.0 // indirect
	github.com/hashicorp/consul/api v1.25.1 // indirect
	github.com/hashicorp/errwrap v1.1.0 // indirect
	github.com/hashicorp/go-cleanhttp v0.5.2 // indirect
	github.com/hashicorp/go-hclog v1.5.0 // indirect
	github.com/hashicorp/go-immutable-radix v1.3.1 // indirect
	github.com/hashicorp/go-msgpack v1.1.5 // indirect
	github.com/hashicorp/go-multierror v1.1.1 // indirect
	github.com/hashicorp/go-rootcerts v1.0.2 // indirect
	github.com/hashicorp/go-sockaddr v1.0.2 // indirect
	github.com/hashicorp/golang-lru v0.6.0 // indirect
	github.com/hashicorp/memberlist v0.5.0 // indirect
	github.com/hashicorp/serf v0.10.1 // indirect
	github.com/jmespath/go-jmespath v0.4.0 // indirect
	github.com/josharian/intern v1.0.0 // indirect
	github.com/jpillora/backoff v1.0.0 // indirect
	github.com/julienschmidt/httprouter v1.3.0 // indirect
	github.com/klauspost/cpuid/v2 v2.2.5 // indirect
	github.com/kylelemons/godebug v1.1.0 // indirect
	github.com/mailru/easyjson v0.7.7 // indirect
	github.com/mattn/go-colorable v0.1.13 // indirect
	github.com/mattn/go-runewidth v0.0.14 // indirect
	github.com/matttproud/golang_protobuf_extensions/v2 v2.0.0 // indirect
	github.com/miekg/dns v1.1.56 // indirect
	github.com/minio/md5-simd v1.1.2 // indirect
	github.com/minio/sha256-simd v1.0.1 // indirect
	github.com/mitchellh/go-homedir v1.1.0 // indirect
	github.com/mitchellh/mapstructure v1.5.0 // indirect
	github.com/modern-go/concurrent v0.0.0-20180306012644-bacd9c7ef1dd // indirect
	github.com/modern-go/reflect2 v1.0.2 // indirect
	github.com/mozillazg/go-httpheader v0.3.1 // indirect
	github.com/munnerz/goautoneg v0.0.0-20191010083416-a7dc8b61c822 // indirect
	github.com/mwitkow/go-conntrack v0.0.0-20190716064945-2f068394615f // indirect
	github.com/ncw/swift v1.0.53 // indirect
	github.com/opencontainers/image-spec v1.1.0-rc3 // indirect
	github.com/pierrec/lz4/v4 v4.1.18 // indirect
	github.com/pkg/browser v0.0.0-20210911075715-681adbf594b8 // indirect
	github.com/pmezard/go-difflib v1.0.1-0.20181226105442-5d4384ee4fb2 // indirect
	github.com/prometheus/alertmanager v0.26.0 // indirect
	github.com/prometheus/client_model v0.5.0 // indirect
	github.com/prometheus/common/sigv4 v0.1.0 // indirect
	github.com/prometheus/exporter-toolkit v0.10.1-0.20230714054209-2f4150c63f97 // indirect
	github.com/prometheus/procfs v0.11.1 // indirect
	github.com/rivo/uniseg v0.4.3 // indirect
	github.com/rogpeppe/go-internal v1.11.0 // indirect
	github.com/rs/xid v1.5.0 // indirect
	github.com/sean-/seed v0.0.0-20170313163322-e2103e2c3529 // indirect
	github.com/segmentio/encoding v0.3.6 // indirect
	github.com/sercand/kuberesolver/v5 v5.1.1 // indirect
	github.com/soheilhy/cmux v0.1.5 // indirect
	github.com/stretchr/objx v0.5.0 // indirect
	github.com/tencentyun/cos-go-sdk-v5 v0.7.40 // indirect
	github.com/uber/jaeger-lib v2.4.1+incompatible // indirect
	go.etcd.io/etcd/api/v3 v3.5.7 // indirect
	go.etcd.io/etcd/client/pkg/v3 v3.5.7 // indirect
	go.etcd.io/etcd/client/v3 v3.5.7 // indirect
	go.mongodb.org/mongo-driver v1.12.0 // indirect
	go.opencensus.io v0.24.0 // indirect
	go.opentelemetry.io/collector/pdata v1.0.0-rcv0016 // indirect
	go.opentelemetry.io/collector/semconv v0.87.0 // indirect
	go.opentelemetry.io/contrib/instrumentation/net/http/otelhttp v0.45.0 // indirect
	go.opentelemetry.io/otel v1.19.0 // indirect
	go.opentelemetry.io/otel/metric v1.19.0 // indirect
	go.opentelemetry.io/otel/trace v1.19.0 // indirect
	go.uber.org/multierr v1.11.0 // indirect
	go.uber.org/zap v1.24.0 // indirect
<<<<<<< HEAD
	golang.org/x/crypto v0.17.0 // indirect
	golang.org/x/term v0.15.0 // indirect
	golang.org/x/tools v0.16.0 // indirect
	golang.org/x/xerrors v0.0.0-20220907171357-04be3eba64a2 // indirect
=======
	golang.org/x/crypto v0.18.0 // indirect
	golang.org/x/mod v0.14.0 // indirect
	golang.org/x/oauth2 v0.15.0 // indirect
	golang.org/x/term v0.16.0 // indirect
	golang.org/x/tools v0.15.0 // indirect
>>>>>>> f3e93f84
	google.golang.org/api v0.152.0 // indirect
	google.golang.org/appengine v1.6.8 // indirect
	google.golang.org/genproto v0.0.0-20231212172506-995d672761c0 // indirect
	google.golang.org/genproto/googleapis/rpc v0.0.0-20240102182953-50ed04b92917 // indirect
	gopkg.in/ini.v1 v1.67.0 // indirect
	gopkg.in/yaml.v2 v2.4.0 // indirect
	k8s.io/utils v0.0.0-20230711102312-30195339c3c7 // indirect
)

replace (
	github.com/grafana/pyroscope/api => ./api

	// Replace memberlist with our fork which includes some fixes that haven't been
	// merged upstream yet.
	github.com/hashicorp/memberlist => github.com/grafana/memberlist v0.3.1-0.20220708130638-bd88e10a3d91
	github.com/prometheus/prometheus => github.com/prometheus/prometheus v0.48.1

	// Replaced with fork, to allow prefix listing, see https://github.com/simonswine/objstore/commit/84f91ea90e721f17d2263cf479fff801cab7cf27
	github.com/thanos-io/objstore => github.com/grafana/objstore v0.0.0-20231121154247-84f91ea90e72

	// gopkg.in/yaml.v3
	// + https://github.com/go-yaml/yaml/pull/691
	// + https://github.com/go-yaml/yaml/pull/876
	gopkg.in/yaml.v3 => github.com/colega/go-yaml-yaml v0.0.0-20220720105220-255a8d16d094
)<|MERGE_RESOLUTION|>--- conflicted
+++ resolved
@@ -68,15 +68,10 @@
 	go.opentelemetry.io/proto/otlp v1.1.0
 	go.uber.org/atomic v1.11.0
 	go.uber.org/goleak v1.2.1
-<<<<<<< HEAD
 	golang.org/x/exp v0.0.0-20231206192017-f3f8817b8deb
 	golang.org/x/mod v0.14.0
-	golang.org/x/net v0.19.0
+	golang.org/x/net v0.20.0
 	golang.org/x/oauth2 v0.15.0
-=======
-	golang.org/x/exp v0.0.0-20231110203233-9a3e6036ecaa
-	golang.org/x/net v0.20.0
->>>>>>> f3e93f84
 	golang.org/x/sync v0.5.0
 	golang.org/x/sys v0.16.0
 	golang.org/x/text v0.14.0
@@ -220,18 +215,9 @@
 	go.opentelemetry.io/otel/trace v1.19.0 // indirect
 	go.uber.org/multierr v1.11.0 // indirect
 	go.uber.org/zap v1.24.0 // indirect
-<<<<<<< HEAD
-	golang.org/x/crypto v0.17.0 // indirect
-	golang.org/x/term v0.15.0 // indirect
+	golang.org/x/crypto v0.18.0 // indirect
+	golang.org/x/term v0.16.0 // indirect
 	golang.org/x/tools v0.16.0 // indirect
-	golang.org/x/xerrors v0.0.0-20220907171357-04be3eba64a2 // indirect
-=======
-	golang.org/x/crypto v0.18.0 // indirect
-	golang.org/x/mod v0.14.0 // indirect
-	golang.org/x/oauth2 v0.15.0 // indirect
-	golang.org/x/term v0.16.0 // indirect
-	golang.org/x/tools v0.15.0 // indirect
->>>>>>> f3e93f84
 	google.golang.org/api v0.152.0 // indirect
 	google.golang.org/appengine v1.6.8 // indirect
 	google.golang.org/genproto v0.0.0-20231212172506-995d672761c0 // indirect
