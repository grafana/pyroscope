<<<<<<< HEAD
go 1.23.0

toolchain go1.24.1
=======
go 1.22.0

>>>>>>> 1c819713

use .<|MERGE_RESOLUTION|>--- conflicted
+++ resolved
@@ -1,10 +1,3 @@
-<<<<<<< HEAD
-go 1.23.0
-
-toolchain go1.24.1
-=======
 go 1.22.0
 
->>>>>>> 1c819713
-
 use .