module rideshare

<<<<<<< HEAD
go 1.23.0

toolchain go1.24.1
=======
go 1.22.0
>>>>>>> 1c819713

require (
	github.com/agoda-com/opentelemetry-logs-go v0.5.1
	github.com/grafana/otel-profiling-go v0.5.1
	github.com/grafana/pyroscope-go v1.2.1
	github.com/prometheus/client_golang v1.21.1
	github.com/prometheus/common v0.63.0
	go.opentelemetry.io/contrib/instrumentation/net/http/otelhttp v0.57.0
	go.opentelemetry.io/otel v1.32.0
	go.opentelemetry.io/otel/exporters/otlp/otlpmetric/otlpmetrichttp v1.32.0
	go.opentelemetry.io/otel/exporters/otlp/otlptrace v1.32.0
	go.opentelemetry.io/otel/exporters/otlp/otlptrace/otlptracehttp v1.32.0
	go.opentelemetry.io/otel/exporters/stdout/stdoutmetric v1.32.0
	go.opentelemetry.io/otel/exporters/stdout/stdouttrace v1.32.0
	go.opentelemetry.io/otel/metric v1.32.0
	go.opentelemetry.io/otel/sdk v1.32.0
	go.opentelemetry.io/otel/sdk/metric v1.32.0
	go.opentelemetry.io/otel/trace v1.32.0
)

require (
	github.com/beorn7/perks v1.0.1 // indirect
	github.com/cenkalti/backoff/v4 v4.3.0 // indirect
	github.com/cespare/xxhash/v2 v2.3.0 // indirect
	github.com/felixge/httpsnoop v1.0.4 // indirect
	github.com/go-logr/logr v1.4.2 // indirect
	github.com/go-logr/stdr v1.2.2 // indirect
	github.com/google/uuid v1.6.0 // indirect
	github.com/grafana/pyroscope-go/godeltaprof v0.1.8 // indirect
	github.com/grpc-ecosystem/grpc-gateway/v2 v2.23.0 // indirect
	github.com/klauspost/compress v1.17.11 // indirect
	github.com/munnerz/goautoneg v0.0.0-20191010083416-a7dc8b61c822 // indirect
	github.com/prometheus/client_model v0.6.1 // indirect
	github.com/prometheus/procfs v0.15.1 // indirect
	go.opentelemetry.io/proto/otlp v1.3.1 // indirect
	golang.org/x/net v0.35.0 // indirect
	golang.org/x/sys v0.30.0 // indirect
	golang.org/x/text v0.22.0 // indirect
	google.golang.org/genproto/googleapis/api v0.0.0-20241104194629-dd2ea8efbc28 // indirect
	google.golang.org/genproto/googleapis/rpc v0.0.0-20241104194629-dd2ea8efbc28 // indirect
	google.golang.org/grpc v1.67.1 // indirect
	google.golang.org/protobuf v1.36.5 // indirect
)<|MERGE_RESOLUTION|>--- conflicted
+++ resolved
@@ -1,12 +1,6 @@
 module rideshare
 
-<<<<<<< HEAD
-go 1.23.0
-
-toolchain go1.24.1
-=======
 go 1.22.0
->>>>>>> 1c819713
 
 require (
 	github.com/agoda-com/opentelemetry-logs-go v0.5.1
