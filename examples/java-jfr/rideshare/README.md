--- conflicted
+++ resolved
@@ -101,10 +101,7 @@
 
 ### Future Roadmap
 While this is one popular use case, the ability to add tags opens up many possibilities for other use cases such as linking profiles to other observability signals such as logs, metrics, and traces.
-<<<<<<< HEAD
+
 We've already began to make progress on this with our [otel-pyroscope package](https://github.com/pyroscope-io/otel-profiling-go#baseline-diffs) for Go... Stay tuned for a version with Java coming soon!
-=======
-We've already began to make progress on this with our [otel-pyroscope package](https://github.com/pyroscope-io/otelpyroscope#baseline-diffs) for Go... Stay tuned for a version with Java coming soon!
->>>>>>> a89297aa
 
 We'd love to continue to improve our java integration and so we would love to hear what features _you would like to see_.