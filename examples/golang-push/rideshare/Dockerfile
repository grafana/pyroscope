--- conflicted
+++ resolved
@@ -1,8 +1,4 @@
-<<<<<<< HEAD
-FROM golang:1.20
-=======
 FROM golang:1.21.1
->>>>>>> 61525626
 
 WORKDIR /go/src/app
 COPY . .
