---
version: '3.9'
services:
  pyroscope:
    image: 'pyroscope/pyroscope:latest'
    ports:
      - '4040:4040'
    command:
      - 'server'
  app:
<<<<<<< HEAD
    build: .
    cap_add:
      - SYS_PTRACE
=======
    build: .
>>>>>>> ec880c5d
<|MERGE_RESOLUTION|>--- conflicted
+++ resolved
@@ -8,10 +8,6 @@
     command:
       - 'server'
   app:
-<<<<<<< HEAD
     build: .
     cap_add:
-      - SYS_PTRACE
-=======
-    build: .
->>>>>>> ec880c5d
+      - SYS_PTRACE